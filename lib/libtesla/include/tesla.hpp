/********************************************************************************
 * Custom Fork Information
 * 
 * File: tesla.hpp
 * Author: ppkantorski
 * Description: 
 *   This file serves as the core logic for the Ultrahand Overlay project's custom fork
 *   of libtesla, an overlay executor. Within this file, you will find a collection of
 *   functions, menu structures, and interaction logic designed to facilitate the
 *   smooth execution and flexible customization of overlays within the project.
 *
 *   For the latest updates and contributions, visit the project's GitHub repository.
 *   (GitHub Repository: https://github.com/ppkantorski/Ultrahand-Overlay)
 *
 *   Note: Please be aware that this notice cannot be altered or removed. It is a part
 *   of the project's documentation and must remain intact.
 *
 *  Copyright (c) 2023 ppkantorski
 *  All rights reserved.
 ********************************************************************************/

/**
 * Copyright (C) 2020 werwolv
 *
 * This file is part of libtesla.
 *
 * libtesla is free software: you can redistribute it and/or modify
 * it under the terms of the GNU General Public License as published by
 * the Free Software Foundation, either version 2 of the License, or
 * (at your option) any later version.
 *
 * libtesla is distributed in the hope that it will be useful,
 * but WITHOUT ANY WARRANTY; without even the implied warranty of
 * MERCHANTABILITY or FITNESS FOR A PARTICULAR PURPOSE.  See the
 * GNU General Public License for more details.
 *
 * You should have received a copy of the GNU General Public License
 * along with libtesla.  If not, see <http://www.gnu.org/licenses/>.
 */


#pragma once

#include <switch.h>

#include <stdlib.h>
#include <strings.h>
#include <math.h>

#include <algorithm>
#include <cstring>
#include <cwctype>
#include <string>
#include <functional>
#include <type_traits>
#include <mutex>
#include <memory>
#include <chrono>
#include <list>
#include <stack>
#include <map>
//#include <filesystem> // Comment out filesystem

// CUSTOM SECTION START
#include <jansson.h>
#include "../../../source/get_funcs.hpp"
#include "../../../source/string_funcs.hpp"
#include "../../../source/ini_funcs.hpp"

// For improving the speed of hexing consecutively with the same file and asciiPattern.
static std::unordered_map<std::string, std::string> hexSumCache;

//std::string highlightColor1Str = "#2288CC";;
//std::string highlightColor2Str = "#88FFFF";;

// Pre-defined symbols
static const std::string OPTION_SYMBOL = "\u22EF";
static const std::string DROPDOWN_SYMBOL = "\u25B6";
static const std::string CHECKMARK_SYMBOL = "\uE14B";
static const std::string CROSSMARK_SYMBOL = "\uE14C";
static const std::string STAR_SYMBOL = "\u2605";

// English string definitions

/**
 * @brief Reads JSON data from a file and returns it as a `json_t` object.
 *
 * @param filePath The path to the JSON file.
 * @return A `json_t` object representing the parsed JSON data. Returns `nullptr` on error.
 */
json_t* readJsonFromFile2(const std::string& filePath) {
    // Check if the file exists
    struct stat fileStat;
    if (stat(filePath.c_str(), &fileStat) != 0) {
        //fprintf(stderr, "Error opening file: %s\n", filePath.c_str());
        return nullptr;
    }

    // Open the file
    FILE* file = fopen(filePath.c_str(), "r");
    if (!file) {
        //fprintf(stderr, "Error opening file: %s\n", filePath.c_str());
        return nullptr;
    }

    // Get the file size
    size_t fileSize = fileStat.st_size;

    // Read the file content into a buffer
    char* buffer = static_cast<char*>(malloc(fileSize + 1));
    if (!buffer) {
        //fprintf(stderr, "Memory allocation error.\n");
        fclose(file);
        return nullptr;
    }

    size_t bytesRead = fread(buffer, 1, fileSize, file);
    buffer[bytesRead] = '\0';

    // Close the file
    fclose(file);

    // Parse the JSON data
    json_error_t error;
    json_t* root = json_loads(buffer, JSON_DECODE_ANY, &error);
    if (!root) {
        //fprintf(stderr, "Error parsing JSON: %s\n", error.text);
        free(buffer);
        return nullptr;
    }

    // Clean up
    free(buffer);

    return root;
}

float M_PI = 3.14159265358979323846;

static std::string UNAVAILABLE_SELECTION = "Not available";
static std::string OVERLAYS = "Overlays"; //defined in libTesla now
static std::string OVERLAY = "Overlay";
static std::string HIDDEN_OVERLAYS = "Hidden Overlays";
static std::string PACKAGES = "Packages"; //defined in libTesla now
static std::string PACKAGE = "Package";
static std::string HIDDEN_PACKAGES = "Hidden Packages";
static std::string HIDDEN = "Hidden";
static std::string HIDE_OVERLAY = "Hide Overlay";
static std::string HIDE_PACKAGE = "Hide Package";
static std::string LAUNCH_ARGUMENTS = "Launch Arguments";
static std::string COMMANDS = "Commands";
static std::string SETTINGS = "Main Settings";
static std::string MAIN_SETTINGS = "Main Settings";
static std::string VERSION_SETTINGS = "Version Settings";
static std::string KEY_COMBO = "Key Combo";
static std::string LANGUAGE = "Language";
static std::string SOFTWARE_UPDATE = "Software Update";
static std::string ROOT_PACKAGE = "Root Package";
static std::string SORT_PRIORITY = "Sort Priority";
static std::string FAILED_TO_OPEN = "Failed to open file";
static std::string CLEAN_LABELS = "Clean Versions";
static std::string OVERLAY_LABELS = "Overlay Versions";
static std::string PACKAGE_LABELS = "Package Versions";
static std::string ON = "On";
static std::string OFF = "Off";
static std::string PACKAGE_INFO = "Package Info";
static std::string VERSION = "Version";
static std::string CREATOR = "Creator(s)";
static std::string ABOUT = "About";
static std::string OK = "OK";
static std::string BACK = "Back";
static std::string REBOOT = "Reboot";
static std::string SHUTDOWN = "Shutdown";
static std::string GAP_1 = "     ";
static std::string GAP_2 = "  ";

static std::string SUNDAY = "Sunday";
static std::string MONDAY = "Monday";
static std::string TUESDAY = "Tuesday";
static std::string WEDNESDAY = "Wednesday";
static std::string THURSDAY = "Thursday";
static std::string FRIDAY = "Friday";
static std::string SATURDAY = "Saturday";

static std::string JANUARY = "January";
static std::string FEBRUARY = "February";
static std::string MARCH = "March";
static std::string APRIL = "April";
static std::string MAY = "May";
static std::string JUNE = "June";
static std::string JULY = "July";
static std::string AUGUST = "August";
static std::string SEPTEMBER = "September";
static std::string OCTOBER = "October";
static std::string NOVEMBER = "November";
static std::string DECEMBER = "December";

static std::string SUN = "Sun";
static std::string MON = "Mon";
static std::string TUE = "Tue";
static std::string WED = "Wed";
static std::string THU = "Thu";
static std::string FRI = "Fri";
static std::string SAT = "Sat";

static std::string JAN = "Jan";
static std::string FEB = "Feb";
static std::string MAR = "Mar";
static std::string APR = "Apr";
static std::string MAY_ABBR = "May";
static std::string JUN = "Jun";
static std::string JUL = "Jul";
static std::string AUG = "Aug";
static std::string SEP = "Sep";
static std::string OCT = "Oct";
static std::string NOV = "Nov";
static std::string DEC = "Dec";

// Constant string definitions (English)
void reinitializeLangVars() {
    UNAVAILABLE_SELECTION = "Not available";
    OVERLAYS = "Overlays"; //defined in libTesla now
    OVERLAY = "Overlay";
    HIDDEN_OVERLAYS = "Hidden Overlays";
    PACKAGES = "Packages"; //defined in libTesla now
    PACKAGE = "Package";
    HIDDEN_PACKAGES = "Hidden Packages";
    HIDDEN = "Hidden";
    HIDE_OVERLAY = "Hide Overlay";
    HIDE_PACKAGE = "Hide Package";
    LAUNCH_ARGUMENTS = "Launch Arguments";
    COMMANDS = "Commands";
    SETTINGS = "Main Settings";
    MAIN_SETTINGS = "Main Settings";
    VERSION_SETTINGS = "Version Settings";
    KEY_COMBO = "Key Combo";
    LANGUAGE = "Language";
    ROOT_PACKAGE = "Root Package";
    SORT_PRIORITY = "Sort Priority";
    FAILED_TO_OPEN = "Failed to open file";
    CLEAN_LABELS = "Clean Versions";
    OVERLAY_LABELS = "Overlay Versions";
    PACKAGE_LABELS = "Package Versions";
    ON = "On";
    OFF = "Off";
    PACKAGE_INFO = "Package Info";
    VERSION = "Version";
    CREATOR = "Creator(s)";
    ABOUT = "About";
    OK = "OK";
    BACK = "Back";
    REBOOT = "Reboot";
    SHUTDOWN = "Shutdown";
    GAP_1 = "     ";
    GAP_2 = "  ";
    
    SUNDAY = "Sunday";
    MONDAY = "Monday";
    TUESDAY = "Tuesday";
    WEDNESDAY = "Wednesday";
    THURSDAY = "Thursday";
    FRIDAY = "Friday";
    SATURDAY = "Saturday";
    
    JANUARY = "January";
    FEBRUARY = "February";
    MARCH = "March";
    APRIL = "April";
    MAY = "May";
    JUNE = "June";
    JULY = "July";
    AUGUST = "August";
    SEPTEMBER = "September";
    OCTOBER = "October";
    NOVEMBER = "November";
    DECEMBER = "December";
    
    SUN = "Sun";
    MON = "Mon";
    TUE = "Tue";
    WED = "Wed";
    THU = "Thu";
    FRI = "Fri";
    SAT = "Sat";
    
    JAN = "Jan";
    FEB = "Feb";
    MAR = "Mar";
    APR = "Apr";
    MAY_ABBR = "May";
    JUN = "Jun";
    JUL = "Jul";
    AUG = "Aug";
    SEP = "Sep";
    OCT = "Oct";
    NOV = "Nov";
    DEC = "Dec";
}



// Define the updateIfNotEmpty function
void updateIfNotEmpty(std::string& constant, const char* jsonKey, json_t* jsonData) {
    std::string newValue = getStringFromJson(jsonData, jsonKey);
    if (!newValue.empty()) {
        constant = newValue;
    }
}

void parseLanguage(std::string langFile) {
    json_t* langData = readJsonFromFile2(langFile);
    
    // Use the updateIfNotEmpty function to update global variables
    updateIfNotEmpty(UNAVAILABLE_SELECTION, "UNAVAILABLE_SELECTION", langData);
    updateIfNotEmpty(OVERLAYS, "OVERLAYS", langData);
    updateIfNotEmpty(OVERLAY, "OVERLAY", langData);
    updateIfNotEmpty(HIDDEN_OVERLAYS, "HIDDEN_OVERLAYS", langData);
    updateIfNotEmpty(PACKAGES, "PACKAGES", langData);
    updateIfNotEmpty(PACKAGE, "PACKAGE", langData);
    updateIfNotEmpty(HIDDEN_PACKAGES, "HIDDEN_PACKAGES", langData);
    updateIfNotEmpty(HIDDEN, "HIDDEN", langData);
    updateIfNotEmpty(HIDE_PACKAGE, "HIDE_PACKAGE", langData);
    updateIfNotEmpty(HIDE_OVERLAY, "HIDE_PACKAGE", langData);
    updateIfNotEmpty(LAUNCH_ARGUMENTS, "LAUNCH_ARGUMENTS", langData);
    updateIfNotEmpty(COMMANDS, "COMMANDS", langData);
    updateIfNotEmpty(SETTINGS, "SETTINGS", langData);
    updateIfNotEmpty(MAIN_SETTINGS, "MAIN_SETTINGS", langData);
    updateIfNotEmpty(VERSION_SETTINGS, "VERSION_SETTINGS", langData);
    updateIfNotEmpty(KEY_COMBO, "KEY_COMBO", langData);
    updateIfNotEmpty(LANGUAGE, "LANGUAGE", langData);
    updateIfNotEmpty(SOFTWARE_UPDATE, "SOFTWARE_UPDATE", langData);
    updateIfNotEmpty(ROOT_PACKAGE, "ROOT_PACKAGE", langData);
    updateIfNotEmpty(SORT_PRIORITY, "SORT_PRIORITY", langData);
    updateIfNotEmpty(FAILED_TO_OPEN, "FAILED_TO_OPEN", langData);
    updateIfNotEmpty(CLEAN_LABELS, "CLEAN_LABELS", langData);
    updateIfNotEmpty(OVERLAY_LABELS, "OVERLAY_LABELS", langData);
    updateIfNotEmpty(PACKAGE_LABELS, "PACKAGE_LABELS", langData);
    updateIfNotEmpty(ON, "ON", langData);
    updateIfNotEmpty(OFF, "OFF", langData);
    updateIfNotEmpty(PACKAGE_INFO, "PACKAGE_INFO", langData);
    updateIfNotEmpty(VERSION, "VERSION", langData);
    updateIfNotEmpty(CREATOR, "CREATOR", langData);
    updateIfNotEmpty(ABOUT, "ABOUT", langData);
    updateIfNotEmpty(OK, "OK", langData);
    updateIfNotEmpty(BACK, "BACK", langData);
    updateIfNotEmpty(REBOOT, "REBOOT", langData);
    updateIfNotEmpty(SHUTDOWN, "SHUTDOWN", langData);
    updateIfNotEmpty(GAP_1, "GAP_1", langData);
    updateIfNotEmpty(GAP_2, "GAP_2", langData);
    
    // Day and Month names
    updateIfNotEmpty(SUNDAY, "SUNDAY", langData);
    updateIfNotEmpty(MONDAY, "MONDAY", langData);
    updateIfNotEmpty(TUESDAY, "TUESDAY", langData);
    updateIfNotEmpty(WEDNESDAY, "WEDNESDAY", langData);
    updateIfNotEmpty(THURSDAY, "THURSDAY", langData);
    updateIfNotEmpty(FRIDAY, "FRIDAY", langData);
    updateIfNotEmpty(SATURDAY, "SATURDAY", langData);

    updateIfNotEmpty(JANUARY, "JANUARY", langData);
    updateIfNotEmpty(FEBRUARY, "FEBRUARY", langData);
    updateIfNotEmpty(MARCH, "MARCH", langData);
    updateIfNotEmpty(APRIL, "APRIL", langData);
    updateIfNotEmpty(MAY, "MAY", langData);
    updateIfNotEmpty(JUNE, "JUNE", langData);
    updateIfNotEmpty(JULY, "JULY", langData);
    updateIfNotEmpty(AUGUST, "AUGUST", langData);
    updateIfNotEmpty(SEPTEMBER, "SEPTEMBER", langData);
    updateIfNotEmpty(OCTOBER, "OCTOBER", langData);
    updateIfNotEmpty(NOVEMBER, "NOVEMBER", langData);
    updateIfNotEmpty(DECEMBER, "DECEMBER", langData);

    updateIfNotEmpty(SUN, "SUN", langData);
    updateIfNotEmpty(MON, "MON", langData);
    updateIfNotEmpty(TUE, "TUE", langData);
    updateIfNotEmpty(WED, "WED", langData);
    updateIfNotEmpty(THU, "THU", langData);
    updateIfNotEmpty(FRI, "FRI", langData);
    updateIfNotEmpty(SAT, "SAT", langData);

    updateIfNotEmpty(JAN, "JAN", langData);
    updateIfNotEmpty(FEB, "FEB", langData);
    updateIfNotEmpty(MAR, "MAR", langData);
    updateIfNotEmpty(APR, "APR", langData);
    updateIfNotEmpty(MAY_ABBR, "MAY_ABBR", langData);
    updateIfNotEmpty(JUN, "JUN", langData);
    updateIfNotEmpty(JUL, "JUL", langData);
    updateIfNotEmpty(AUG, "AUG", langData);
    updateIfNotEmpty(SEP, "SEP", langData);
    updateIfNotEmpty(OCT, "OCT", langData);
    updateIfNotEmpty(NOV, "NOV", langData);
    updateIfNotEmpty(DEC, "DEC", langData);
    
    // Free langData
    if (langData != nullptr) {
        json_decref(langData);
        langData = nullptr;
    }
}


void localizeTimeStr(char* timeStr) {
    // Define mappings for day and month names
    std::vector<std::pair<std::string, std::string>> dayMappings = {
        {"Sun", SUN},
        {"Mon", MON},
        {"Tue", TUE},
        {"Wed", WED},
        {"Thu", THU},
        {"Fri", FRI},
        {"Sat", SAT},
        {"Sunday", SUNDAY},
        {"Monday", MONDAY},
        {"Tuesday", TUESDAY},
        {"Wednesday", WEDNESDAY},
        {"Thursday", THURSDAY},
        {"Friday", FRIDAY},
        {"Saturday", SATURDAY}
    };

    std::vector<std::pair<std::string, std::string>> monthMappings = {
        {"Jan", JAN},
        {"Feb", FEB},
        {"Mar", MAR},
        {"Apr", APR},
        {"May", MAY_ABBR},
        {"Jun", JUN},
        {"Jul", JUL},
        {"Aug", AUG},
        {"Sep", SEP},
        {"Oct", OCT},
        {"Nov", NOV},
        {"Dec", DEC},
        {"January", JANUARY},
        {"February", FEBRUARY},
        {"March", MARCH},
        {"April", APRIL},
        {"May", MAY},
        {"June", JUNE},
        {"July", JULY},
        {"August", AUGUST},
        {"September", SEPTEMBER},
        {"October", OCTOBER},
        {"November", NOVEMBER},
        {"December", DECEMBER}
    };

    std::string timeStrCopy = timeStr; // Convert the char array to a string for processing

    // Replace abbreviated day names with their all-capital versions
    for (const auto &dayMapping : dayMappings) {
        size_t pos = timeStrCopy.find(dayMapping.first);
        while (pos != std::string::npos) {
            timeStrCopy.replace(pos, dayMapping.first.length(), dayMapping.second);
            pos = timeStrCopy.find(dayMapping.first, pos + dayMapping.second.length());
        }
    }

    // Replace abbreviated month names with their all-capital versions
    for (const auto &monthMapping : monthMappings) {
        size_t pos = timeStrCopy.find(monthMapping.first);
        while (pos != std::string::npos) {
            timeStrCopy.replace(pos, monthMapping.first.length(), monthMapping.second);
            pos = timeStrCopy.find(monthMapping.first, pos + monthMapping.second.length());
        }
    }

    // Copy the modified string back to the character array
    strcpy(timeStr, timeStrCopy.c_str());
}




// Map of character widths
static std::unordered_map<char, float> characterWidths = {
    {'°', 0.25},
    {'%', 0.98}, // not calibrated
    {':', 0.25}, // not calibrated
    {' ', 0.3},
    {'+', 0.75},
    {'-', 0.36},
    {'_', 0.47},
    {'&', 0.74},
    {'(', 0.36},
    {')', 0.36},
    {'[', 0.3635},
    {']', 0.3635},
    {'A', 0.78},
    {'B', 0.644},
    {'C', 0.76},
    {'D', 0.8},
    {'E', 0.6},
    {'F', 0.6},
    {'G', 0.8},
    {'H', 0.72},
    {'I', 0.26},
    {'J', 0.48},
    {'K', 0.68},
    {'L', 0.46},
    {'M', 0.98},
    {'N', 0.82},
    {'O', 0.92},
    {'P', 0.6},
    {'Q', 0.9},
    {'R', 0.6},
    {'S', 0.56},
    {'T', 0.64},
    {'U', 0.80},
    {'V', 0.76},
    {'W', 1.14},
    {'X', 0.66},
    {'Y', 0.66},
    {'Z', 0.74},
    {'a', 0.6},
    {'b', 0.66},
    {'c', 0.56},
    {'d', 0.66},
    {'e', 0.6},
    {'f', 0.28},
    {'g', 0.6},
    {'h', 0.6},
    {'i', 0.25},
    {'j', 0.36},
    {'k', 0.56},
    {'l', 0.28},
    {'m', 0.94},
    {'n', 0.582},
    {'o', 0.656},
    {'p', 0.66},
    {'q', 0.68},
    {'r', 0.36},
    {'s', 0.5},
    {'t', 0.37},
    {'u', 0.6},
    {'v', 0.50},
    {'w', 0.87},
    {'x', 0.54},
    {'y', 0.53},
    {'z', 0.5},
    {'0', 0.66},
    {'1', 0.66},
    {'2', 0.66},
    {'3', 0.66},
    {'4', 0.66},
    {'5', 0.66},
    {'6', 0.66},
    {'7', 0.66},
    {'8', 0.66},
    {'9', 0.66}
};

bool isValidHexColor(const std::string& hexColor) {
    // Check if the string is a valid hexadecimal color of the format "#RRGGBB"
    if (hexColor.size() != 6) {
        return false; // Must be exactly 6 characters long
    }
    
    for (char c : hexColor) {
        if (!isxdigit(c)) {
            return false; // Must contain only hexadecimal digits (0-9, A-F, a-f)
        }
    }
    
    return true;
}


// Battery implementation
static bool powerInitialized = false;
static bool powerCacheInitialized;
static uint32_t powerCacheCharge;
static float powerConsumption;
static bool powerCacheIsCharging;
static PsmSession powerSession;

// Define variables to store previous battery charge and time
static uint32_t prevBatteryCharge = 0;
static uint64_t timeOut = 0;
static char chargeString[6];  // Need space for the null terminator and the percentage sign

static uint32_t batteryCharge;
static bool isCharging;
static bool validPower;

bool powerGetDetails(uint32_t *batteryCharge, bool *isCharging) {
    PsmChargerType charger = PsmChargerType_Unconnected;
    bool hwReadsSucceeded = false;
    bool use_cache = false;
    Result rc = 0;

    *isCharging = false;
    *batteryCharge = 0;

    if (powerInitialized) {
        if (powerCacheInitialized) {
            rc = psmWaitStateChangeEvent(&powerSession, 0);

            if (R_FAILED(rc)) use_cache = true;
        }

        rc = psmGetBatteryChargePercentage(batteryCharge);
        hwReadsSucceeded = R_SUCCEEDED(rc);
        if (use_cache) {
            *isCharging = powerCacheIsCharging;
        }
        else {
            rc = psmGetChargerType(&charger);
            hwReadsSucceeded &= R_SUCCEEDED(rc);
            *isCharging = (charger != PsmChargerType_Unconnected);
        }

        powerCacheCharge = *batteryCharge;
        powerCacheIsCharging = *isCharging;
        powerCacheInitialized = true;
    }

    return hwReadsSucceeded;
}

void powerInit(void) {
    uint32_t charge = 0;
    isCharging = 0;

    powerCacheInitialized = false;
    powerCacheCharge = 0;
    powerCacheIsCharging = false;

    if (!powerInitialized) {
        Result rc = psmInitialize();
        if (R_SUCCEEDED(rc)) {
            rc = psmBindStateChangeEvent(&powerSession, 1, 1, 1);

            if (R_FAILED(rc)) psmExit();
            if (R_SUCCEEDED(rc)) {
                powerInitialized = true;
                powerGetDetails(&charge, &isCharging);
                
                // Initialize prevBatteryCharge here with a non-zero value if needed.
                prevBatteryCharge = charge;
            }
        }
    }
}

void powerExit(void) {
    if (powerInitialized) {
        psmUnbindStateChangeEvent(&powerSession);
        psmExit();
        powerInitialized = false;
        powerCacheInitialized = false;
    }
}


// Temperature Implementation
s32 PCB_temperature, SOC_temperature;
Service* g_ITs;
Result tsCheck = 1;
Result tcCheck = 1;

extern "C" {
    typedef struct {
        Service s;
    } tsSession;

    /// Location
    typedef enum {
        TsDeviceCode_Internal = 0x41000001,    ///< TMP451 Internal: PCB
        TsDeviceCode_External = 0x41000002,    ///< TMP451 External: SoC
    } tsDeviceCode;
}



Result tsOpenTsSession(Service* serviceSession, tsSession* out, tsDeviceCode device_code) {
    return serviceDispatchIn(serviceSession, 4, device_code,
        .out_num_objects = 1,
        .out_objects = &out->s,
    );
}

void tsCloseTsSession(tsSession* in) {
    serviceClose(&in->s);
}

Result tsGetTemperatureWithTsSession(tsSession *ITs, float* temperature) {
    return serviceDispatchOut(&ITs->s, 4, *temperature);
}


bool thermalstatusInit(void) {
    
    tcCheck = tcInitialize();
    tsCheck = tsInitialize();
    if (R_SUCCEEDED(tsCheck)) {
        g_ITs = tsGetServiceSession();
    } else
        return false;
    
    return true;
}

void thermalstatusExit(void) {
    tsExit();
    tcExit();
}

bool thermalstatusGetDetailsPCB(s32* temperature) {
    tsSession ts_session;
    Result rc = tsOpenTsSession(g_ITs, &ts_session, TsDeviceCode_Internal);
    if (R_SUCCEEDED(rc)) {
        float temp_float;
        if (R_SUCCEEDED(tsGetTemperatureWithTsSession(&ts_session, &temp_float))) {
            *temperature = static_cast<s32>(temp_float);
        }
        tsCloseTsSession(&ts_session);
        return true;
    }
    return false;
}

bool thermalstatusGetDetailsSOC(s32* temperature) {
    tsSession ts_session;
    Result rc = tsOpenTsSession(g_ITs, &ts_session, TsDeviceCode_External);
    if (R_SUCCEEDED(rc)) {
        float temp_float;
        if (R_SUCCEEDED(tsGetTemperatureWithTsSession(&ts_session, &temp_float))) {
            *temperature = static_cast<s32>(temp_float);
        }
        tsCloseTsSession(&ts_session);
        return true;
    }
    return false;
}





// Time implementation
struct timespec currentTime;
static const std::string DEFAULT_DT_FORMAT = "'%a %T'";
static std::string datetimeFormat = removeQuotes(DEFAULT_DT_FORMAT);
static std::string hideClock, hideBattery, hidePCBTemp, hideSOCTemp;

// CUSTOM SECTION END

// Define this makro before including tesla.hpp in your main file. If you intend
// to use the tesla.hpp header in more than one source file, only define it once!
// #define TESLA_INIT_IMPL

#pragma GCC diagnostic push
#pragma GCC diagnostic ignored "-Wunused-function"

#ifdef TESLA_INIT_IMPL
    #define STB_TRUETYPE_IMPLEMENTATION
#endif
#include "stb_truetype.h"

#pragma GCC diagnostic pop

#define ELEMENT_BOUNDS(elem) elem->getX(), elem->getY(), elem->getWidth(), elem->getHeight()

#define ASSERT_EXIT(x) if (R_FAILED(x)) std::exit(1)
#define ASSERT_FATAL(x) if (Result res = x; R_FAILED(res)) fatalThrow(res)

#define PACKED __attribute__((packed))
#define ALWAYS_INLINE inline __attribute__((always_inline))

/// Evaluates an expression that returns a result, and returns the result if it would fail.
#define TSL_R_TRY(resultExpr)           \
    ({                                  \
        const auto result = resultExpr; \
        if (R_FAILED(result)) {         \
            return result;              \
        }                               \
    })

using namespace std::literals::string_literals;
using namespace std::literals::chrono_literals;

namespace tsl {

    // Constants

    namespace cfg {

        constexpr u32 ScreenWidth = 1920;       ///< Width of the Screen
        constexpr u32 ScreenHeight = 1080;      ///< Height of the Screen

        extern u16 LayerWidth;                  ///< Width of the Tesla layer
        extern u16 LayerHeight;                 ///< Height of the Tesla layer
        extern u16 LayerPosX;                   ///< X position of the Tesla layer
        extern u16 LayerPosY;                   ///< Y position of the Tesla layer
        extern u16 FramebufferWidth;            ///< Width of the framebuffer
        extern u16 FramebufferHeight;           ///< Height of the framebuffer
        extern u64 launchCombo;                 ///< Overlay activation key combo

    }

    /**
     * @brief RGBA4444 Color structure
     */
    struct Color {

        union {
            struct {
                u16 r: 4, g: 4, b: 4, a: 4;
            } PACKED;
            u16 rgba;
        };

        constexpr inline Color(u16 raw): rgba(raw) {}
        constexpr inline Color(u8 r, u8 g, u8 b, u8 a): r(r), g(g), b(b), a(a) {}
        
    };
    
    Color GradientColor(float temperature) {
        // Ensure temperature is within the range [0, 100]
        temperature = std::max(0.0f, std::min(100.0f, temperature)); // Celsius

        // this is where colors are at their full
        float blueStart = 35.0f;
        float greenStart = 45.0f;
        float yellowStart = 55.0f;
        float redStart = 65.0f;

        // Initialize RGB values
        uint8_t r, g, b, a = 0xFF;

        if (temperature < blueStart) { // rgb 7, 7, 15 at blueStart
            r = 7;
            g = 7;
            b = 15;
        } else if (temperature >= blueStart && temperature < greenStart) {
            // Smooth color blending from (7 7 15) to (0 15 0)
            float t = (temperature - blueStart) / (greenStart - blueStart);
            r = static_cast<uint8_t>(7 - 7 * t);
            g = static_cast<uint8_t>(7 + 8 * t);
            b = static_cast<uint8_t>(15 - 15 * t);
        } else if (temperature >= greenStart && temperature < yellowStart) {
            // Smooth color blending from (0 15 0) to (15 15 0)
            float t = (temperature - greenStart) / (yellowStart - greenStart);
            r = static_cast<uint8_t>(15 * t);
            g = static_cast<uint8_t>(15);
            b = static_cast<uint8_t>(0);
        } else if (temperature >= yellowStart && temperature < redStart) {
            // Smooth color blending from (15 15 0) to (15 0 0)
            float t = (temperature - yellowStart) / (redStart - yellowStart);
            r = static_cast<uint8_t>(15);
            g = static_cast<uint8_t>(15 - 15 * t);
            b = static_cast<uint8_t>(0);
        } else {
            // Full red
            r = 15;
            g = 0;
            b = 0;
        }

        return Color(r, g, b, a);
    }

    Color RGB888(std::string hexColor, std::string defaultHexColor = "#FFFFFF") {
        // Remove the '#' character if it's present
        if (!hexColor.empty() && hexColor[0] == '#') {
            hexColor = hexColor.substr(1);
        }
        
        if (isValidHexColor(hexColor)) {
            std::string r = hexColor.substr(0, 2); // Extract the first two characters (red component)
            std::string g = hexColor.substr(2, 2); // Extract the next two characters (green component)
            std::string b = hexColor.substr(4, 2); // Extract the last two characters (blue component)
            
            // Convert the RGBA8888 strings to RGBA4444
            uint8_t redValue = std::stoi(r, nullptr, 16) >> 4;   // Right-shift by 4 bits
            uint8_t greenValue = std::stoi(g, nullptr, 16) >> 4; // Right-shift by 4 bits
            uint8_t blueValue = std::stoi(b, nullptr, 16) >> 4;  // Right-shift by 4 bits
            
            // Create a Color with the extracted RGB values
            
            return Color(redValue, greenValue, blueValue, 15);
        }
        return RGB888(defaultHexColor);
    }


    namespace style {
        constexpr u32 ListItemDefaultHeight         = 70;       ///< Standard list item height
        constexpr u32 TrackBarDefaultHeight         = 90;       ///< Standard track bar height
        constexpr u8  ListItemHighlightSaturation   = 6;        ///< Maximum saturation of Listitem highlights
        constexpr u8  ListItemHighlightLength       = 22;       ///< Maximum length of Listitem highlights

        namespace color {
            constexpr Color ColorFrameBackground  = { 0x0, 0x0, 0x0, 0xA };   ///< Overlay frame background color
            constexpr Color ColorTransparent      = { 0x0, 0x0, 0x0, 0x0 };   ///< Transparent color
            constexpr Color ColorHighlight        = { 0x0, 0xC, 0xF, 0xF };   ///< Greenish highlight color
            constexpr Color ColorFrame            = { 0x0, 0x0, 0x0, 0x0 };   ///< Outer boarder color // CUSTOM MODIFICATION
            constexpr Color ColorHandle           = { 0x0, 0x0, 0x0, 0x0 };   ///< Track bar handle color
            constexpr Color ColorText             = { 0xC, 0xC, 0xC, 0xF };   ///< Standard text color
            constexpr Color ColorDescription      = { 0xC, 0xC, 0xC, 0xF };   ///< Description text color
            constexpr Color ColorHeaderBar        = { 0x0, 0x2, 0x2, 0xF };   ///< Category header rectangle color
            constexpr Color ColorClickAnimation   = { 0x0, 0x2, 0x2, 0xF };   ///< Element click animation color
        }
    }
    
    //std::string highlightColor1Str = parseValueFromIniSection("/config/ultrahand/theme.ini", "theme", "highlight_color_1"); // format "X,X,X"
    //std::string highlightColor2Str = parseValueFromIniSection("/config/ultrahand/theme.ini", "theme", "highlight_color_2"); // format "X,X,X"
    
    // Declarations

    /**
     * @brief Direction in which focus moved before landing on
     *        the currently focused element
     */
    enum class FocusDirection {
        None,                       ///< Focus was placed on the element programatically without user input
        Up,                         ///< Focus moved upwards
        Down,                       ///< Focus moved downwards
        Left,                       ///< Focus moved from left to rigth
        Right                       ///< Focus moved from right to left
    };

    /**
     * @brief Current input controll mode
     *
     */
    enum class InputMode {
        Controller,                 ///< Input from controller
        Touch,                      ///< Touch input
        TouchScroll                 ///< Moving/scrolling touch input
    };

    class Overlay;
    namespace elm { class Element; }

    namespace impl {

        /**
         * @brief Overlay launch parameters
         */
        enum class LaunchFlags : u8 {
            None = 0,                       ///< Do nothing special at launch
            CloseOnExit        = BIT(0)     ///< Close the overlay the last Gui gets poped from the stack
        };

        [[maybe_unused]] static constexpr LaunchFlags operator|(LaunchFlags lhs, LaunchFlags rhs) {
            return static_cast<LaunchFlags>(u8(lhs) | u8(rhs));
        }

        /**
         * @brief Combo key mapping
         */
        struct KeyInfo {
            u64 key;
            const char* name;
            const char* glyph;
        };

        /**
         * @brief Combo key mappings
         *
         * Ordered as they should be displayed
         */
        constexpr std::array<KeyInfo, 18> KEYS_INFO = {{
            { HidNpadButton_L, "L", "\uE0A4" }, { HidNpadButton_R, "R", "\uE0A5" },
            { HidNpadButton_ZL, "ZL", "\uE0A6" }, { HidNpadButton_ZR, "ZR", "\uE0A7" },
            { HidNpadButton_AnySL, "SL", "\uE0A8" }, { HidNpadButton_AnySR, "SR", "\uE0A9" },
            { HidNpadButton_Left, "DLEFT", "\uE07B" }, { HidNpadButton_Up, "DUP", "\uE079" }, { HidNpadButton_Right, "DRIGHT", "\uE07C" }, { HidNpadButton_Down, "DDOWN", "\uE07A" },
            { HidNpadButton_A, "A", "\uE0A0" }, { HidNpadButton_B, "B", "\uE0A1" }, { HidNpadButton_X, "X", "\uE0A2" }, { HidNpadButton_Y, "Y", "\uE0A3" },
            { HidNpadButton_StickL, "LS", "\uE08A" }, { HidNpadButton_StickR, "RS", "\uE08B" },
            { HidNpadButton_Minus, "MINUS", "\uE0B6" }, { HidNpadButton_Plus, "PLUS", "\uE0B5" }
        }};

    }

    [[maybe_unused]] static void goBack();

    [[maybe_unused]] static void setNextOverlay(const std::string& ovlPath, std::string args = "");

    template<typename TOverlay, impl::LaunchFlags launchFlags = impl::LaunchFlags::CloseOnExit>
    int loop(int argc, char** argv);

    // Helpers

    namespace hlp {

        /**
         * @brief Wrapper for service initialization
         *
         * @param f wrapped function
         */
        template<typename F>
        static inline void doWithSmSession(F f) {
            smInitialize();
            f();
            smExit();
        }

        /**
         * @brief Wrapper for sd card access using stdio
         * @note Consider using raw fs calls instead as they are faster and need less space
         *
         * @param f wrapped function
         */
        template<typename F>
        static inline void doWithSDCardHandle(F f) {
            fsdevMountSdmc();
            f();
            fsdevUnmountDevice("sdmc");
        }

        /**
         * @brief Guard that will execute a passed function at the end of the current scope
         *
         * @param f wrapped function
         */
        template<typename F>
        class ScopeGuard {
            ScopeGuard(const ScopeGuard&) = delete;
            ScopeGuard& operator=(const ScopeGuard&) = delete;
            private:
                F f;
                bool canceled = false;
            public:
                ALWAYS_INLINE ScopeGuard(F f) : f(std::move(f)) { }
                ALWAYS_INLINE ~ScopeGuard() { if (!canceled) { f(); } }
                void dismiss() { canceled = true; }
        };

        /**
         * @brief libnx hid:sys shim that gives or takes away frocus to or from the process with the given aruid
         *
         * @param enable Give focus or take focus
         * @param aruid Aruid of the process to focus/unfocus
         * @return Result Result
         */
        static Result hidsysEnableAppletToGetInput(bool enable, u64 aruid) {
            const struct {
                u8 permitInput;
                u64 appletResourceUserId;
            } in = { enable != 0, aruid };

            return serviceDispatchIn(hidsysGetServiceSession(), 503, in);
        }

        static Result viAddToLayerStack(ViLayer *layer, ViLayerStack stack) {
            const struct {
                u32 stack;
                u64 layerId;
            } in = { stack, layer->layer_id };

            return serviceDispatchIn(viGetSession_IManagerDisplayService(), 6000, in);
        }

        /**
         * @brief Toggles focus between the Tesla overlay and the rest of the system
         *
         * @param enabled Focus Tesla?
         */
        static void requestForeground(bool enabled) {
            u64 applicationAruid = 0, appletAruid = 0;

            for (u64 programId = 0x0100000000001000UL; programId < 0x0100000000001020UL; programId++) {
                pmdmntGetProcessId(&appletAruid, programId);

                if (appletAruid != 0)
                    hidsysEnableAppletToGetInput(!enabled, appletAruid);
            }

            pmdmntGetApplicationProcessId(&applicationAruid);
            hidsysEnableAppletToGetInput(!enabled, applicationAruid);

            hidsysEnableAppletToGetInput(true, 0);
        }

        /**
         * @brief Splits a string at the given delimeters
         *
         * @param str String to split
         * @param delim Delimeter
         * @return Vector containing the split tokens
         */
        static std::vector<std::string> split(const std::string& str, char delim = ' ') {
            std::vector<std::string> out;

            std::size_t current, previous = 0;
            current = str.find(delim);
            while (current != std::string::npos) {
                out.push_back(str.substr(previous, current - previous));
                previous = current + 1;
                current = str.find(delim, previous);
            }
            out.push_back(str.substr(previous, current - previous));

            return out;
        }

        namespace ini {

            /**
             * @brief Ini file type
             */
            using IniData = std::map<std::string, std::map<std::string, std::string>>;

            /**
             * @brief Tesla config file
             */
            static const char* CONFIG_FILE = "/config/ultrapaw/config.ini"; // CUSTOM MODIFICATION

            /**
             * @brief Parses an INI string
             *
             * @param str String to parse
             * @return Parsed data
             */
            static IniData parseIni(const std::string &str) {
                IniData iniData;
               
                auto lines = split(str, '\n');
               
                std::string lastHeader = "";
                for (auto& line : lines) {
                    if (line.empty())
                        continue;
               
                    if (line[0] == '[' && line[line.size() - 1] == ']') {
                        lastHeader = line.substr(1, line.size() - 2);
                        iniData.emplace(lastHeader, std::map<std::string, std::string>{});
                    }
                    else {
                        auto keyValuePair = split(line, '=');
                        if (keyValuePair.size() == 2) {
                            std::string key = trim(keyValuePair[0]);
                            std::string value = trim(keyValuePair[1]);
               
                            // Remove leading spaces before the equal sign, trailing spaces at the end of the line
                            key.erase(key.begin(), std::find_if(key.begin(), key.end(), [](unsigned char ch) {
                                return !std::isspace(ch);
                            }));
                            key.erase(std::find_if(key.rbegin(), key.rend(), [](unsigned char ch) {
                                return !std::isspace(ch);
                            }).base(), key.end());
               
                            // No need to remove spaces within the value, so just store it as is
                            iniData[lastHeader].emplace(key, value);
                        }
                    }
                }
               
                return iniData;
            } // CUSTOM MODIFICATION END


            /**
             * @brief Unparses ini data into a string
             *
             * @param iniData Ini data
             * @return Ini string
             */
            static std::string unparseIni(IniData const &iniData) {
                std::string string;
                bool addSectionGap = false;
                for (auto &section : iniData) {
                    if (addSectionGap)
                        string += "\n";
                    string += "["s + section.first + "]\n"s;
                    for (auto &keyValue : section.second) {
                        string += keyValue.first + "="s + keyValue.second + "\n"s;
                    }
                }
                return string;
            }

            /**
             * @brief Read Tesla settings file
             *
             * @return Settings data
             */
            static IniData readOverlaySettings() {
                /* Open Sd card filesystem. */
                FsFileSystem fsSdmc;
                if (R_FAILED(fsOpenSdCardFileSystem(&fsSdmc)))
                    return {};
                hlp::ScopeGuard fsGuard([&] { fsFsClose(&fsSdmc); });

                /* Open config file. */
                FsFile fileConfig;
                if (R_FAILED(fsFsOpenFile(&fsSdmc, CONFIG_FILE, FsOpenMode_Read, &fileConfig)))
                    return {};
                hlp::ScopeGuard fileGuard([&] { fsFileClose(&fileConfig); });

                /* Get config file size. */
                s64 configFileSize;
                if (R_FAILED(fsFileGetSize(&fileConfig, &configFileSize)))
                    return {};

                /* Read and parse config file. */
                std::string configFileData(configFileSize, '\0');
                u64 readSize;
                Result rc = fsFileRead(&fileConfig, 0, configFileData.data(), configFileSize, FsReadOption_None, &readSize);
                if (R_FAILED(rc) || readSize != static_cast<u64>(configFileSize))
                    return {};

                return parseIni(configFileData);
            }

            /**
             * @brief Replace Tesla settings file with new data
             *
             * @param iniData new data
             */
            static void writeOverlaySettings(IniData const &iniData) {
                /* Open Sd card filesystem. */
                FsFileSystem fsSdmc;
                if (R_FAILED(fsOpenSdCardFileSystem(&fsSdmc)))
                    return;
                hlp::ScopeGuard fsGuard([&] { fsFsClose(&fsSdmc); });

                /* Open config file. */
                FsFile fileConfig;
                if (R_FAILED(fsFsOpenFile(&fsSdmc, CONFIG_FILE, FsOpenMode_Write, &fileConfig)))
                    return;
                hlp::ScopeGuard fileGuard([&] { fsFileClose(&fileConfig); });

                std::string iniString = unparseIni(iniData);

                fsFileWrite(&fileConfig, 0, iniString.c_str(), iniString.length(), FsWriteOption_Flush);
            }

            /**
             * @brief Merge and save changes into Tesla settings file
             *
             * @param changes setting values to add or update
             */
            static void updateOverlaySettings(IniData const &changes) {
                hlp::ini::IniData iniData = hlp::ini::readOverlaySettings();
                for (auto &section : changes) {
                    for (auto &keyValue : section.second) {
                        iniData[section.first][keyValue.first] = keyValue.second;
                    }
                }
                writeOverlaySettings(iniData);
            }

        }

        /**
         * @brief Decodes a key string into it's key code
         *
         * @param value Key string
         * @return Key code
         */
        static u64 stringToKeyCode(const std::string &value) {
            for (auto &keyInfo : impl::KEYS_INFO) {
                if (strcasecmp(value.c_str(), keyInfo.name) == 0)
                    return keyInfo.key;
            }
            return 0;
        }

        /**
         * @brief Decodes a combo string into key codes
         *
         * @param value Combo string
         * @return Key codes
         */
        static u64 comboStringToKeys(const std::string &value) {
            u64 keyCombo = 0x00;
            for (std::string key : hlp::split(removeWhiteSpaces(value), '+')) { // CUSTOM MODIFICATION (bug fix)
                keyCombo |= hlp::stringToKeyCode(key);
            }
            return keyCombo;
        }

        /**
         * @brief Encodes key codes into a combo string
         *
         * @param keys Key codes
         * @return Combo string
         */
        static std::string keysToComboString(u64 keys) {
            std::string str;
            for (auto &keyInfo : impl::KEYS_INFO) {
                if (keys & keyInfo.key) {
                    if (!str.empty())
                        str.append("+");
                    str.append(keyInfo.name);
                }
            }
            return str;
        }

    }

    // Renderer

    namespace gfx {

        extern "C" u64 __nx_vi_layer_id;

        struct ScissoringConfig {
            s32 x, y, w, h;
        };

        /**
         * @brief Manages the Tesla layer and draws raw data to the screen
         */
        class Renderer final {
        public:
            Renderer& operator=(Renderer&) = delete;

            friend class tsl::Overlay;

            /**
             * @brief Handles opacity of drawn colors for fadeout. Pass all colors through this function in order to apply opacity properly
             *
             * @param c Original color
             * @return Color with applied opacity
             */
            static Color a(const Color &c) {
                return (c.rgba & 0x0FFF) | (static_cast<u8>(c.a * Renderer::s_opacity) << 12);
            }

            /**
             * @brief Enables scissoring, discarding of any draw outside the given boundaries
             *
             * @param x x pos
             * @param y y pos
             * @param w Width
             * @param h Height
             */
            inline void enableScissoring(s32 x, s32 y, s32 w, s32 h) {
                this->m_scissoringStack.emplace(x, y, w, h);
            }

            /**
             * @brief Disables scissoring
             */
            inline void disableScissoring() {
                this->m_scissoringStack.pop();
            }


            // Drawing functions

            /**
             * @brief Draw a single pixel onto the screen
             *
             * @param x X pos
             * @param y Y pos
             * @param color Color
             */
            inline void setPixel(s32 x, s32 y, Color color) {
                if (x < 0 || y < 0 || x >= cfg::FramebufferWidth || y >= cfg::FramebufferHeight)
                    return;

                u32 offset = this->getPixelOffset(x, y);

                if (offset != UINT32_MAX)
                    static_cast<Color*>(this->getCurrentFramebuffer())[offset] = color;
            }

            /**
             * @brief Blends two colors
             *
             * @param src Source color
             * @param dst Destination color
             * @param alpha Opacity
             * @return Blended color
             */
            inline u8 blendColor(u8 src, u8 dst, u8 alpha) {
                u8 oneMinusAlpha = 0x0F - alpha;

                return (dst * alpha + src * oneMinusAlpha) / float(0xF);
            }

            /**
             * @brief Draws a single source blended pixel onto the screen
             *
             * @param x X pos
             * @param y Y pos
             * @param color Color
             */
            inline void setPixelBlendSrc(s32 x, s32 y, Color color) {
                if (x < 0 || y < 0 || x >= cfg::FramebufferWidth || y >= cfg::FramebufferHeight)
                    return;

                u32 offset = this->getPixelOffset(x, y);

                if (offset == UINT32_MAX)
                    return;

                Color src((static_cast<u16*>(this->getCurrentFramebuffer()))[offset]);
                Color dst(color);
                Color end(0);

                end.r = this->blendColor(src.r, dst.r, dst.a);
                end.g = this->blendColor(src.g, dst.g, dst.a);
                end.b = this->blendColor(src.b, dst.b, dst.a);
                end.a = src.a;

                this->setPixel(x, y, end);
            }

            /**
             * @brief Draws a single destination blended pixel onto the screen
             *
             * @param x X pos
             * @param y Y pos
             * @param color Color
             */
            inline void setPixelBlendDst(s32 x, s32 y, Color color) {
                if (x < 0 || y < 0 || x >= cfg::FramebufferWidth || y >= cfg::FramebufferHeight)
                    return;

                u32 offset = this->getPixelOffset(x, y);

                if (offset == UINT32_MAX)
                    return;

                Color src((static_cast<u16*>(this->getCurrentFramebuffer()))[offset]);
                Color dst(color);
                Color end(0);

                end.r = this->blendColor(src.r, dst.r, dst.a);
                end.g = this->blendColor(src.g, dst.g, dst.a);
                end.b = this->blendColor(src.b, dst.b, dst.a);
                end.a = std::min(dst.a + src.a, 0xF);

                this->setPixel(x, y, end);
            }

            /**
             * @brief Draws a rectangle of given sizes
             *
             * @param x X pos
             * @param y Y pos
             * @param w Width
             * @param h Height
             * @param color Color
             */
            inline void drawRect(s32 x, s32 y, s32 w, s32 h, Color color) {
                for (s32 x1 = x; x1 < (x + w); x1++)
                    for (s32 y1 = y; y1 < (y + h); y1++)
                        this->setPixelBlendDst(x1, y1, color);
            }

            void drawCircle(s32 centerX, s32 centerY, u16 radius, bool filled, Color color) {
                s32 x = radius;
                s32 y = 0;
                s32 radiusError = 0;
                s32 xChange = 1 - (radius << 1);
                s32 yChange = 0;

                while (x >= y) {
                    if(filled) {
                        for (s32 i = centerX - x; i <= centerX + x; i++) {
                            s32 y0 = centerY + y;
                            s32 y1 = centerY - y;
                            s32 x0 = i;

                            this->setPixelBlendDst(x0, y0, color);
                            this->setPixelBlendDst(x0, y1, color);
                        }

                        for (s32 i = centerX - y; i <= centerX + y; i++) {
                            s32 y0 = centerY + x;
                            s32 y1 = centerY - x;
                            s32 x0 = i;

                            this->setPixelBlendDst(x0, y0, color);
                            this->setPixelBlendDst(x0, y1, color);
                        }

                        y++;
                        radiusError += yChange;
                        yChange += 2;
                        if (((radiusError << 1) + xChange) > 0) {
                            x--;
                            radiusError += xChange;
                            xChange += 2;
                        }
                    } else {
                        this->setPixelBlendDst(centerX + x, centerY + y, color);
                        this->setPixelBlendDst(centerX + y, centerY + x, color);
                        this->setPixelBlendDst(centerX - y, centerY + x, color);
                        this->setPixelBlendDst(centerX - x, centerY + y, color);
                        this->setPixelBlendDst(centerX - x, centerY - y, color);
                        this->setPixelBlendDst(centerX - y, centerY - x, color);
                        this->setPixelBlendDst(centerX + y, centerY - x, color);
                        this->setPixelBlendDst(centerX + x, centerY - y, color);

                        if(radiusError <= 0) {
                            y++;
                            radiusError += 2 * y + 1;
                        } else {
                            x--;
                            radiusError -= 2 * x + 1;
                        }
                    }
                }
            }

            /**
             * @brief Draws a RGBA8888 bitmap from memory
             *
             * @param x X start position
             * @param y Y start position
             * @param w Bitmap width
             * @param h Bitmap height
             * @param bmp Pointer to bitmap data
             */
            void drawBitmap(s32 x, s32 y, s32 w, s32 h, const u8 *bmp) {
                for (s32 y1 = 0; y1 < h; y1++) {
                    for (s32 x1 = 0; x1 < w; x1++) {
                        const Color color = { static_cast<u8>(bmp[0] >> 4), static_cast<u8>(bmp[1] >> 4), static_cast<u8>(bmp[2] >> 4), static_cast<u8>(bmp[3] >> 4) };
                        setPixelBlendSrc(x + x1, y + y1, a(color));
                        bmp += 4;
                    }
                }
            }

            /**
             * @brief Fills the entire layer with a given color
             *
             * @param color Color
             */
            inline void fillScreen(Color color) {
                std::fill_n(static_cast<Color*>(this->getCurrentFramebuffer()), this->getFramebufferSize() / sizeof(Color), color);
            }

            /**
             * @brief Clears the layer (With transparency)
             *
             */
            inline void clearScreen() {
                this->fillScreen({ 0x00, 0x00, 0x00, 0x00 });
            }

            /**
             * @brief Draws a string
             *
             * @param string String to draw
             * @param monospace Draw string in monospace font
             * @param x X pos
             * @param y Y pos
             * @param fontSize Height of the text drawn in pixels
             * @param color Text color. Use transparent color to skip drawing and only get the string's dimensions
             * @return Dimensions of drawn string
             */
            std::pair<u32, u32> drawString(const char* string, bool monospace, s32 x, s32 y, float fontSize, Color color, ssize_t maxWidth = 0) {
                s32 maxX = x;
                s32 currX = x;
                s32 currY = y;

                struct Glyph {
                    stbtt_fontinfo *currFont;
                    float currFontSize;
                    int bounds[4];
                    int xAdvance;
                    u8 *glyphBmp;
                    int width, height;
                };

                static std::unordered_map<u64, Glyph> s_glyphCache;

                do {
                    if (maxWidth > 0 && maxWidth < (currX - x))
                        break;

                    u32 currCharacter;
                    ssize_t codepointWidth = decode_utf8(&currCharacter, reinterpret_cast<const u8*>(string));

                    if (codepointWidth <= 0)
                        break;

                    string += codepointWidth;

                    if (currCharacter == '\n') {
                        maxX = std::max(currX, maxX);

                        currX = x;
                        currY += fontSize;

                        continue;
                    }

                    u64 key = (static_cast<u64>(currCharacter) << 32) | static_cast<u64>(monospace) << 31 | static_cast<u64>(std::bit_cast<u32>(fontSize));

                    Glyph *glyph = nullptr;

                    auto it = s_glyphCache.find(key);
                    if (it == s_glyphCache.end()) {
                        /* Cache glyph */
                        glyph = &s_glyphCache.emplace(key, Glyph()).first->second;

                        if (stbtt_FindGlyphIndex(&this->m_extFont, currCharacter))
                            glyph->currFont = &this->m_extFont;
                        else if(this->m_hasLocalFont && stbtt_FindGlyphIndex(&this->m_stdFont, currCharacter)==0)
                            glyph->currFont = &this->m_localFont;
                        else
                            glyph->currFont = &this->m_stdFont;

                        glyph->currFontSize = stbtt_ScaleForPixelHeight(glyph->currFont, fontSize);

                        stbtt_GetCodepointBitmapBoxSubpixel(glyph->currFont, currCharacter, glyph->currFontSize, glyph->currFontSize,
                                                            0, 0, &glyph->bounds[0], &glyph->bounds[1], &glyph->bounds[2], &glyph->bounds[3]);

                        int yAdvance = 0;
                        stbtt_GetCodepointHMetrics(glyph->currFont, monospace ? 'W' : currCharacter, &glyph->xAdvance, &yAdvance);

                        glyph->glyphBmp = stbtt_GetCodepointBitmap(glyph->currFont, glyph->currFontSize, glyph->currFontSize, currCharacter, &glyph->width, &glyph->height, nullptr, nullptr);
                    } else {
                        /* Use cached glyph */
                        glyph = &it->second;
                    }

                    if (glyph->glyphBmp != nullptr && !std::iswspace(currCharacter) && fontSize > 0 && color.a != 0x0) {

                        auto x = currX + glyph->bounds[0];
                        auto y = currY + glyph->bounds[1];
                        for (s32 bmpY = 0; bmpY < glyph->height; bmpY++) {
                            for (s32 bmpX = 0; bmpX < glyph->width; bmpX++) {
                                auto bmpColor = glyph->glyphBmp[glyph->width * bmpY + bmpX] >> 4;
                                if (bmpColor == 0xF) {
                                    this->setPixel(x + bmpX, y + bmpY, color);
                                } else if (bmpColor != 0x0) {
                                    Color tmpColor = color;
                                    tmpColor.a = bmpColor * (float(tmpColor.a) / 0xF);
                                    this->setPixelBlendDst(x + bmpX, y + bmpY, tmpColor);
                                }
                            }
                        }

                    }

                    currX += static_cast<s32>(glyph->xAdvance * glyph->currFontSize);

                } while (*string != '\0');

                maxX = std::max(currX, maxX);

                return { maxX - x, currY - y };
            }

            /**
             * @brief Limit a strings length and end it with "…"
             *
             * @param string String to truncate
             * @param maxLength Maximum length of string
             */
            std::string limitStringLength(std::string string, bool monospace, float fontSize, s32 maxLength) {
                if (string.size() < 2)
                    return string;

                s32 currX = 0;
                ssize_t strPos = 0;
                ssize_t codepointWidth;

                do {
                    u32 currCharacter;
                    codepointWidth = decode_utf8(&currCharacter, reinterpret_cast<const u8*>(&string[strPos]));

                    if (codepointWidth <= 0)
                        break;

                    strPos += codepointWidth;

                    stbtt_fontinfo *currFont = nullptr;

                    if (stbtt_FindGlyphIndex(&this->m_extFont, currCharacter))
                        currFont = &this->m_extFont;
                    else if(this->m_hasLocalFont && stbtt_FindGlyphIndex(&this->m_stdFont, currCharacter)==0)
                        currFont = &this->m_localFont;
                    else
                        currFont = &this->m_stdFont;

                    float currFontSize = stbtt_ScaleForPixelHeight(currFont, fontSize);

                    int xAdvance = 0, yAdvance = 0;
                    stbtt_GetCodepointHMetrics(currFont, monospace ? 'W' : currCharacter, &xAdvance, &yAdvance);

                    currX += static_cast<s32>(xAdvance * currFontSize);

                } while (string[strPos] != '\0' && string[strPos] != '\n' && currX < maxLength);

                string = string.substr(0, strPos - codepointWidth) + "…";
                string.shrink_to_fit();

                return string;
            }

        private:
            Renderer() {}

            /**
             * @brief Gets the renderer instance
             *
             * @return Renderer
             */
            static Renderer& get() {
                static Renderer renderer;

                return renderer;
            }

            /**
             * @brief Sets the opacity of the layer
             *
             * @param opacity Opacity
             */
            static void setOpacity(float opacity) {
                opacity = std::clamp(opacity, 0.0F, 1.0F);

                Renderer::s_opacity = opacity;
            }

            bool m_initialized = false;
            ViDisplay m_display;
            ViLayer m_layer;
            Event m_vsyncEvent;

            NWindow m_window;
            Framebuffer m_framebuffer;
            void *m_currentFramebuffer = nullptr;

            std::stack<ScissoringConfig> m_scissoringStack;

            stbtt_fontinfo m_stdFont, m_localFont, m_extFont;
            bool m_hasLocalFont = false;

            static inline float s_opacity = 1.0F;

            /**
             * @brief Get the current framebuffer address
             *
             * @return Framebuffer address
             */
            inline void* getCurrentFramebuffer() {
                return this->m_currentFramebuffer;
            }

            /**
             * @brief Get the next framebuffer address
             *
             * @return Next framebuffer address
             */
            inline void* getNextFramebuffer() {
                return static_cast<u8*>(this->m_framebuffer.buf) + this->getNextFramebufferSlot() * this->getFramebufferSize();
            }

            /**
             * @brief Get the framebuffer size
             *
             * @return Framebuffer size
             */
            inline size_t getFramebufferSize() {
                return this->m_framebuffer.fb_size;
            }

            /**
             * @brief Get the number of framebuffers in use
             *
             * @return Number of framebuffers
             */
            inline size_t getFramebufferCount() {
                return this->m_framebuffer.num_fbs;
            }

            /**
             * @brief Get the currently used framebuffer's slot
             *
             * @return Slot
             */
            inline u8 getCurrentFramebufferSlot() {
                return this->m_window.cur_slot;
            }

            /**
             * @brief Get the next framebuffer's slot
             *
             * @return Next slot
             */
            inline u8 getNextFramebufferSlot() {
                return (this->getCurrentFramebufferSlot() + 1) % this->getFramebufferCount();
            }

            /**
             * @brief Waits for the vsync event
             *
             */
            inline void waitForVSync() {
                eventWait(&this->m_vsyncEvent, UINT64_MAX);
            }

            /**
             * @brief Decodes a x and y coordinate into a offset into the swizzled framebuffer
             *
             * @param x X pos
             * @param y Y Pos
             * @return Offset
             */
            u32 getPixelOffset(s32 x, s32 y) {
                if (!this->m_scissoringStack.empty()) {
                    auto currScissorConfig = this->m_scissoringStack.top();
                    if (x < currScissorConfig.x ||
                        y < currScissorConfig.y ||
                        x > currScissorConfig.x + currScissorConfig.w ||
                        y > currScissorConfig.y + currScissorConfig.h)
                            return UINT32_MAX;
                }

                u32 tmpPos = ((y & 127) / 16) + (x / 32 * 8) + ((y / 16 / 8) * (((cfg::FramebufferWidth / 2) / 16 * 8)));
                tmpPos *= 16 * 16 * 4;

                tmpPos += ((y % 16) / 8) * 512 + ((x % 32) / 16) * 256 + ((y % 8) / 2) * 64 + ((x % 16) / 8) * 32 + (y % 2) * 16 + (x % 8) * 2;

                return tmpPos / 2;
            }

            /**
             * @brief Initializes the renderer and layers
             *
             */
            void init() {

                cfg::LayerPosX = 0;
                cfg::LayerPosY = 0;
                cfg::FramebufferWidth  = 448;
                cfg::FramebufferHeight = 720;
                cfg::LayerWidth  = cfg::ScreenHeight * (float(cfg::FramebufferWidth) / float(cfg::FramebufferHeight));
                cfg::LayerHeight = cfg::ScreenHeight;

                if (this->m_initialized)
                    return;

                tsl::hlp::doWithSmSession([this]{
                    ASSERT_FATAL(viInitialize(ViServiceType_Manager));
                    ASSERT_FATAL(viOpenDefaultDisplay(&this->m_display));
                    ASSERT_FATAL(viGetDisplayVsyncEvent(&this->m_display, &this->m_vsyncEvent));
                    ASSERT_FATAL(viCreateManagedLayer(&this->m_display, static_cast<ViLayerFlags>(0), 0, &__nx_vi_layer_id));
                    ASSERT_FATAL(viCreateLayer(&this->m_display, &this->m_layer));
                    ASSERT_FATAL(viSetLayerScalingMode(&this->m_layer, ViScalingMode_FitToLayer));

                    if (s32 layerZ = 0; R_SUCCEEDED(viGetZOrderCountMax(&this->m_display, &layerZ)) && layerZ > 0)
                        ASSERT_FATAL(viSetLayerZ(&this->m_layer, layerZ));

                    ASSERT_FATAL(tsl::hlp::viAddToLayerStack(&this->m_layer, ViLayerStack_Default));
                    ASSERT_FATAL(tsl::hlp::viAddToLayerStack(&this->m_layer, ViLayerStack_Screenshot));
                    ASSERT_FATAL(tsl::hlp::viAddToLayerStack(&this->m_layer, ViLayerStack_Recording));
                    ASSERT_FATAL(tsl::hlp::viAddToLayerStack(&this->m_layer, ViLayerStack_Arbitrary));
                    ASSERT_FATAL(tsl::hlp::viAddToLayerStack(&this->m_layer, ViLayerStack_LastFrame));
                    ASSERT_FATAL(tsl::hlp::viAddToLayerStack(&this->m_layer, ViLayerStack_Null));
                    ASSERT_FATAL(tsl::hlp::viAddToLayerStack(&this->m_layer, ViLayerStack_ApplicationForDebug));
                    ASSERT_FATAL(tsl::hlp::viAddToLayerStack(&this->m_layer, ViLayerStack_Lcd));
                    //ASSERT_FATAL(tsl::hlp::viAddToLayerStack(&this->m_layer, 8));

                    ASSERT_FATAL(viSetLayerSize(&this->m_layer, cfg::LayerWidth, cfg::LayerHeight));
                    ASSERT_FATAL(viSetLayerPosition(&this->m_layer, cfg::LayerPosX, cfg::LayerPosY));
                    ASSERT_FATAL(nwindowCreateFromLayer(&this->m_window, &this->m_layer));
                    ASSERT_FATAL(framebufferCreate(&this->m_framebuffer, &this->m_window, cfg::FramebufferWidth, cfg::FramebufferHeight, PIXEL_FORMAT_RGBA_4444, 2));
                    ASSERT_FATAL(setInitialize());
                    ASSERT_FATAL(this->initFonts());
                    setExit();
                });

                this->m_initialized = true;
            }

            /**
             * @brief Exits the renderer and layer
             *
             */
            void exit() {
                if (!this->m_initialized)
                    return;

                framebufferClose(&this->m_framebuffer);
                nwindowClose(&this->m_window);
                viDestroyManagedLayer(&this->m_layer);
                viCloseDisplay(&this->m_display);
                eventClose(&this->m_vsyncEvent);
                viExit();
            }

            /**
             * @brief Initializes Nintendo's shared fonts. Default and Extended
             *
             * @return Result
             */
            Result initFonts() {
                static PlFontData stdFontData, localFontData, extFontData;

                // Nintendo's default font
                TSL_R_TRY(plGetSharedFontByType(&stdFontData, PlSharedFontType_Standard));

                u8 *fontBuffer = reinterpret_cast<u8*>(stdFontData.address);
                stbtt_InitFont(&this->m_stdFont, fontBuffer, stbtt_GetFontOffsetForIndex(fontBuffer, 0));

                u64 languageCode;
                if (R_SUCCEEDED(setGetSystemLanguage(&languageCode))) {
                    // Check if need localization font
                    SetLanguage setLanguage;
                    TSL_R_TRY(setMakeLanguage(languageCode, &setLanguage));
                    this->m_hasLocalFont = true;
                    switch (setLanguage) {
                    case SetLanguage_ZHCN:
                    case SetLanguage_ZHHANS:
                        TSL_R_TRY(plGetSharedFontByType(&localFontData, PlSharedFontType_ChineseSimplified));
                        break;
                    case SetLanguage_KO:
                        TSL_R_TRY(plGetSharedFontByType(&localFontData, PlSharedFontType_KO));
                        break;
                    case SetLanguage_ZHTW:
                    case SetLanguage_ZHHANT:
                        TSL_R_TRY(plGetSharedFontByType(&localFontData, PlSharedFontType_ChineseTraditional));
                        break;
                    default:
                        this->m_hasLocalFont = false;
                        break;
                    }

                    if (this->m_hasLocalFont) {
                        fontBuffer = reinterpret_cast<u8*>(localFontData.address);
                        stbtt_InitFont(&this->m_localFont, fontBuffer, stbtt_GetFontOffsetForIndex(fontBuffer, 0));
                    }
                }

                // Nintendo's extended font containing a bunch of icons
                TSL_R_TRY(plGetSharedFontByType(&extFontData, PlSharedFontType_NintendoExt));

                fontBuffer = reinterpret_cast<u8*>(extFontData.address);
                stbtt_InitFont(&this->m_extFont, fontBuffer, stbtt_GetFontOffsetForIndex(fontBuffer, 0));

                return 0;
            }

            /**
             * @brief Start a new frame
             * @warning Don't call this more than once before calling \ref endFrame
             */
            inline void startFrame() {
                this->m_currentFramebuffer = framebufferBegin(&this->m_framebuffer, nullptr);
            }

            /**
             * @brief End the current frame
             * @warning Don't call this before calling \ref startFrame once
             */
            inline void endFrame() {
                this->waitForVSync();
                framebufferEnd(&this->m_framebuffer);

                this->m_currentFramebuffer = nullptr;
            }
        };

    }

    // Elements
    
    namespace elm {

        enum class TouchEvent {
            Touch,
            Hold,
            Scroll,
            Release
        };

        /**
         * @brief The top level Element of the libtesla UI library
         * @note When creating your own elements, extend from this or one of it's sub classes
         */
        class Element {
        public:
            
            Element() {}
            virtual ~Element() { }
            
            std::string highlightColor1Str = parseValueFromIniSection("/config/ultrahand/theme.ini", "theme", "highlight_color_1");
            std::string highlightColor2Str = parseValueFromIniSection("/config/ultrahand/theme.ini", "theme", "highlight_color_2");
            
            Color highlightColor1 = RGB888(highlightColor1Str, "#2288CC");
            Color highlightColor2 = RGB888(highlightColor2Str, "#88FFFF");
            
            /**
             * @brief Handles focus requesting
             * @note This function should return the element to focus.
             *       When this element should be focused, return `this`.
             *       When one of it's child should be focused, return `this->child->requestFocus(oldFocus, direction)`
             *       When this element is not focusable, return `nullptr`
             *
             * @param oldFocus Previously focused element
             * @param direction Direction in which focus moved. \ref FocusDirection::None is passed for the initial load
             * @return Element to focus
             */
            virtual Element* requestFocus(Element *oldFocus, FocusDirection direction) {
                return nullptr;
            }

            /**
             * @brief Function called when a joycon button got pressed
             *
             * @param keys Keys pressed in the last frame
             * @return true when button press has been consumed
             * @return false when button press should be passed on to the parent
             */
            virtual bool onClick(u64 keys) {
                return m_clickListener(keys);
            }

            /**
             * @brief Called once per frame with the latest HID inputs
             *
             * @param keysDown Buttons pressed in the last frame
             * @param keysHeld Buttons held down longer than one frame
             * @param touchInput Last touch position
             * @param leftJoyStick Left joystick position
             * @param rightJoyStick Right joystick position
             * @return Weather or not the input has been consumed
             */
            virtual bool handleInput(u64 keysDown, u64 keysHeld, const HidTouchState &touchPos, HidAnalogStickState joyStickPosLeft, HidAnalogStickState joyStickPosRight) {
                return false;
            }

            /**
             * @brief Function called when the element got touched
             * @todo Not yet implemented
             *
             * @param x X pos
             * @param y Y pos
             * @return true when touch input has been consumed
             * @return false when touch input should be passed on to the parent
             */
            virtual bool onTouch(TouchEvent event, s32 currX, s32 currY, s32 prevX, s32 prevY, s32 initialX, s32 initialY) {
                return false;
            }

            /**
             * @brief Called once per frame to draw the element
             * @warning Do not call this yourself. Use \ref Element::frame(gfx::Renderer *renderer)
             *
             * @param renderer Renderer
             */
            virtual void draw(gfx::Renderer *renderer) = 0;

            /**
             * @brief Called when the underlying Gui gets created and after calling \ref Gui::invalidate() to calculate positions and boundaries of the element
             * @warning Do not call this yourself. Use \ref Element::invalidate()
             *
             * @param parentX Parent X pos
             * @param parentY Parent Y pos
             * @param parentWidth Parent Width
             * @param parentHeight Parent Height
             */
            virtual void layout(u16 parentX, u16 parentY, u16 parentWidth, u16 parentHeight) = 0;

            /**
             * @brief Draws highlighting and the element itself
             * @note When drawing children of a element in \ref Element::draw(gfx::Renderer *renderer), use `this->child->frame(renderer)` instead of calling draw directly
             *
             * @param renderer
             */
            void frame(gfx::Renderer *renderer) {
                renderer->enableScissoring(0, 0, tsl::cfg::FramebufferWidth, tsl::cfg::FramebufferHeight);

                if (this->m_focused)
                    this->drawFocusBackground(renderer);

                renderer->disableScissoring();

                this->draw(renderer);

                renderer->enableScissoring(0, 0, tsl::cfg::FramebufferWidth, tsl::cfg::FramebufferHeight);

                if (this->m_focused)
                    this->drawHighlight(renderer);

                renderer->disableScissoring();
            }

            /**
             * @brief Forces a layout recreation of a element
             *
             */
            void invalidate() {
                const auto& parent = this->getParent();

                if (parent == nullptr)
                    this->layout(0, 0, cfg::FramebufferWidth, cfg::FramebufferHeight);
                else
                    this->layout(ELEMENT_BOUNDS(parent));
            }

            /**
             * @brief Shake the highlight in the given direction to signal that the focus cannot move there
             *
             * @param direction Direction to shake highlight in
             */
            void shakeHighlight(FocusDirection direction) {
                this->m_highlightShaking = true;
                this->m_highlightShakingDirection = direction;
                this->m_highlightShakingStartTime = std::chrono::system_clock::now();
            }

            /**
             * @brief Triggers the blue click animation to signal a element has been clicked on
             *
             */
            void triggerClickAnimation() {
                this->m_clickAnimationProgress = tsl::style::ListItemHighlightLength;
            }

            /**
             * @brief Resets the click animation progress, canceling the animation
             */
            void resetClickAnimation() {
                this->m_clickAnimationProgress = 0;
            }

            /**
             * @brief Draws the blue highlight animation when clicking on a button
             * @note Override this if you have a element that e.g requires a non-rectangular animation or a different color
             *
             * @param renderer Renderer
             */
            virtual void drawClickAnimation(gfx::Renderer *renderer) {
                Color animColor = tsl::style::color::ColorClickAnimation;
                u8 saturation = tsl::style::ListItemHighlightSaturation * (float(this->m_clickAnimationProgress) / float(tsl::style::ListItemHighlightLength));

                animColor.g = saturation;
                animColor.b = saturation;

                renderer->drawRect(ELEMENT_BOUNDS(this), a(animColor));
            }

            /**
             * @brief Draws the back background when a element is highlighted
             * @note Override this if you have a element that e.g requires a non-rectangular focus
             *
             * @param renderer Renderer
             */
            virtual void drawFocusBackground(gfx::Renderer *renderer) {
                renderer->drawRect(ELEMENT_BOUNDS(this), a(0xF000));

                if (this->m_clickAnimationProgress > 0) {
                    this->drawClickAnimation(renderer);
                    this->m_clickAnimationProgress--;
                }
            }

            /**
             * @brief Draws the blue boarder when a element is highlighted
             * @note Override this if you have a element that e.g requires a non-rectangular focus
             *
             * @param renderer Renderer
             */
            virtual void drawHighlight(gfx::Renderer *renderer) { // CUSTOM MODIFICATION start
                
                //Color highlightColor1 = {0x2, 0x8, 0xC, 0xF};
                //Color highlightColor2 = {0x8, 0xF, 0xF, 0xF};
                //highlightColor1Str = "#2288CC";
                //highlightColor2Str = "#88FFFF";
                
                
                // Get the current time
                auto currentTime = std::chrono::system_clock::now();
                auto timeInSeconds = std::chrono::duration<double>(currentTime.time_since_epoch()).count();

                // Calculate the progress for one full sine wave per second
                const double cycleDuration = 1.0;  // 1 second for one full sine wave
                double timeCounter = fmod(timeInSeconds, cycleDuration);
                float progress = (std::sin(2 * M_PI * timeCounter / cycleDuration) + 1) / 2;

                Color highlightColor = {
                    static_cast<u8>((highlightColor1.r - highlightColor2.r) * progress + highlightColor2.r),
                    static_cast<u8>((highlightColor1.g - highlightColor2.g) * progress + highlightColor2.g),
                    static_cast<u8>((highlightColor1.b - highlightColor2.b) * progress + highlightColor2.b),
                    0xF
                };
                s32 x = 0, y = 0;

                if (this->m_highlightShaking) {
                    auto t = (std::chrono::system_clock::now() - this->m_highlightShakingStartTime);
                    if (t >= 100ms)
                        this->m_highlightShaking = false;
                    else {
                        s32 amplitude = std::rand() % 5 + 5;

                        switch (this->m_highlightShakingDirection) {
                            case FocusDirection::Up:
                                y -= shakeAnimation(t, amplitude);
                                break;
                            case FocusDirection::Down:
                                y += shakeAnimation(t, amplitude);
                                break;
                            case FocusDirection::Left:
                                x -= shakeAnimation(t, amplitude);
                                break;
                            case FocusDirection::Right:
                                x += shakeAnimation(t, amplitude);
                                break;
                            default:
                                break;
                        }

                        x = std::clamp(x, -amplitude, amplitude);
                        y = std::clamp(y, -amplitude, amplitude);
                    }
                }

                renderer->drawRect(this->getX() + x - 4, this->getY() + y - 4, this->getWidth() + 8, 4, a(highlightColor));
                renderer->drawRect(this->getX() + x - 4, this->getY() + y + this->getHeight(), this->getWidth() + 8, 4, a(highlightColor));
                renderer->drawRect(this->getX() + x - 4, this->getY() + y, 4, this->getHeight(), a(highlightColor));
                renderer->drawRect(this->getX() + x + this->getWidth(), this->getY() + y, 4, this->getHeight(), a(highlightColor));

            }
            
            
            
            
            /**
             * @brief Sets the boundaries of this view
             *
             * @param x Start X pos
             * @param y Start Y pos
             * @param width Width
             * @param height Height
             */
            void setBoundaries(s32 x, s32 y, s32 width, s32 height) {
                this->m_x = x;
                this->m_y = y;
                this->m_width = width;
                this->m_height = height;
            }

            /**
             * @brief Adds a click listener to the element
             *
             * @param clickListener Click listener called with keys that were pressed last frame. Callback should return true if keys got consumed
             */
            virtual void setClickListener(std::function<bool(u64 keys)> clickListener) {
                this->m_clickListener = clickListener;
            }

            /**
             * @brief Gets the element's X position
             *
             * @return X position
             */
            inline s32 getX() { return this->m_x; }
            /**
             * @brief Gets the element's Y position
             *
             * @return Y position
             */
            inline s32 getY() { return this->m_y; }
            /**
             * @brief Gets the element's Width
             *
             * @return Width
             */
            inline s32 getWidth() { return this->m_width;  }
            /**
             * @brief Gets the element's Height
             *
             * @return Height
             */
            inline s32 getHeight() { return this->m_height; }

            inline s32 getTopBound() { return this->getY(); }
            inline s32 getLeftBound() { return this->getX(); }
            inline s32 getRightBound() { return this->getX() + this->getWidth(); }
            inline s32 getBottomBound() { return this->getY() + this->getHeight(); }

            /**
             * @brief Check if the coordinates are in the elements bounds
             *
             * @return true if coordinates are in bounds, false otherwise
             */
            bool inBounds(s32 touchX, s32 touchY) {
                return touchX >= this->getLeftBound() && touchX <= this->getRightBound() && touchY >= this->getTopBound() && touchY <= this->getBottomBound();
            }

            /**
             * @brief Sets the element's parent
             * @note This is required to handle focus and button downpassing properly
             *
             * @param parent Parent
             */
            inline void setParent(Element *parent) { this->m_parent = parent; }

            /**
             * @brief Get the element's parent
             *
             * @return Parent
             */
            inline Element* getParent() { return this->m_parent; }

            /**
             * @brief Marks this element as focused or unfocused to draw the highlight
             *
             * @param focused Focused
             */
            virtual inline void setFocused(bool focused) {
                this->m_focused = focused;
                this->m_clickAnimationProgress = 0;
            }


            static InputMode getInputMode() { return Element::s_inputMode; }

            static void setInputMode(InputMode mode) { Element::s_inputMode = mode; }

        protected:
            constexpr static inline auto a = &gfx::Renderer::a;
            bool m_focused = false;
            u8 m_clickAnimationProgress = 0;

            // Highlight shake animation
            bool m_highlightShaking = false;
            std::chrono::system_clock::time_point m_highlightShakingStartTime;
            FocusDirection m_highlightShakingDirection;

            static inline InputMode s_inputMode;

            /**
             * @brief Shake animation callculation based on a damped sine wave
             *
             * @param t Passed time
             * @param a Amplitude
             * @return Damped sine wave output
             */
            int shakeAnimation(std::chrono::system_clock::duration t, float a) {
                float w = 0.2F;
                float tau = 0.05F;

                int t_ = t.count() / 1'000'000;

                return roundf(a * exp(-(tau * t_) * sin(w * t_)));
            }

        private:
            friend class Gui;

            s32 m_x = 0, m_y = 0, m_width = 0, m_height = 0;
            Element *m_parent = nullptr;

            std::function<bool(u64 keys)> m_clickListener = [](u64) { return false; };

        };

        /**
         * @brief A Element that exposes the renderer directly to draw custom views easily
         */
        class CustomDrawer : public Element {
        public:
            /**
             * @brief Constructor
             * @note This element should only be used to draw static things the user cannot interact with e.g info text, images, etc.
             *
             * @param renderFunc Callback that will be called once every frame to draw this view
             */
            CustomDrawer(std::function<void(gfx::Renderer* r, s32 x, s32 y, s32 w, s32 h)> renderFunc) : Element(), m_renderFunc(renderFunc) {}
            virtual ~CustomDrawer() {}

            virtual void draw(gfx::Renderer* renderer) override {
                renderer->enableScissoring(ELEMENT_BOUNDS(this));
                this->m_renderFunc(renderer, ELEMENT_BOUNDS(this));
                renderer->disableScissoring();
            }

            virtual void layout(u16 parentX, u16 parentY, u16 parentWidth, u16 parentHeight) override {

            }

        private:
            std::function<void(gfx::Renderer*, s32 x, s32 y, s32 w, s32 h)> m_renderFunc;
        };

        // CUSTOM SECTION START
        
        
        float calculateStringWidth(const std::string& str, int fontSize) {
            
            float totalWidth = 0;
            
            for (char letter : str) {
                // Lookup the width of the current character
                float letterWidth = characterWidths[letter];
                if (letterWidth == 0) {
                    letterWidth = 0.33;
                }
                
                // Accumulate the width
                totalWidth += letterWidth;
            }
            
            // Adjust the total width based on the font size
            return (totalWidth * fontSize);
        }
        
        float calculateAmplitude2(float x, float peakDurationFactor = 0.25) {
            const float phasePeriod = 360*peakDurationFactor;  // One full phase period
            
            // Calculate the phase within the full period
            int phase = static_cast<int>((x) * (180.0 / 3.1415927)) % static_cast<int>(phasePeriod);
            
            // Check if the phase is odd
            if (phase % 2 == 1) {
                return 1.0f;  // Flat amplitude (maximum positive)
            } else {
                // Calculate the sinusoidal amplitude for the remaining period
                return (std::cos((-x) * (180.0 / 3.1415927)) + 1) / 2;
            }
        }
        
        // CUSTOM SECTION END
        
        /**
         * @brief The base frame which can contain another view
         *
         */
        class OverlayFrame : public Element {
        public:
            /**
             * @brief Constructor
             *
             * @param title Name of the Overlay drawn bolt at the top
             * @param subtitle Subtitle drawn bellow the title e.g version number
             */
            std::string m_menuMode; // CUSTOM MODIFICATION
            std::string m_colorSelection; // CUSTOM MODIFICATION
            std::string m_pageLeftName; // CUSTOM MODIFICATION
            std::string m_pageRightName; // CUSTOM MODIFICATION
            
            std::string defaultTextColorStr = parseValueFromIniSection("/config/ultrapaw/theme.ini", "theme", "text_color");
            tsl::Color defaultTextColor = RGB888(defaultTextColorStr);
            std::string clockColorStr = parseValueFromIniSection("/config/ultrapaw/theme.ini", "theme", "clock_color");
            tsl::Color clockColor = RGB888(clockColorStr);
            std::string batteryColorStr = parseValueFromIniSection("/config/ultrapaw/theme.ini", "theme", "battery_color");
            tsl::Color batteryColor = RGB888(batteryColorStr);
            
            
            OverlayFrame(const std::string& title, const std::string& subtitle, const std::string& menuMode = "", const std::string& colorSelection = "", const std::string& pageLeftName = "", const std::string& pageRightName = "")
                : Element(), m_menuMode(menuMode), m_title(title), m_subtitle(subtitle), m_colorSelection(colorSelection), m_pageLeftName(pageLeftName), m_pageRightName(pageRightName) {} // CUSTOM MODIFICATION
            
            virtual ~OverlayFrame() {
                if (this->m_contentElement != nullptr)
                    delete this->m_contentElement;
            }
            
            // CUSTOM SECTION START
            virtual void draw(gfx::Renderer *renderer) override {
                renderer->fillScreen(a(tsl::style::color::ColorFrameBackground));
                renderer->drawRect(tsl::cfg::FramebufferWidth - 1, 0, 1, tsl::cfg::FramebufferHeight, a(0xF222));
                
                int y = 50;
                int offset = 0;
                // Check if m_title is "Ultra Paw"
                if (this->m_title == "Ultra Paw" && this->m_subtitle != "Ultra Paw Package" && this->m_subtitle != "Ultra Paw Script") {
                    static float counter = 0;
                    std::string firstHalf = "Ultra";
                    std::string secondHalf = "Paw";
                    
                    float x = 20;
                    int fontSize = 42;
                    offset = 6;
                    
                    // Draw the first half of the string in white color
                    static Color highlightColor = {0xF, 0xF, 0xF, 0xF};
                    static float progress;
                    float letterWidth;
<<<<<<< HEAD
                    // Draw the second half of the string in red color
                    renderer->drawString(firstHalf.c_str(), false, x, y+offset, fontSize, tsl::Color(0xF, 0xF, 0xF, 0xF));
                    for (char letter : secondHalf) {
=======
                    
                    
                    // Get the current time
                    static double timeInSeconds;
                    
                    // Calculate the progress for one full sine wave per second
                    const double cycleDuration = 1.5;  // for one full sine wave
                    static double timeCounter;// = fmod(timeInSeconds, cycleDuration);
                    //float progress = calculateAmplitude(2 * M_PI * timeCounter / cycleDuration);
                    
                    
                    float countOffset = 0;
                    
                    for (char letter : firstHalf) {
>>>>>>> 00066d3f
                        // Calculate the progress for each letter based on the counter
                        //progress = calculateAmplitude(counter - x * 0.001F);
                        timeInSeconds = std::chrono::duration<double>(std::chrono::system_clock::now().time_since_epoch()).count();
                        timeCounter = fmod(timeInSeconds, cycleDuration);
                        counter = (2 * M_PI * (timeCounter + countOffset) / cycleDuration);
                        //progress = calculateAmplitude(counter);
                        progress = (std::sin(counter) + 1) / 2;
                        
                        
                        // Calculate the corresponding highlight color for each letter
                        highlightColor = {
                            static_cast<u8>((0xA - 0xF) * (3 - 1.5*progress) + 0xF),
                            static_cast<u8>((0xA - 0xF) * 1.5*progress + 0xF),
                            static_cast<u8>((0xA - 0xF) * (1.25 - progress) + 0xF),
                            0xF
                        };
                        
                        // Draw each character with its corresponding highlight color
                        renderer->drawString(std::string(1, letter).c_str(), false, x + 105, y + offset, fontSize, a(highlightColor));
                        
                        // Manually calculate the width of the current letter
                        letterWidth = calculateStringWidth(std::string(1, letter), fontSize);
                        
                        // Adjust the x-coordinate for the next character's position
                        x += letterWidth;
                        
                        // Update the counter for the next character
<<<<<<< HEAD
                        counter += 0.0003F;
=======
                        countOffset -= 0.2F;
>>>>>>> 00066d3f
                    }
                    
                    
                    
                    // Time drawing implementation
                    //struct timespec currentTime;
                    clock_gettime(CLOCK_REALTIME, &currentTime);
                    
                    
                    // Convert the current time to a human-readable string
                    char timeStr[20]; // Allocate a buffer to store the time string
                    //strftime(timeStr, sizeof(timeStr), "%r", localtime(&currentTime.tv_sec));
                    strftime(timeStr, sizeof(timeStr), datetimeFormat.c_str(), localtime(&currentTime.tv_sec));
                    
                    localizeTimeStr(timeStr); // for language localizations
                    
                    int y_offset = 44;
                    if ((hideBattery == "true" && hidePCBTemp == "true" && hideSOCTemp == "true") || (hideClock == "true"))
                        y_offset += 12;
                    
                    if (hideClock != "true") {// Use the 'timeStr' to display the time
                        renderer->drawString(timeStr, false, tsl::cfg::FramebufferWidth - calculateStringWidth(timeStr, 20) - 20, y_offset, 20, clockColor);
                        y_offset += 24;
                    }
                    //char chargeString[6];  // Need space for the null terminator and the percentage sign
                    //
                    //uint32_t batteryCharge;
                    //bool isCharging;
                    //bool validPower;
                    
                    // check in 1s intervals
                    if ((currentTime.tv_sec - timeOut) >= 1) {
                        thermalstatusGetDetailsPCB(&PCB_temperature);
                        thermalstatusGetDetailsSOC(&SOC_temperature);
                        powerGetDetails(&batteryCharge, &isCharging);
                        timeOut = int(currentTime.tv_sec);
                    }
                    
                    
                    char PCB_temperatureStr[10];
                    snprintf(PCB_temperatureStr, sizeof(PCB_temperatureStr)-1, "%d°C", PCB_temperature);
                    
                    char SOC_temperatureStr[10];
                    snprintf(SOC_temperatureStr, sizeof(SOC_temperatureStr)-1, "%d°C", SOC_temperature);
                    
                    batteryCharge = (batteryCharge > 100) ? 100 : batteryCharge;
                    sprintf(chargeString, "%d%%", batteryCharge);

                    // Convert the C-style string to an std::string
                    std::string chargeStringStd = chargeString;
                    std::string PCB_temperatureStringSTD = PCB_temperatureStr;
                    std::string SOC_temperatureStringSTD = SOC_temperatureStr;
                    
                    // Convert the float to std::string
                    //std::string powerConsumptionStr = std::to_string(powerConsumption);

                    // Use the '+' operator to concatenate the strings
                    
                    if (hideBattery != "true") {
                        PCB_temperatureStringSTD += " ";
                        // Use the 'timeStr' to display the time
                        if (powerCacheIsCharging)
                            renderer->drawString(chargeStringStd.c_str(), false, tsl::cfg::FramebufferWidth - calculateStringWidth(chargeStringStd, 20) - 20, y_offset, 20, tsl::Color(0x0, 0xF, 0x0, 0xF));
                        else {
                            if (batteryCharge <= 20) {
                                renderer->drawString(chargeStringStd.c_str(), false, tsl::cfg::FramebufferWidth - calculateStringWidth(chargeStringStd, 20) - 20, y_offset, 20, tsl::Color(0xF, 0x0, 0x0, 0xF));
                            } else {
                                renderer->drawString(chargeStringStd.c_str(), false, tsl::cfg::FramebufferWidth - calculateStringWidth(chargeStringStd, 20) - 20, y_offset, 20, batteryColor);
                            }
                        }
                    }
                    if (hidePCBTemp != "true" && hideBattery != "true")
                         SOC_temperatureStringSTD += " ";
                    
                    int offset = 0;
                    if (hidePCBTemp != "true") {
                        if (PCB_temperature > 0) {
                            offset += 2;
                            renderer->drawString(PCB_temperatureStringSTD.c_str(), false, tsl::cfg::FramebufferWidth + offset - calculateStringWidth(PCB_temperatureStringSTD, 20) - calculateStringWidth(chargeStringStd, 20) - 20, y_offset, 20, tsl::GradientColor(PCB_temperature));
                        }
                    }
                    if (hideSOCTemp != "true") {
                        if (SOC_temperature > 0) {
                            offset += 2;
                            renderer->drawString(SOC_temperatureStringSTD.c_str(), false, tsl::cfg::FramebufferWidth + offset -  calculateStringWidth(SOC_temperatureStringSTD, 20) - calculateStringWidth(PCB_temperatureStringSTD, 20) - calculateStringWidth(chargeStringStd, 20) - 20, y_offset, 20, tsl::GradientColor(SOC_temperature));
                        }
                    }
                } else {
                    static float counter = 0;
                    float x = 20;
                    int y = 50;
                    int fontSize = 32;
                    if (this->m_subtitle == "Ultra Paw Package") {
                        std::string title = std::string(this->m_title);
                        auto titleColor = a(Color(0x0, 0xF, 0x0, 0xF));
                        if (this->m_colorSelection == "" || this->m_colorSelection == "green") {
                            titleColor = a(Color(0x0, 0xF, 0x0, 0xF));
                            renderer->drawString(title.c_str(), false, x, y, fontSize, titleColor);
                        } else if (this->m_colorSelection == "red") {
                            titleColor = a(Color(0xF, 0x0, 0x0, 0xF));
                            renderer->drawString(title.c_str(), false, x, y, fontSize, titleColor);
                        } else if (this->m_colorSelection == "blue") {
                            titleColor = a(Color(0x7, 0x7, 0xF, 0xF));
                            renderer->drawString(title.c_str(), false, x, y, fontSize, titleColor);
                        } else if (this->m_colorSelection == "yellow") {
                            titleColor = a(Color(0xF, 0xF, 0x0, 0xF));
                            renderer->drawString(title.c_str(), false, x, y, fontSize, titleColor);
                        } else if (this->m_colorSelection == "orange") {
                            titleColor = a(Color(0xFF, 0xA5, 0x00, 0xFF));
                            renderer->drawString(title.c_str(), false, x, y, fontSize, titleColor);
                        } else if (this->m_colorSelection == "pink") {
                            titleColor = a(Color(0xFF, 0x69, 0xB4, 0xFF));
                            renderer->drawString(title.c_str(), false, x, y, fontSize, titleColor);
                        } else if (this->m_colorSelection == "purple") {
                            titleColor = a(Color(0x80, 0x00, 0x80, 0xFF));
                            renderer->drawString(title.c_str(), false, x, y, fontSize, titleColor);
                        } else if (this->m_colorSelection == "white") {
                            titleColor = a(Color(0xF, 0xF, 0xF, 0xF));
                            renderer->drawString(title.c_str(), false, x, y, fontSize, titleColor);
                        } else if (this->m_colorSelection == "ultra") {
                            for (char letter : title) {
                                // Calculate the progress for each letter based on the counter
                                const float progress = calculateAmplitude2(counter - x * 0.0001F);
                                
                                // Calculate the corresponding highlight color for each letter
                                Color highlightColor = {
                                    static_cast<u8>((0xA - 0xF) * (3 - 1.5*progress) + 0xF),
                                    static_cast<u8>((0xA - 0xF) * 1.5*progress + 0xF),
                                    static_cast<u8>((0xA - 0xF) * (1.25 - progress) + 0xF),
                                    0xF
                                };
                                
                                // Draw each character with its corresponding highlight color
                                renderer->drawString(std::string(1, letter).c_str(), false, x, y, fontSize, a(highlightColor));
                                
                                // Manually calculate the width of the current letter
                                float letterWidth = calculateStringWidth(std::string(1, letter), fontSize);
                                
                                // Adjust the x-coordinate for the next character's position
                                x += letterWidth;
                                
                                // Update the counter for the next character
                                counter -= 0.00004F;
                            }
                        } else if (this->m_colorSelection.size() == 7 && this->m_colorSelection[0] == '#') {
                            // Check if m_colorSelection is a valid hexadecimal color
                            std::string hexColor = this->m_colorSelection.substr(1);
                            if (isValidHexColor(hexColor)) {
                                titleColor = RGB888(hexColor);
                                renderer->drawString(title.c_str(), false, x, y, fontSize, titleColor);
                            } else {
                                // Invalid hexadecimal color, handle the error accordingly
                                // You can log an error message or use a default color
                                renderer->drawString(title.c_str(), false, x, y, fontSize, titleColor);
                            }
                        } else { // for unknown colors
                            renderer->drawString(title.c_str(), false, x, y, fontSize, titleColor);
                        }
                    } else if (this->m_subtitle == "Ultra Paw Script") {
                        renderer->drawString(this->m_title.c_str(), false, 20, 50, 32, a(Color(0xFF, 0x33, 0x3F, 0xFF)));
                    } else {
                        renderer->drawString(this->m_title.c_str(), false, 20, 50, 30, a(defaultTextColor));
                    }
                }
                
                //if (this->m_title != "Ultrahand")
                renderer->drawString(this->m_subtitle.c_str(), false, 20, y+20+offset, 15, a(tsl::style::color::ColorDescription));
                
                renderer->drawRect(15, tsl::cfg::FramebufferHeight - 73, tsl::cfg::FramebufferWidth - 30, 1, a(defaultTextColor));
                
                std::string menuBottomLine = "\uE0E1"+GAP_2+BACK+GAP_1+"\uE0E0"+GAP_2+OK+GAP_1;
                if (this->m_menuMode == "packages") {
                    menuBottomLine += "\uE0ED"+GAP_2+OVERLAYS;
                } else if (this->m_menuMode == "overlays") {
                    menuBottomLine += "\uE0EE"+GAP_2+PACKAGES;
                }
                
                if (!(this->m_pageLeftName).empty()) {
                    menuBottomLine += "\uE0ED"+GAP_2 + this->m_pageLeftName;
                } else if (!(this->m_pageRightName).empty()) {
                    menuBottomLine += "\uE0EE"+GAP_2 + this->m_pageRightName;
                }
                
                renderer->drawString(menuBottomLine.c_str(), false, 30, 693, 23, a(defaultTextColor));
                
                if (this->m_contentElement != nullptr)
                    this->m_contentElement->frame(renderer);
            }
            // CUSTOM SECTION END

            virtual void layout(u16 parentX, u16 parentY, u16 parentWidth, u16 parentHeight) override {
                this->setBoundaries(parentX, parentY, parentWidth, parentHeight);

                if (this->m_contentElement != nullptr) {
                    this->m_contentElement->setBoundaries(parentX + 35, parentY + 102, parentWidth - 85, parentHeight - 73 - 105); // CUSTOM MODIFICATION (125->105->102)
                    this->m_contentElement->invalidate();
                }
            }

            virtual Element* requestFocus(Element *oldFocus, FocusDirection direction) override {
                if (this->m_contentElement != nullptr)
                    return this->m_contentElement->requestFocus(oldFocus, direction);
                else
                    return nullptr;
            }

            virtual bool onTouch(TouchEvent event, s32 currX, s32 currY, s32 prevX, s32 prevY, s32 initialX, s32 initialY) {
                // Discard touches outside bounds
                if (!this->m_contentElement->inBounds(currX, currY))
                    return false;

                if (this->m_contentElement != nullptr)
                    return this->m_contentElement->onTouch(event, currX, currY, prevX, prevY, initialX, initialY);
                else return false;
            }

            /**
             * @brief Sets the content of the frame
             *
             * @param content Element
             */
            void setContent(Element *content) {
                if (this->m_contentElement != nullptr)
                    delete this->m_contentElement;

                this->m_contentElement = content;

                if (content != nullptr) {
                    this->m_contentElement->setParent(this);
                    this->invalidate();
                }
            }

            /**
             * @brief Changes the title of the menu
             *
             * @param title Title to change to
             */
            void setTitle(const std::string &title) {
                this->m_title = title;
            }

            /**
             * @brief Changes the subtitle of the menu
             *
             * @param title Subtitle to change to
             */
            void setSubtitle(const std::string &subtitle) {
                this->m_subtitle = subtitle;
            }

        protected:
            Element *m_contentElement = nullptr;

            std::string m_title, m_subtitle;
        };

        /**
         * @brief The base frame which can contain another view with a customizable header
         *
         */
        class HeaderOverlayFrame : public Element {
        public:
            std::string defaultTextColorStr = parseValueFromIniSection("/config/ultrapaw/theme.ini", "theme", "text_color");
            tsl::Color defaultTextColor = RGB888(defaultTextColorStr);
            
            HeaderOverlayFrame(u16 headerHeight = 175) : Element(), m_headerHeight(headerHeight) {}
            virtual ~HeaderOverlayFrame() {
                if (this->m_contentElement != nullptr)
                    delete this->m_contentElement;

                if (this->m_header != nullptr)
                    delete this->m_header;
            }

            virtual void draw(gfx::Renderer *renderer) override {
                renderer->fillScreen(a(tsl::style::color::ColorFrameBackground));
                renderer->drawRect(tsl::cfg::FramebufferWidth - 1, 0, 1, tsl::cfg::FramebufferHeight, a(0xF222));

                renderer->drawRect(15, tsl::cfg::FramebufferHeight - 73, tsl::cfg::FramebufferWidth - 30, 1, a(defaultTextColor));

                renderer->drawString(("\uE0E1  "+BACK+"     \uE0E0  "+OK).c_str(), false, 30, 693, 23, a(defaultTextColor)); // CUSTOM MODIFICATION

                if (this->m_header != nullptr)
                    this->m_header->frame(renderer);

                if (this->m_contentElement != nullptr)
                    this->m_contentElement->frame(renderer);
            }

            virtual void layout(u16 parentX, u16 parentY, u16 parentWidth, u16 parentHeight) override {
                this->setBoundaries(parentX, parentY, parentWidth, parentHeight);

                if (this->m_contentElement != nullptr) {
                    this->m_contentElement->setBoundaries(parentX + 35, parentY + this->m_headerHeight, parentWidth - 85, parentHeight - 73 - this->m_headerHeight);
                    this->m_contentElement->invalidate();
                }

                if (this->m_header != nullptr) {
                    this->m_header->setBoundaries(parentX, parentY, parentWidth, this->m_headerHeight);
                    this->m_header->invalidate();
                }
            }

            virtual bool onTouch(TouchEvent event, s32 currX, s32 currY, s32 prevX, s32 prevY, s32 initialX, s32 initialY) {
                // Discard touches outside bounds
                if (!this->m_contentElement->inBounds(currX, currY))
                    return false;

                if (this->m_contentElement != nullptr)
                    return this->m_contentElement->onTouch(event, currX, currY, prevX, prevY, initialX, initialY);
                else return false;
            }

            virtual Element* requestFocus(Element *oldFocus, FocusDirection direction) override {
                if (this->m_contentElement != nullptr)
                    return this->m_contentElement->requestFocus(oldFocus, direction);
                else
                    return nullptr;
            }

            /**
             * @brief Sets the content of the frame
             *
             * @param content Element
             */
            void setContent(Element *content) {
                if (this->m_contentElement != nullptr)
                    delete this->m_contentElement;

                this->m_contentElement = content;

                if (content != nullptr) {
                    this->m_contentElement->setParent(this);
                    this->invalidate();
                }
            }

            /**
             * @brief Sets the header of the frame
             *
             * @param header Header custom drawer
             */
            void setHeader(CustomDrawer *header) {
                if (this->m_header != nullptr)
                    delete this->m_header;

                this->m_header = header;

                if (header != nullptr) {
                    this->m_header->setParent(this);
                    this->invalidate();
                }
            }

        protected:
            Element *m_contentElement = nullptr;
            CustomDrawer *m_header = nullptr;

            u16 m_headerHeight;
        };

        /**
         * @brief Single color rectangle element mainly used for debugging to visualize boundaries
         *
         */
        class DebugRectangle : public Element {
        public:
            /**
             * @brief Constructor
             *
             * @param color Color of the rectangle
             */
            DebugRectangle(Color color) : Element(), m_color(color) {}
            virtual ~DebugRectangle() {}

            virtual void draw(gfx::Renderer *renderer) override {
                renderer->drawRect(ELEMENT_BOUNDS(this), a(this->m_color));
            }

            virtual void layout(u16 parentX, u16 parentY, u16 parentWidth, u16 parentHeight) override {}

        private:
            Color m_color;
        };


        /**
         * @brief A List containing list items
         *
         */
        class List : public Element {
        public:
            /**
             * @brief Constructor
             *
             */
            List() : Element() {}
            virtual ~List() {
                for (auto& item : this->m_items)
                    delete item;
            }
            
            std::string trackBarColorStr = parseValueFromIniSection("/config/ultrahand/theme.ini", "theme", "trackbar_color");
            Color trackBarColor = RGB888(trackBarColorStr, "#555555");

            virtual void draw(gfx::Renderer *renderer) override {
                
                
                if (this->m_clearList) {
                    for (auto& item : this->m_items)
                        delete item;

                    this->m_items.clear();
                    this->m_offset = 0;
                    this->m_focusedIndex = 0;
                    this->invalidate();
                    this->m_clearList = false;
                }

                for (auto [index, element] : this->m_itemsToAdd) {
                    element->invalidate();
                    if (index >= 0 && (this->m_items.size() > static_cast<size_t>(index))) {
                        const auto& it = this->m_items.cbegin() + static_cast<size_t>(index);
                        this->m_items.insert(it, element);
                    } else {
                        this->m_items.push_back(element);
                    }
                    this->invalidate();
                    this->updateScrollOffset();
                }
                this->m_itemsToAdd.clear();

                for (auto element : this->m_itemsToRemove) {
                    for (auto it = m_items.cbegin(); it != m_items.cend(); ++it) {
                        if (*it == element) {
                            this->m_items.erase(it);
                            if (this->m_focusedIndex >= (it - this->m_items.cbegin())) {
                                this->m_focusedIndex--;
                            }
                            this->invalidate();
                            this->updateScrollOffset();
                            delete element;
                            break;
                        }
                    }
                }
                this->m_itemsToRemove.clear();

                renderer->enableScissoring(this->getLeftBound(), this->getTopBound() - 5, this->getWidth(), this->getHeight() + 4);

                for (auto &entry : this->m_items) {
                    if (entry->getBottomBound() > this->getTopBound() && entry->getTopBound() < this->getBottomBound()) {
                        entry->frame(renderer);
                    }
                }

                renderer->disableScissoring();

                if (this->m_listHeight > this->getHeight()) {
                    float scrollbarHeight = static_cast<float>(this->getHeight() * this->getHeight()) / this->m_listHeight;
                    float scrollbarOffset = (static_cast<double>(this->m_offset)) / static_cast<double>(this->m_listHeight - this->getHeight()) * (this->getHeight() - std::ceil(scrollbarHeight));

                    renderer->drawRect(this->getRightBound() + 10, this->getY() + scrollbarOffset, 5, scrollbarHeight - 50, trackBarColor);
                    renderer->drawCircle(this->getRightBound() + 12, this->getY() + scrollbarOffset, 2, true, trackBarColor);
                    renderer->drawCircle(this->getRightBound() + 12, this->getY() + scrollbarOffset + scrollbarHeight - 50, 2, true, trackBarColor);

                    float prevOffset = this->m_offset;

                    if (Element::getInputMode() == InputMode::Controller)
                        this->m_offset += ((this->m_nextOffset) - this->m_offset) * 0.1F;
                    else if (Element::getInputMode() == InputMode::TouchScroll)
                        this->m_offset += ((this->m_nextOffset) - this->m_offset);

                    if (static_cast<u32>(prevOffset) != static_cast<u32>(this->m_offset))
                        this->invalidate();
                }

            }

            virtual void layout(u16 parentX, u16 parentY, u16 parentWidth, u16 parentHeight) override {
                s32 y = this->getY() - this->m_offset;

                this->m_listHeight = 0;
                for (auto &entry : this->m_items)
                    this->m_listHeight += entry->getHeight();

                for (auto &entry : this->m_items) {
                    entry->setBoundaries(this->getX(), y, this->getWidth(), entry->getHeight());
                    entry->invalidate();
                    y += entry->getHeight();
                }
            }

            virtual bool onTouch(TouchEvent event, s32 currX, s32 currY, s32 prevX, s32 prevY, s32 initialX, s32 initialY) {
                bool handled = false;

                // Discard touches out of bounds
                if (!this->inBounds(currX, currY))
                    return false;

                // Direct touches to all children
                for (auto &item : this->m_items)
                    handled |= item->onTouch(event, currX, currY, prevX, prevY, initialX, initialY);

                if (handled)
                    return true;

                // Handle scrolling
                if (event != TouchEvent::Release && Element::getInputMode() == InputMode::TouchScroll) {
                    if (prevX != 0 && prevY != 0)
                        this->m_nextOffset += (prevY - currY);

                    if (this->m_nextOffset < 0)
                        this->m_nextOffset = 0;

                    if (this->m_nextOffset > (this->m_listHeight - this->getHeight()) + 50)
                        this->m_nextOffset = (this->m_listHeight - this->getHeight() + 50);

                    return true;
                }

                return false;
            }

            /**
             * @brief Adds a new item to the list before the next frame starts
             *
             * @param element Element to add
             * @param index Index in the list where the item should be inserted. -1 or greater list size will insert it at the end
             * @param height Height of the element. Don't set this parameter for libtesla to try and figure out the size based on the type
             */
            void addItem(Element *element, u16 height = 0, ssize_t index = -1) {
                if (element != nullptr) {
                    if (height != 0)
                        element->setBoundaries(this->getX(), this->getY(), this->getWidth(), height);

                    element->setParent(this);
                    element->invalidate();

                    this->m_itemsToAdd.emplace_back(index, element);
                }
            }

            /**
             * @brief Removes an item form the list and deletes it
             * @note Item will only be deleted if it was found in the list
             *
             * @param element Element to remove from list. Call \ref Gui::removeFocus before.
             */
            virtual void removeItem(Element *element) {
                if (element != nullptr)
                    this->m_itemsToRemove.emplace_back(element);
            }

            /**
             * @brief Try to remove an item from the list
             *
             * @param index Index of element in list. Call \ref Gui::removeFocus before.
             */
            virtual void removeIndex(size_t index) {
                if (index < this->m_items.size())
                    removeItem(this->m_items[index]);
            }

            /**
             * @brief Removes all children from the list later on
             * @warning When clearing a list, make sure none of the its children are focused. Call \ref Gui::removeFocus before.
             */
            void clear() {
                this->m_clearList = true;
            }

            virtual Element* requestFocus(Element *oldFocus, FocusDirection direction) override {
                Element *newFocus = nullptr;

                if (this->m_clearList || this->m_itemsToAdd.size() > 0)
                    return nullptr;

                if (direction == FocusDirection::None) {
                    u16 i = 0;

                    if (oldFocus == nullptr) {
                        s32 elementHeight = 0;
                        while (elementHeight < this->m_offset && i < this->m_items.size() - 1) {
                            i++;
                            elementHeight += this->m_items[i]->getHeight();
                        }
                    }

                    for (; i < this->m_items.size(); i++) {
                        newFocus = this->m_items[i]->requestFocus(oldFocus, direction);

                        if (newFocus != nullptr) {
                            this->m_focusedIndex = i;

                            this->updateScrollOffset();
                            return newFocus;
                        }
                    }
                } else {
                    if (direction == FocusDirection::Down) {

                        for (u16 i = this->m_focusedIndex + 1; i < this->m_items.size(); i++) {
                            newFocus = this->m_items[i]->requestFocus(oldFocus, direction);

                            if (newFocus != nullptr && newFocus != oldFocus) {
                                this->m_focusedIndex = i;

                                this->updateScrollOffset();
                                return newFocus;
                            }
                        }

                        return oldFocus;
                    } else if (direction == FocusDirection::Up) {
                        if (this->m_focusedIndex > 0) {

                            for (u16 i = this->m_focusedIndex - 1; i >= 0; i--) {
                                if (i > this->m_items.size() || this->m_items[i] == nullptr)
                                    return oldFocus;
                                else
                                    newFocus = this->m_items[i]->requestFocus(oldFocus, direction);

                                if (newFocus != nullptr && newFocus != oldFocus) {
                                    this->m_focusedIndex = i;

                                    this->updateScrollOffset();
                                    return newFocus;
                                }
                            }
                        }

                        return oldFocus;
                    }
                }

                return oldFocus;
            }

            /**
             * @brief Gets the item at the index in the list
             *
             * @param index Index position in list
             * @return Element from list. nullptr for if the index is out of bounds
             */
            virtual Element* getItemAtIndex(u32 index) {
                if (this->m_items.size() <= index)
                    return nullptr;

                return this->m_items[index];
            }

            /**
             * @brief Gets the index in the list of the element passed in
             *
             * @param element Element to check
             * @return Index in list. -1 for if the element isn't a member of the list
             */
            virtual s32 getIndexInList(Element *element) {
                auto it = std::find(this->m_items.begin(), this->m_items.end(), element);

                if (it == this->m_items.end())
                    return -1;

                return it - this->m_items.begin();
            }

            virtual void setFocusedIndex(u32 index) {
                if (this->m_items.size() > index) {
                    m_focusedIndex = index;
                    this->updateScrollOffset();
                }
            }

        protected:
            std::vector<Element*> m_items;
            u16 m_focusedIndex = 0;

            float m_offset = 0, m_nextOffset = 0;
            s32 m_listHeight = 0;

            bool m_clearList = false;
            std::vector<Element *> m_itemsToRemove;
            std::vector<std::pair<ssize_t, Element *>> m_itemsToAdd;

        private:

            virtual void updateScrollOffset() {
                if (this->getInputMode() != InputMode::Controller)
                    return;

                if (this->m_listHeight <= this->getHeight()) {
                    this->m_nextOffset = 0;
                    this->m_offset = 0;

                    return;
                }

                this->m_nextOffset = 0;
                for (u16 i = 0; i < this->m_focusedIndex; i++)
                    this->m_nextOffset += this->m_items[i]->getHeight();

                this->m_nextOffset -= this->getHeight() / 3;

                if (this->m_nextOffset < 0)
                    this->m_nextOffset = 0;

                if (this->m_nextOffset > (this->m_listHeight - this->getHeight()) + 50)
                    this->m_nextOffset = (this->m_listHeight - this->getHeight() + 50);
            }
        };

        /**
         * @brief A item that goes into a list
         *
         */
        class ListItem : public Element {
        public:
            std::string defaultTextColorStr = parseValueFromIniSection("/config/ultrapaw/theme.ini", "theme", "text_color");
            tsl::Color defaultTextColor = RGB888(defaultTextColorStr);
            /**
             * @brief Constructor
             *
             * @param text Initial description text
             */
            ListItem(const std::string& text, const std::string& value = "")
                : Element(), m_text(text), m_value(value) {
            }
            virtual ~ListItem() {}

            virtual void draw(gfx::Renderer *renderer) override {
                if (this->m_touched && Element::getInputMode() == InputMode::Touch) {
                    renderer->drawRect(ELEMENT_BOUNDS(this), a(tsl::style::color::ColorClickAnimation));
                }

                if (this->m_maxWidth == 0) {
                    if (this->m_value.length() > 0) {
                        auto [valueWidth, valueHeight] = renderer->drawString(this->m_value.c_str(), false, 0, 0, 20, tsl::style::color::ColorTransparent);
                        this->m_maxWidth = this->getWidth() - valueWidth - 70;
                    } else {
                        this->m_maxWidth = this->getWidth() - 40;
                    }

                    auto [width, height] = renderer->drawString(this->m_text.c_str(), false, 0, 0, 23, tsl::style::color::ColorTransparent);
                    this->m_trunctuated = width > this->m_maxWidth;

                    if (this->m_trunctuated) {
                        this->m_scrollText = this->m_text + "        ";
                        auto [width, height] = renderer->drawString(this->m_scrollText.c_str(), false, 0, 0, 23, tsl::style::color::ColorTransparent);
                        this->m_scrollText += this->m_text;
                        this->m_textWidth = width;
                        this->m_ellipsisText = renderer->limitStringLength(this->m_text, false, 22, this->m_maxWidth);
                    } else {
                        this->m_textWidth = width;
                    }
                }

                renderer->drawRect(this->getX(), this->getY(), this->getWidth(), 1, a(tsl::style::color::ColorFrame));
                renderer->drawRect(this->getX(), this->getTopBound(), this->getWidth(), 1, a(tsl::style::color::ColorFrame));

                if (this->m_trunctuated) {
                    if (this->m_focused) {
                        renderer->enableScissoring(this->getX(), this->getY(), this->m_maxWidth + 40, this->getHeight());
                        renderer->drawString(this->m_scrollText.c_str(), false, this->getX() + 20 - this->m_scrollOffset, this->getY() + 45, 23, defaultTextColor);
                        renderer->disableScissoring();
                        if (this->m_scrollAnimationCounter == 90) {
                            if (this->m_scrollOffset == this->m_textWidth) {
                                this->m_scrollOffset = 0;
                                this->m_scrollAnimationCounter = 0;
                            } else {
                                this->m_scrollOffset++;
                            }
                        } else {
                            this->m_scrollAnimationCounter++;
                        }
                    } else {
                        renderer->drawString(this->m_ellipsisText.c_str(), false, this->getX() + 20, this->getY() + 45, 23, a(defaultTextColor));
                    }
                } else {
                    renderer->drawString(this->m_text.c_str(), false, this->getX() + 20, this->getY() + 45, 23, a(defaultTextColor));
                }

                // CUSTOM SECTION START (modification for submenu footer color)
                if (this->m_value == DROPDOWN_SYMBOL || this->m_value == OPTION_SYMBOL) {
                    renderer->drawString(this->m_value.c_str(), false, this->getX() + this->m_maxWidth + 45, this->getY() + 45, 20, this->m_faint ? a(tsl::style::color::ColorDescription) : a(defaultTextColor));
                } else if (this->m_value == CROSSMARK_SYMBOL) {
                    renderer->drawString(this->m_value.c_str(), false, this->getX() + this->m_maxWidth + 45, this->getY() + 45, 20, this->m_faint ? a(tsl::style::color::ColorDescription) : a(Color(0xF, 0x0, 0x0, 0xF)));
                } else {
                    renderer->drawString(this->m_value.c_str(), false, this->getX() + this->m_maxWidth + 45, this->getY() + 45, 20, this->m_faint ? a(tsl::style::color::ColorDescription) : a(tsl::style::color::ColorHighlight));
                }
                // CUSTOM SECTION END 
            }

            virtual void layout(u16 parentX, u16 parentY, u16 parentWidth, u16 parentHeight) override {
                this->setBoundaries(this->getX(), this->getY(), this->getWidth(), tsl::style::ListItemDefaultHeight);
            }

            virtual bool onClick(u64 keys) override {
                if (keys & HidNpadButton_A)
                    this->triggerClickAnimation();
                else if (keys & (HidNpadButton_AnyUp | HidNpadButton_AnyDown | HidNpadButton_AnyLeft | HidNpadButton_AnyRight))
                    this->m_clickAnimationProgress = 0;

                return Element::onClick(keys);
            }


            virtual bool onTouch(TouchEvent event, s32 currX, s32 currY, s32 prevX, s32 prevY, s32 initialX, s32 initialY) override {
                if (event == TouchEvent::Touch)
                    this->m_touched = this->inBounds(currX, currY);

                if (event == TouchEvent::Release && this->m_touched) {
                    this->m_touched = false;

                    if (Element::getInputMode() == InputMode::Touch) {
                        bool handled = this->onClick(HidNpadButton_A);

                        this->m_clickAnimationProgress = 0;
                        return handled;
                    }
                }


                return false;
            }


            virtual void setFocused(bool state) override {
                this->m_scroll = false;
                this->m_scrollOffset = 0;
                this->m_scrollAnimationCounter = 0;
                Element::setFocused(state);
            }

            virtual Element* requestFocus(Element *oldFocus, FocusDirection direction) override {
                return this;
            }

            /**
             * @brief Sets the left hand description text of the list item
             *
             * @param text Text
             */
            inline void setText(const std::string& text) {
                this->m_text = text;
                this->m_scrollText = "";
                this->m_ellipsisText = "";
                this->m_maxWidth = 0;
            }

            /**
             * @brief Sets the right hand value text of the list item
             *
             * @param value Text
             * @param faint Should the text be drawn in a glowing green or a faint gray
             */
            inline void setValue(const std::string& value, bool faint = false) {
                this->m_value = value;
                this->m_faint = faint;
                this->m_maxWidth = 0;
            }

            /**
             * @brief Gets the left hand description text of the list item
             *
             * @return Text
             */
            inline const std::string& getText() const {
                return this->m_text;
            }

            /**
             * @brief Gets the right hand value text of the list item
             *
             * @return Value
             */
            inline const std::string& getValue() {
                return this->m_value;
            }

        protected:
            std::string m_text;
            std::string m_value = "";
            std::string m_scrollText = "";
            std::string m_ellipsisText = "";

            bool m_scroll = false;
            bool m_trunctuated = false;
            bool m_faint = false;

            bool m_touched = false;

            u16 m_maxScroll = 0;
            u16 m_scrollOffset = 0;
            u32 m_maxWidth = 0;
            u32 m_textWidth = 0;
            u16 m_scrollAnimationCounter = 0;
        };

        /**
         * @brief A toggleable list item that changes the state from On to Off when the A button gets pressed
         *
         */
        class ToggleListItem : public ListItem {
        public:
            /**
             * @brief Constructor
             *
             * @param text Initial description text
             * @param initialState Is the toggle set to On or Off initially
             * @param onValue Value drawn if the toggle is on
             * @param offValue Value drawn if the toggle is off
             */
            ToggleListItem(const std::string& text, bool initialState, const std::string& onValue = "On", const std::string& offValue = "Off")
                : ListItem(text), m_state(initialState), m_onValue(onValue), m_offValue(offValue) {

                this->setState(this->m_state);
            }

            virtual ~ToggleListItem() {}

            virtual bool onClick(u64 keys) override {
                if (keys & HidNpadButton_A) {
                    this->m_state = !this->m_state;

                    this->setState(this->m_state);
                    this->m_stateChangedListener(this->m_state);

                    return ListItem::onClick(keys);
                }

                return false;
            }

            /**
             * @brief Gets the current state of the toggle
             *
             * @return State
             */
            virtual inline bool getState() {
                return this->m_state;
            }

            /**
             * @brief Sets the current state of the toggle. Updates the Value
             *
             * @param state State
             */
            virtual void setState(bool state) {
                this->m_state = state;

                if (state)
                    this->setValue(this->m_onValue, false);
                else
                    this->setValue(this->m_offValue, true);
            }

            /**
             * @brief Adds a listener that gets called whenever the state of the toggle changes
             *
             * @param stateChangedListener Listener with the current state passed in as parameter
             */
            void setStateChangedListener(std::function<void(bool)> stateChangedListener) {
                this->m_stateChangedListener = stateChangedListener;
            }

        protected:
            bool m_state = true;
            std::string m_onValue, m_offValue;

            std::function<void(bool)> m_stateChangedListener = [](bool){};
        };

        class CategoryHeader : public Element {
        public:
            std::string defaultTextColorStr = parseValueFromIniSection("/config/ultrapaw/theme.ini", "theme", "text_color");
            tsl::Color defaultTextColor = RGB888(defaultTextColorStr);
            
            CategoryHeader(const std::string &title, bool hasSeparator = false) : m_text(title), m_hasSeparator(hasSeparator) {}
            virtual ~CategoryHeader() {}

            virtual void draw(gfx::Renderer *renderer) override {
                renderer->drawRect(this->getX() - 2, this->getBottomBound() - 30, 5, 23, a(defaultTextColor));
                renderer->drawString(this->m_text.c_str(), false, this->getX() + 13, this->getBottomBound() - 12, 15, a(defaultTextColor));

                //if (this->m_hasSeparator)
                //    renderer->drawRect(this->getX(), this->getBottomBound(), this->getWidth(), 1, a(tsl::style::color::ColorFrame)); // CUSTOM MODIFICATION
            }

            virtual void layout(u16 parentX, u16 parentY, u16 parentWidth, u16 parentHeight) override {
                // Check if the CategoryHeader is part of a list and if it's the first entry in it, half it's height
                if (List *list = dynamic_cast<List*>(this->getParent()); list != nullptr) {
                    if (list->getIndexInList(this) == 0) {
                        this->setBoundaries(this->getX(), this->getY(), this->getWidth(), tsl::style::ListItemDefaultHeight / 2);
                        return;
                    }
                }
                if (!m_hasSeparator) { // CUSTOM MODIFICATION
                    this->setBoundaries(this->getX(), this->getY(), this->getWidth(), tsl::style::ListItemDefaultHeight *3/4); // CUSTOM MODIFICATION
                } else {
                    this->setBoundaries(this->getX(), this->getY(), this->getWidth(), tsl::style::ListItemDefaultHeight / 2); // CUSTOM MODIFICATION
                }
            }

            virtual bool onClick(u64 keys) {
                return false;
            }

            virtual Element* requestFocus(Element *oldFocus, FocusDirection direction) override {
                return nullptr;
            }

            inline void setText(const std::string &text) {
                this->m_text = text;
            }

            inline const std::string& getText() const {
                return this->m_text;
            }

        private:
            std::string m_text;
            bool m_hasSeparator;
        };

        /**
         * @brief A customizable analog trackbar going from 0% to 100% (like the brightness slider)
         *
         */
        class TrackBar : public Element {
        public:
            std::string defaultTextColorStr = parseValueFromIniSection("/config/ultrapaw/theme.ini", "theme", "text_color");
            tsl::Color defaultTextColor = RGB888(defaultTextColorStr);
            std::string trackBarColorStr = parseValueFromIniSection("/config/ultrahand/theme.ini", "theme", "trackbar_color");
            Color trackBarColor = RGB888(trackBarColorStr, "#555555");
            
            /**
             * @brief Constructor
             *
             * @param icon Icon shown next to the track bar
             */
            TrackBar(const char icon[3]) : m_icon(icon) { }

            virtual ~TrackBar() {}

            virtual Element* requestFocus(Element *oldFocus, FocusDirection direction) {
                return this;
            }

            virtual bool handleInput(u64 keysDown, u64 keysHeld, const HidTouchState &touchPos, HidAnalogStickState leftJoyStick, HidAnalogStickState rightJoyStick) override {
                if (keysHeld & HidNpadButton_AnyLeft && keysHeld & HidNpadButton_AnyRight)
                    return true;

                if (keysHeld & HidNpadButton_AnyLeft) {
                    if (this->m_value > 0) {
                        this->m_value--;
                        this->m_valueChangedListener(this->m_value);
                        return true;
                    }
                }

                if (keysHeld & HidNpadButton_AnyRight) {
                    if (this->m_value < 100) {
                        this->m_value++;
                        this->m_valueChangedListener(this->m_value);
                        return true;
                    }
                }

                return false;
            }

            virtual bool onTouch(TouchEvent event, s32 currX, s32 currY, s32 prevX, s32 prevY, s32 initialX, s32 initialY) override {
                if (event == TouchEvent::Release) {
                    this->m_interactionLocked = false;
                    return false;
                }


                if (!this->m_interactionLocked && this->inBounds(initialX, initialY)) {
                    if (currX > this->getLeftBound() + 50 && currX < this->getRightBound() && currY > this->getTopBound() && currY < this->getBottomBound()) {
                        s16 newValue = (static_cast<float>(currX - (this->getX() + 60)) / static_cast<float>(this->getWidth() - 95)) * 100;

                        if (newValue < 0) {
                            newValue = 0;
                        } else if (newValue > 100) {
                            newValue = 100;
                        }

                        if (newValue != this->m_value) {
                            this->m_value = newValue;
                            this->m_valueChangedListener(this->getProgress());
                        }

                        return true;
                    }
                }
                else
                    this->m_interactionLocked = true;

                return false;
            }

            virtual void draw(gfx::Renderer *renderer) override {
                renderer->drawRect(this->getX(), this->getY(), this->getWidth(), 1, a(tsl::style::color::ColorFrame));
                renderer->drawRect(this->getX(), this->getBottomBound(), this->getWidth(), 1, a(tsl::style::color::ColorFrame));

                renderer->drawString(this->m_icon, false, this->getX() + 15, this->getY() + 50, 23, a(defaultTextColor));

                u16 handlePos = (this->getWidth() - 95) * static_cast<float>(this->m_value) / 100;
                renderer->drawCircle(this->getX() + 60, this->getY() + 42, 2, true, a(tsl::style::color::ColorHighlight));
                renderer->drawCircle(this->getX() + 60 + this->getWidth() - 95, this->getY() + 42, 2, true, a(tsl::style::color::ColorFrame));
                renderer->drawRect(this->getX() + 60 + handlePos, this->getY() + 40, this->getWidth() - 95 - handlePos, 5, a(tsl::style::color::ColorFrame));
                renderer->drawRect(this->getX() + 60, this->getY() + 40, handlePos, 5, a(tsl::style::color::ColorHighlight));

                renderer->drawCircle(this->getX() + 62 + handlePos, this->getY() + 42, 18, true, a(trackBarColor));
                renderer->drawCircle(this->getX() + 62 + handlePos, this->getY() + 42, 18, false, a(tsl::style::color::ColorFrame));
            }

            virtual void layout(u16 parentX, u16 parentY, u16 parentWidth, u16 parentHeight) override {
                this->setBoundaries(this->getX(), this->getY(), this->getWidth(), tsl::style::TrackBarDefaultHeight);
            }

            virtual void drawFocusBackground(gfx::Renderer *renderer) {
                // No background drawn here in HOS
            }

            virtual void drawHighlight(gfx::Renderer *renderer) override {
                static float counter = 0;
                const float progress = (std::sin(counter) + 1) / 2;
                Color highlightColor = {   static_cast<u8>((0x2 - 0x8) * progress + 0x8),
                                                static_cast<u8>((0x8 - 0xF) * progress + 0xF),
                                                static_cast<u8>((0xC - 0xF) * progress + 0xF),
                                                static_cast<u8>((0x6 - 0xD) * progress + 0xD) };

                counter += 0.1F;

                u16 handlePos = (this->getWidth() - 95) * static_cast<float>(this->m_value) / 100;

                s32 x = 0;
                s32 y = 0;

                if (Element::m_highlightShaking) {
                    auto t = (std::chrono::system_clock::now() - Element::m_highlightShakingStartTime);
                    if (t >= 100ms)
                        Element::m_highlightShaking = false;
                    else {
                        s32 amplitude = std::rand() % 5 + 5;

                        switch (Element::m_highlightShakingDirection) {
                            case FocusDirection::Up:
                                y -= shakeAnimation(t, amplitude);
                                break;
                            case FocusDirection::Down:
                                y += shakeAnimation(t, amplitude);
                                break;
                            case FocusDirection::Left:
                                x -= shakeAnimation(t, amplitude);
                                break;
                            case FocusDirection::Right:
                                x += shakeAnimation(t, amplitude);
                                break;
                            default:
                                break;
                        }

                        x = std::clamp(x, -amplitude, amplitude);
                        y = std::clamp(y, -amplitude, amplitude);
                    }
                }

                for (u8 i = 16; i <= 19; i++) {
                    renderer->drawCircle(this->getX() + 62 + x + handlePos, this->getY() + 42 + y, i, false, a(highlightColor));
                }
            }

            /**
             * @brief Gets the current value of the trackbar
             *
             * @return State
             */
            virtual inline u8 getProgress() {
                return this->m_value;
            }

            /**
             * @brief Sets the current state of the toggle. Updates the Value
             *
             * @param state State
             */
            virtual void setProgress(u8 value) {
                this->m_value = value;
            }

            /**
             * @brief Adds a listener that gets called whenever the state of the toggle changes
             *
             * @param stateChangedListener Listener with the current state passed in as parameter
             */
            void setValueChangedListener(std::function<void(u8)> valueChangedListener) {
                this->m_valueChangedListener = valueChangedListener;
            }

        protected:
            const char *m_icon = nullptr;
            s16 m_value = 0;
            bool m_interactionLocked = false;

            std::function<void(u8)> m_valueChangedListener = [](u8){};
        };


        /**
         * @brief A customizable analog trackbar going from 0% to 100% but using discrete steps (Like the volume slider)
         *
         */
        class StepTrackBar : public TrackBar {
        public:
            /**
             * @brief Constructor
             *
             * @param icon Icon shown next to the track bar
             * @param numSteps Number of steps the track bar has
             */
            StepTrackBar(const char icon[3], size_t numSteps)
                : TrackBar(icon), m_numSteps(numSteps) { }

            virtual ~StepTrackBar() {}

            virtual bool handleInput(u64 keysDown, u64 keysHeld, const HidTouchState &touchPos, HidAnalogStickState leftJoyStick, HidAnalogStickState rightJoyStick) override {
                static u32 tick = 0;

                if (keysHeld & HidNpadButton_AnyLeft && keysHeld & HidNpadButton_AnyRight) {
                    tick = 0;
                    return true;
                }

                if (keysHeld & (HidNpadButton_AnyLeft | HidNpadButton_AnyRight)) {
                    if ((tick == 0 || tick > 20) && (tick % 3) == 0) {
                        if (keysHeld & HidNpadButton_AnyLeft && this->m_value > 0) {
                            this->m_value = std::max(this->m_value - (100 / (this->m_numSteps - 1)), 0);
                        } else if (keysHeld & HidNpadButton_AnyRight && this->m_value < 100) {
                            this->m_value = std::min(this->m_value + (100 / (this->m_numSteps - 1)), 100);
                        } else {
                            return false;
                        }
                        this->m_valueChangedListener(this->getProgress());
                    }
                    tick++;
                    return true;
                } else {
                    tick = 0;
                }

                return false;
            }

            virtual bool onTouch(TouchEvent event, s32 currX, s32 currY, s32 prevX, s32 prevY, s32 initialX, s32 initialY) override {
                if (this->inBounds(initialX, initialY)) {
                    if (currY > this->getTopBound() && currY < this->getBottomBound()) {
                        s16 newValue = (static_cast<float>(currX - (this->getX() + 60)) / static_cast<float>(this->getWidth() - 95)) * 100;

                        if (newValue < 0) {
                            newValue = 0;
                        } else if (newValue > 100) {
                            newValue = 100;
                        } else {
                            newValue = std::round(newValue / (100.0F / (this->m_numSteps - 1))) * (100.0F / (this->m_numSteps - 1));
                        }

                        if (newValue != this->m_value) {
                            this->m_value = newValue;
                            this->m_valueChangedListener(this->getProgress());
                        }

                        return true;
                    }
                }

                return false;
            }

            /**
             * @brief Gets the current value of the trackbar
             *
             * @return State
             */
            virtual inline u8 getProgress() override {
                return this->m_value / (100 / (this->m_numSteps - 1));
            }

            /**
             * @brief Sets the current state of the toggle. Updates the Value
             *
             * @param state State
             */
            virtual void setProgress(u8 value) override {
                value = std::min(value, u8(this->m_numSteps - 1));
                this->m_value = value * (100 / (this->m_numSteps - 1));
            }

        protected:
            u8 m_numSteps = 1;
        };


        /**
         * @brief A customizable trackbar with multiple discrete steps with specific names. Name gets displayed above the bar
         *
         */
        class NamedStepTrackBar : public StepTrackBar {
        public:
            /**
             * @brief Constructor
             *
             * @param icon Icon shown next to the track bar
             * @param stepDescriptions Step names displayed above the track bar
             */
            NamedStepTrackBar(const char icon[3], std::initializer_list<std::string> stepDescriptions)
                : StepTrackBar(icon, stepDescriptions.size()), m_stepDescriptions(stepDescriptions.begin(), stepDescriptions.end()) { }

            virtual ~NamedStepTrackBar() {}

            virtual void draw(gfx::Renderer *renderer) override {

                u16 trackBarWidth = this->getWidth() - 95;
                u16 stepWidth = trackBarWidth / (this->m_numSteps - 1);

                for (u8 i = 0; i < this->m_numSteps; i++) {
                    renderer->drawRect(this->getX() + 60 + stepWidth * i, this->getY() + 50, 1, 10, a(tsl::style::color::ColorFrame));
                }

                u8 currentDescIndex = std::clamp(this->m_value / (100 / (this->m_numSteps - 1)), 0, this->m_numSteps - 1);

                auto [descWidth, descHeight] = renderer->drawString(this->m_stepDescriptions[currentDescIndex].c_str(), false, 0, 0, 15, tsl::style::color::ColorTransparent);
                renderer->drawString(this->m_stepDescriptions[currentDescIndex].c_str(), false, ((this->getX() + 60) + (this->getWidth() - 95) / 2) - (descWidth / 2), this->getY() + 20, 15, a(tsl::style::color::ColorDescription));

                StepTrackBar::draw(renderer);
            }

        protected:
            std::vector<std::string> m_stepDescriptions;
        };

    }

    // GUI

    /**
     * @brief The top level Gui class
     * @note The main menu and every sub menu are a separate Gui. Create your own Gui class that extends from this one to create your own menus
     *
     */
    class Gui {
    public:
        Gui() { }

        virtual ~Gui() {
            if (this->m_topElement != nullptr)
                delete this->m_topElement;
        }

        /**
         * @brief Creates all elements present in this Gui
         * @note Implement this function and let it return a heap allocated element used as the top level element. This is usually some kind of frame e.g \ref OverlayFrame
         *
         * @return Top level element
         */
        virtual elm::Element* createUI() = 0;

        /**
         * @brief Called once per frame to update values
         *
         */
        virtual void update() {}

        /**
         * @brief Called once per frame with the latest HID inputs
         *
         * @param keysDown Buttons pressed in the last frame
         * @param keysHeld Buttons held down longer than one frame
         * @param touchInput Last touch position
         * @param leftJoyStick Left joystick position
         * @param rightJoyStick Right joystick position
         * @return Weather or not the input has been consumed
         */
        virtual bool handleInput(u64 keysDown, u64 keysHeld, const HidTouchState &touchPos, HidAnalogStickState leftJoyStick, HidAnalogStickState rightJoyStick) {
            return false;
        }

        /**
         * @brief Gets the top level element
         *
         * @return Top level element
         */
        elm::Element* getTopElement() {
            return this->m_topElement;
        }

        /**
         * @brief Get the currently focused element
         *
         * @return Focused element
         */
        elm::Element* getFocusedElement() {
            return this->m_focusedElement;
        }

        /**
         * @brief Requests focus to a element
         * @note Use this function when focusing a element outside of a element's requestFocus function
         *
         * @param element Element to focus
         * @param direction Focus direction
         */
        void requestFocus(elm::Element *element, FocusDirection direction, bool shake = true) {
            elm::Element *oldFocus = this->m_focusedElement;

            if (element != nullptr) {
                this->m_focusedElement = element->requestFocus(oldFocus, direction);

                if (oldFocus != nullptr)
                    oldFocus->setFocused(false);

                if (this->m_focusedElement != nullptr) {
                    this->m_focusedElement->setFocused(true);
                }
            }

            if (shake && oldFocus == this->m_focusedElement && this->m_focusedElement != nullptr)
                this->m_focusedElement->shakeHighlight(direction);
        }

        /**
         * @brief Removes focus from a element
         *
         * @param element Element to remove focus from. Pass nullptr to remove the focus unconditionally
         */
        void removeFocus(elm::Element* element = nullptr) {
            if (element == nullptr || element == this->m_focusedElement) {
                if (this->m_focusedElement != nullptr) {
                    this->m_focusedElement->setFocused(false);
                    this->m_focusedElement = nullptr;
                }
            }
        }

        void restoreFocus() {
            this->m_initialFocusSet = false;
        }

    protected:
        constexpr static inline auto a = &gfx::Renderer::a;

    private:
        elm::Element *m_focusedElement = nullptr;
        elm::Element *m_topElement = nullptr;

        bool m_initialFocusSet = false;

        friend class Overlay;
        friend class gfx::Renderer;

        /**
         * @brief Draws the Gui
         *
         * @param renderer
         */
        void draw(gfx::Renderer *renderer) {
            if (this->m_topElement != nullptr)
                this->m_topElement->draw(renderer);
        }

        bool initialFocusSet() {
            return this->m_initialFocusSet;
        }

        void markInitialFocusSet() {
            this->m_initialFocusSet = true;
        }

    };


    // Overlay

    /**
     * @brief The top level Overlay class
     * @note Every Tesla overlay should have exactly one Overlay class initializing services and loading the default Gui
     */
    class Overlay {
    protected:
        /**
         * @brief Constructor
         * @note Called once when the Overlay gets loaded
         */
        Overlay() {}
    public:
        /**
         * @brief Deconstructor
         * @note Called once when the Overlay exits
         *
         */
        virtual ~Overlay() {}

        /**
         * @brief Initializes services
         * @note Called once at the start to initializes services. You have a sm session available during this call, no need to initialize sm yourself
         */
        virtual void initServices() {}

        /**
         * @brief Exits services
         * @note Make sure to exit all services you initialized in \ref Overlay::initServices() here to prevent leaking handles
         */
        virtual void exitServices() {}

        /**
         * @brief Called before overlay changes from invisible to visible state
         *
         */
        virtual void onShow() {}

        /**
         * @brief Called before overlay changes from visible to invisible state
         *
         */
        virtual void onHide() {}

        /**
         * @brief Loads the default Gui
         * @note This function should return the initial Gui to load using the \ref Gui::initially<T>(Args.. args) function
         *       e.g `return initially<GuiMain>();`
         *
         * @return Default Gui
         */
        virtual std::unique_ptr<tsl::Gui> loadInitialGui() = 0;

        /**
         * @brief Gets a reference to the current Gui on top of the Gui stack
         *
         * @return Current Gui reference
         */
        std::unique_ptr<tsl::Gui>& getCurrentGui() {
            return this->m_guiStack.top();
        }

        /**
         * @brief Shows the Gui
         *
         */
        void show() {
            if (this->m_disableNextAnimation) {
                this->m_animationCounter = 5;
                this->m_disableNextAnimation = false;
            }
            else {
                this->m_fadeInAnimationPlaying = true;
                this->m_animationCounter = 0;
            }

            this->onShow();

            if (auto& currGui = this->getCurrentGui(); currGui != nullptr)
                currGui->restoreFocus();
        }

        /**
         * @brief Hides the Gui
         *
         */
        void hide() {
            if (this->m_disableNextAnimation) {
                this->m_animationCounter = 0;
                this->m_disableNextAnimation = false;
            }
            else {
                this->m_fadeOutAnimationPlaying = true;
                this->m_animationCounter = 5;
            }

            this->onHide();
        }

        /**
         * @brief Returns whether fade animation is playing
         *
         * @return whether fade animation is playing
         */
        bool fadeAnimationPlaying() {
            return this->m_fadeInAnimationPlaying || this->m_fadeOutAnimationPlaying;
        }

        /**
         * @brief Closes the Gui
         * @note This makes the Tesla overlay exit and return back to the Tesla-Menu
         *
         */
        void close() {
            this->m_shouldClose = true;
        }

        /**
         * @brief Gets the Overlay instance
         *
         * @return Overlay instance
         */
        static inline Overlay* const get() {
            return Overlay::s_overlayInstance;
        }

        /**
         * @brief Creates the initial Gui of an Overlay and moves the object to the Gui stack
         *
         * @tparam T
         * @tparam Args
         * @param args
         * @return constexpr std::unique_ptr<T>
         */
        template<typename T, typename ... Args>
        constexpr inline std::unique_ptr<T> initially(Args&&... args) {
            return std::make_unique<T>(args...);
        }

    private:
        using GuiPtr = std::unique_ptr<tsl::Gui>;
        std::stack<GuiPtr, std::list<GuiPtr>> m_guiStack;
        static inline Overlay *s_overlayInstance = nullptr;

        bool m_fadeInAnimationPlaying = true, m_fadeOutAnimationPlaying = false;
        u8 m_animationCounter = 0;

        bool m_shouldHide = false;
        bool m_shouldClose = false;

        bool m_disableNextAnimation = false;

        bool m_closeOnExit;

        /**
         * @brief Initializes the Renderer
         *
         */
        void initScreen() {
            gfx::Renderer::get().init();
        }

        /**
         * @brief Exits the Renderer
         *
         */
        void exitScreen() {
            gfx::Renderer::get().exit();
        }

        /**
         * @brief Weather or not the Gui should get hidden
         *
         * @return should hide
         */
        bool shouldHide() {
            return this->m_shouldHide;
        }

        /**
         * @brief Weather or not hte Gui should get closed
         *
         * @return should close
         */
        bool shouldClose() {
            return this->m_shouldClose;
        }

        /**
         * @brief Handles fade in and fade out animations of the Overlay
         *
         */
        void animationLoop() {
            if (this->m_fadeInAnimationPlaying) {
                this->m_animationCounter++;

                if (this->m_animationCounter >= 5)
                    this->m_fadeInAnimationPlaying = false;
            }

            if (this->m_fadeOutAnimationPlaying) {
                this->m_animationCounter--;

                if (this->m_animationCounter == 0) {
                    this->m_fadeOutAnimationPlaying = false;
                    this->m_shouldHide = true;
                }
            }

            gfx::Renderer::setOpacity(0.2 * this->m_animationCounter);
        }

        /**
         * @brief Main loop
         *
         */
        void loop() {
            auto& renderer = gfx::Renderer::get();

            renderer.startFrame();

            this->animationLoop();
            this->getCurrentGui()->update();
            this->getCurrentGui()->draw(&renderer);

            renderer.endFrame();
        }

        /**
         * @brief Called once per frame with the latest HID inputs
         *
         * @param keysDown Buttons pressed in the last frame
         * @param keysHeld Buttons held down longer than one frame
         * @param touchInput Last touch position
         * @param leftJoyStick Left joystick position
         * @param rightJoyStick Right joystick position
         * @return Weather or not the input has been consumed
         */
        void handleInput(u64 keysDown, u64 keysHeld, bool touchDetected, const HidTouchState &touchPos, HidAnalogStickState joyStickPosLeft, HidAnalogStickState joyStickPosRight) {
            static HidTouchState initialTouchPos = { 0 };
            static HidTouchState oldTouchPos = { 0 };
            static bool oldTouchDetected = false;
            static elm::TouchEvent touchEvent;
            static u32 repeatTick = 0;

            auto& currentGui = this->getCurrentGui();

            if (currentGui == nullptr)
                return;

            auto currentFocus = currentGui->getFocusedElement();
            auto topElement = currentGui->getTopElement();

            if (currentFocus == nullptr) {
                if (keysDown & HidNpadButton_B) {
                    if (!currentGui->handleInput(HidNpadButton_B, 0,{},{},{}))
                        this->goBack();
                    return;
                }

                if (topElement == nullptr)
                    return;
                else if (currentGui != nullptr) {
                    if (!currentGui->initialFocusSet() || keysDown & (HidNpadButton_AnyUp | HidNpadButton_AnyDown | HidNpadButton_AnyLeft | HidNpadButton_AnyRight)) {
                        currentGui->requestFocus(topElement, FocusDirection::None);
                        currentGui->markInitialFocusSet();
                        repeatTick = 1;
                    }
                }
            }

            bool handled = false;
            elm::Element *parentElement = currentFocus;

            while (!handled && parentElement != nullptr) {
                handled = parentElement->onClick(keysDown);
                parentElement = parentElement->getParent();
            }

            parentElement = currentFocus;
            while (!handled && parentElement != nullptr) {
                handled = parentElement->handleInput(keysDown, keysHeld, touchPos, joyStickPosLeft, joyStickPosRight);
                parentElement = parentElement->getParent();
            }

            if (currentGui != this->getCurrentGui())
                return;

            handled = handled | currentGui->handleInput(keysDown, keysHeld, touchPos, joyStickPosLeft, joyStickPosRight);

            if (!handled && currentFocus != nullptr) {
                static bool shouldShake = true;

                if ((((keysHeld & HidNpadButton_AnyUp) != 0) + ((keysHeld & HidNpadButton_AnyDown) != 0) + ((keysHeld & HidNpadButton_AnyLeft) != 0) + ((keysHeld & HidNpadButton_AnyRight) != 0)) == 1) {
                    if ((repeatTick == 0 || repeatTick > 20) && (repeatTick % 4) == 0) {
                        if (keysHeld & HidNpadButton_AnyUp)
                            currentGui->requestFocus(currentFocus->getParent(), FocusDirection::Up, shouldShake);
                        else if (keysHeld & HidNpadButton_AnyDown)
                            currentGui->requestFocus(currentFocus->getParent(), FocusDirection::Down, shouldShake);
                        else if (keysHeld & HidNpadButton_AnyLeft)
                            currentGui->requestFocus(currentFocus->getParent(), FocusDirection::Left, shouldShake);
                        else if (keysHeld & HidNpadButton_AnyRight)
                            currentGui->requestFocus(currentFocus->getParent(), FocusDirection::Right, shouldShake);

                        shouldShake = currentGui->getFocusedElement() != currentFocus;
                    }
                    repeatTick++;
                } else {
                    if (keysDown & HidNpadButton_B)
                        this->goBack();
                    repeatTick = 0;
                    shouldShake = true;
                }
            }
            
            if (!touchDetected && oldTouchDetected) {
                if (currentGui != nullptr && topElement != nullptr)
                    topElement->onTouch(elm::TouchEvent::Release, oldTouchPos.x, oldTouchPos.y, oldTouchPos.x, oldTouchPos.y, initialTouchPos.x, initialTouchPos.y);
            }
            
            if (touchDetected) {
            
                u32 xDistance = std::abs(static_cast<s32>(initialTouchPos.x) - static_cast<s32>(touchPos.x));
                u32 yDistance = std::abs(static_cast<s32>(initialTouchPos.y) - static_cast<s32>(touchPos.y));
            
                xDistance *= xDistance;
                yDistance *= yDistance;
            
                if ((xDistance + yDistance) > 1000) {
                    elm::Element::setInputMode(InputMode::TouchScroll);
                    touchEvent = elm::TouchEvent::Scroll;
                } else {
                    if (touchEvent != elm::TouchEvent::Scroll)
                        touchEvent = elm::TouchEvent::Hold;
                }
                // CUSTOM MODIFICATION START
                //if (!oldTouchDetected) {
                //    initialTouchPos = touchPos;
                //    elm::Element::setInputMode(InputMode::Touch);
                //    currentGui->removeFocus();
                //    touchEvent = elm::TouchEvent::Touch;
                //}
                //
                // CUSTOM MODIFICATION END
                
                if (currentGui != nullptr && topElement != nullptr)
                    topElement->onTouch(touchEvent, touchPos.x, touchPos.y, oldTouchPos.x, oldTouchPos.y, initialTouchPos.x, initialTouchPos.y);
            
                oldTouchPos = touchPos;
            
                // Hide overlay when touching out of bounds
                if (touchPos.x >= cfg::FramebufferWidth) {
                    if (tsl::elm::Element::getInputMode() == tsl::InputMode::Touch) {
                        oldTouchPos = { 0 };
                        initialTouchPos = { 0 };
            
                        this->hide();
                    }
                }
            } else {
                if (oldTouchPos.x < 150U && oldTouchPos.y > cfg::FramebufferHeight - 73U)
                    if (initialTouchPos.x < 150U && initialTouchPos.y > cfg::FramebufferHeight - 73U)
                        if (!currentGui->handleInput(HidNpadButton_B, 0,{},{},{}))
                            this->goBack();
            
                elm::Element::setInputMode(InputMode::Controller);
            
                oldTouchPos = { 0 };
                initialTouchPos = { 0 };
            }
            
            oldTouchDetected = touchDetected;
            
        }

        /**
         * @brief Clears the screen
         *
         */
        void clearScreen() {
            auto& renderer = gfx::Renderer::get();

            renderer.startFrame();
            renderer.clearScreen();
            renderer.endFrame();
        }

        /**
         * @brief Reset hide and close flags that were previously set by \ref Overlay::close() or \ref Overlay::hide()
         *
         */
        void resetFlags() {
            this->m_shouldHide = false;
            this->m_shouldClose = false;
        }

        /**
         * @brief Disables the next animation that would play
         *
         */
        void disableNextAnimation() {
            this->m_disableNextAnimation = true;
        }

        /**
         * @brief Changes to a different Gui
         *
         * @param gui Gui to change to
         * @return Reference to the Gui
         */
        std::unique_ptr<tsl::Gui>& changeTo(std::unique_ptr<tsl::Gui>&& gui) {
            if (this->m_guiStack.top() != nullptr && this->m_guiStack.top()->m_focusedElement != nullptr)
                this->m_guiStack.top()->m_focusedElement->resetClickAnimation();

            gui->m_topElement = gui->createUI();

            this->m_guiStack.push(std::move(gui));

            return this->m_guiStack.top();
        }

        /**
         * @brief Creates a new Gui and changes to it
         *
         * @tparam G Gui to create
         * @tparam Args Arguments to pass to the Gui
         * @param args Arguments to pass to the Gui
         * @return Reference to the newly created Gui
         */
        template<typename G, typename ...Args>
        std::unique_ptr<tsl::Gui>& changeTo(Args&&... args) {
            return this->changeTo(std::make_unique<G>(std::forward<Args>(args)...));
        }

        /**
         * @brief Pops the top Gui from the stack and goes back to the last one
         * @note The Overlay gets closes once there are no more Guis on the stack
         */
        void goBack() {
            if (!this->m_closeOnExit && this->m_guiStack.size() == 1) {
                this->hide();
                return;
            }

            if (!this->m_guiStack.empty())
                this->m_guiStack.pop();

            if (this->m_guiStack.empty())
                this->close();
        }

        template<typename G, typename ...Args>
        friend std::unique_ptr<tsl::Gui>& changeTo(Args&&... args);

        friend void goBack();

        template<typename, tsl::impl::LaunchFlags>
        friend int loop(int argc, char** argv);

        friend class tsl::Gui;
    };


    namespace impl {

        /**
         * @brief Data shared between the different threads
         *
         */
        struct SharedThreadData {
            bool running = false;

            Event comboEvent = { 0 };

            bool overlayOpen = false;

            std::mutex dataMutex;
            u64 keysDown = 0;
            u64 keysDownPending = 0;
            u64 keysHeld = 0;
            HidTouchScreenState touchState = { 0 };
            HidAnalogStickState joyStickPosLeft = { 0 }, joyStickPosRight = { 0 };
        };


        /**
         * @brief Extract values from Tesla settings file
         *
         */
        static void parseOverlaySettings() {
            hlp::ini::IniData parsedConfig = hlp::ini::readOverlaySettings();
<<<<<<< HEAD

            u64 decodedKeys = hlp::comboStringToKeys(parsedConfig["ultrapaw"]["key_combo"]); // CUSTOM MODIFICATION
            if (decodedKeys)
                tsl::cfg::launchCombo = decodedKeys;
=======
>>>>>>> 00066d3f
            
            try {
                u64 decodedKeys = hlp::comboStringToKeys(parsedConfig["ultrahand"]["key_combo"]); // CUSTOM MODIFICATION
                if (decodedKeys)
                    tsl::cfg::launchCombo = decodedKeys;
            } catch (const std::exception& e) {}
            
<<<<<<< HEAD
            // read datetime_format
            datetimeFormat = removeQuotes(parsedConfig["ultrapaw"]["datetime_format"]);
            
=======
            try {
                datetimeFormat = removeQuotes(parsedConfig["ultrahand"]["datetime_format"]); // read datetime_format
            } catch (const std::exception& e) {}
>>>>>>> 00066d3f
            if (datetimeFormat.empty()) {
                datetimeFormat = removeQuotes(DEFAULT_DT_FORMAT);
            }
            
<<<<<<< HEAD
            //defaultTextColorStr = removeQuotes(parsedConfig["ultrapaw"]["text_color"]);
            //if (defaultTextColorStr.empty()) {
            //    defaultTextColorStr =  "#FFFFFF";
            //}
=======
            try {
                hideClock = removeQuotes(parsedConfig["ultrahand"]["hide_clock"]);
            } catch (const std::exception& e) {}
            if (hideClock.empty())
                hideClock = "false";
            
            try {
                hideBattery = removeQuotes(parsedConfig["ultrahand"]["hide_battery"]);
            } catch (const std::exception& e) {}
            if (hideBattery.empty())
                hideBattery = "false";
            
            try {
                hidePCBTemp = removeQuotes(parsedConfig["ultrahand"]["hide_pcb_temp"]);
            } catch (const std::exception& e) {}
            if (hidePCBTemp.empty())
                hidePCBTemp = "false";
            
            try {
                hideSOCTemp = removeQuotes(parsedConfig["ultrahand"]["hide_soc_temp"]);
            } catch (const std::exception& e) {}
            if (hideSOCTemp.empty())
                hideSOCTemp = "false";
            
>>>>>>> 00066d3f
        }

        /**
         * @brief Update and save launch combo keys
         *
         * @param keys the new combo keys
         */
        [[maybe_unused]] static void updateCombo(u64 keys) {
            tsl::cfg::launchCombo = keys;
            hlp::ini::updateOverlaySettings({
                { "ultrapaw", { // CUSTOM MODIFICATION
                    { "key_combo", tsl::hlp::keysToComboString(keys) }
                }}
            });
        }

        /**
         * @brief Background event polling loop thread
         *
         * @param args Used to pass in a pointer to a \ref SharedThreadData struct
         */
        static void backgroundEventPoller(void *args) {
            SharedThreadData *shData = static_cast<SharedThreadData*>(args);

            // To prevent focus glitchout, close the overlay immediately when the home button gets pressed
            Event homeButtonPressEvent = {};
            hidsysAcquireHomeButtonEventHandle(&homeButtonPressEvent, false);
            eventClear(&homeButtonPressEvent);
            hlp::ScopeGuard homeButtonEventGuard([&] { eventClose(&homeButtonPressEvent); });

            // To prevent focus glitchout, close the overlay immediately when the power button gets pressed
            Event powerButtonPressEvent = {};
            hidsysAcquireSleepButtonEventHandle(&powerButtonPressEvent, false);
            eventClear(&powerButtonPressEvent);
            hlp::ScopeGuard powerButtonEventGuard([&] { eventClose(&powerButtonPressEvent); });

            // Parse Tesla settings
            impl::parseOverlaySettings();

            // Configure input to take all controllers and up to 8
            padConfigureInput(8, HidNpadStyleSet_NpadStandard | HidNpadStyleTag_NpadSystemExt);

            // Initialize pad
            PadState pad;
            padInitializeAny(&pad);

            // Initialize touch screen
            hidInitializeTouchScreen();

            // Drop all inputs from the previous overlay
            padUpdate(&pad);

            enum WaiterObject {
                WaiterObject_HomeButton,
                WaiterObject_PowerButton,

                WaiterObject_Count
            };

            // Construct waiter
            Waiter objects[2] = {
                [WaiterObject_HomeButton] = waiterForEvent(&homeButtonPressEvent),
                [WaiterObject_PowerButton] = waiterForEvent(&powerButtonPressEvent),
            };

            while (shData->running) {
                // Scan for input changes
                padUpdate(&pad);

                // Read in HID values
                {
                    std::scoped_lock lock(shData->dataMutex);

                    shData->keysDown = padGetButtonsDown(&pad);
                    shData->keysHeld = padGetButtons(&pad);
                    shData->joyStickPosLeft  = padGetStickPos(&pad, 0);
                    shData->joyStickPosRight = padGetStickPos(&pad, 1);

                    // Read in touch positions
                    if (hidGetTouchScreenStates(&shData->touchState, 1) == 0)
                        shData->touchState = { 0 };

                    if (((shData->keysHeld & tsl::cfg::launchCombo) == tsl::cfg::launchCombo) && shData->keysDown & tsl::cfg::launchCombo) {
                        if (shData->overlayOpen) {
                            tsl::Overlay::get()->hide();
                            shData->overlayOpen = false;
                        }
                        else
                            eventFire(&shData->comboEvent);
                    }

                    shData->keysDownPending |= shData->keysDown;
                }

                //20 ms
                s32 idx = 0;
                Result rc = waitObjects(&idx, objects, WaiterObject_Count, 20'000'000ul);
                if (R_SUCCEEDED(rc)) {
                    if (shData->overlayOpen) {
                        tsl::Overlay::get()->hide();
                        shData->overlayOpen = false;
                    }

                    switch (idx) {
                        case WaiterObject_HomeButton:
                            eventClear(&homeButtonPressEvent);
                            break;
                        case WaiterObject_PowerButton:
                            eventClear(&powerButtonPressEvent);
                            break;
                    }
                } else if (rc != KERNELRESULT(TimedOut)) {
                    ASSERT_FATAL(rc);
                }
            }
        }

    }

    /**
     * @brief Creates a new Gui and changes to it
     *
     * @tparam G Gui to create
     * @tparam Args Arguments to pass to the Gui
     * @param args Arguments to pass to the Gui
     * @return Reference to the newly created Gui
     */
    template<typename G, typename ...Args>
    std::unique_ptr<tsl::Gui>& changeTo(Args&&... args) {
        return Overlay::get()->changeTo<G, Args...>(std::forward<Args>(args)...);
    }

    /**
     * @brief Pops the top Gui from the stack and goes back to the last one
     * @note The Overlay gets closed once there are no more Guis on the stack
     */
    static void goBack() {
        Overlay::get()->goBack();
    }

    static void setNextOverlay(const std::string& ovlPath, std::string origArgs) {

        //std::string args = std::filesystem::path(ovlPath).filename();
        std::string args = getNameFromPath(ovlPath); // CUSTOM MODIFICATION
        args += " " + origArgs + " --skipCombo";

        envSetNextLoad(ovlPath.c_str(), args.c_str());
    }



    /**
     * @brief libtesla's main function
     * @note Call it directly from main passing in argc and argv and returning it e.g `return tsl::loop<OverlayTest>(argc, argv);`
     *
     * @tparam TOverlay Your overlay class
     * @tparam launchFlags \ref LaunchFlags
     * @param argc argc
     * @param argv argv
     * @return int result
     */
    template<typename TOverlay, impl::LaunchFlags launchFlags>
    static inline int loop(int argc, char** argv) {
        static_assert(std::is_base_of_v<tsl::Overlay, TOverlay>, "tsl::loop expects a type derived from tsl::Overlay");

        impl::SharedThreadData shData;

        shData.running = true;

        Thread backgroundThread;
        threadCreate(&backgroundThread, impl::backgroundEventPoller, &shData, nullptr, 0x1000, 0x2c, -2);
        threadStart(&backgroundThread);

        eventCreate(&shData.comboEvent, false);

        auto& overlay = tsl::Overlay::s_overlayInstance;
        overlay = new TOverlay();
        overlay->m_closeOnExit = (u8(launchFlags) & u8(impl::LaunchFlags::CloseOnExit)) == u8(impl::LaunchFlags::CloseOnExit);

        tsl::hlp::doWithSmSession([&overlay]{ overlay->initServices(); });
        overlay->initScreen();
        overlay->changeTo(overlay->loadInitialGui());

        // Argument parsing
        //for (u8 arg = 0; arg < argc; arg++) {
        //    if (strcasecmp(argv[arg], "--skipCombo") == 0) {
        //        eventFire(&shData.comboEvent);
        //        overlay->disableNextAnimation();
        //    }
        //}
        
        // CUSTOM SECTION START
        // Argument parsing
        bool skipCombo = false;
        for (u8 arg = 0; arg < argc; arg++) {
            if (strcasecmp(argv[arg], "--skipCombo") == 0) {
                //eventFire(&shData.comboEvent);
                //overlay->disableNextAnimation();
                skipCombo = true;
            }
        }
        
        std::string settingsConfigPath = "sdmc:/config/ultrapaw/config.ini";
        std::map<std::string, std::map<std::string, std::string>> settingsData = getParsedDataFromIniFile(settingsConfigPath);
        std::string inOverlayString;
<<<<<<< HEAD

        if (settingsData.count("ultrapaw") > 0 && settingsData["ultrapaw"].count("in_overlay") > 0) {
            inOverlayString = settingsData["ultrapaw"]["in_overlay"];
=======
        
        if (settingsData.count("ultrahand") > 0 && settingsData["ultrahand"].count("in_overlay") > 0) {
            inOverlayString = settingsData["ultrahand"]["in_overlay"];
>>>>>>> 00066d3f
        } else {
            inOverlayString = "false"; // Assign default value if the keys are not present
        }
        
        bool inOverlay = false;
        if (inOverlayString == "true") {
            inOverlay = true;
            setIniFileValue(settingsConfigPath, "ultrapaw", "in_overlay", "false");
        }
        
        if (inOverlay && skipCombo) {
            eventFire(&shData.comboEvent);
            overlay->disableNextAnimation();
        }
        // CUSTOM SECTION END


        while (shData.running) {

            eventWait(&shData.comboEvent, UINT64_MAX);
            eventClear(&shData.comboEvent);
            shData.overlayOpen = true;


            hlp::requestForeground(true);

            overlay->show();
            overlay->clearScreen();


            while (shData.running) {
                overlay->loop();

                {
                    std::scoped_lock lock(shData.dataMutex);
                    if (!overlay->fadeAnimationPlaying()) {
                        overlay->handleInput(shData.keysDownPending, shData.keysHeld, shData.touchState.count, shData.touchState.touches[0], shData.joyStickPosLeft, shData.joyStickPosRight);
                    }
                    shData.keysDownPending = 0;
                }

                if (overlay->shouldHide())
                    break;

                if (overlay->shouldClose())
                    shData.running = false;
            }

            overlay->clearScreen();
            overlay->resetFlags();

            hlp::requestForeground(false);

            shData.overlayOpen = false;
            eventClear(&shData.comboEvent);
        }

        eventClose(&shData.comboEvent);

        threadWaitForExit(&backgroundThread);
        threadClose(&backgroundThread);

        overlay->exitScreen();
        overlay->exitServices();

        delete overlay;

        return 0;
    }

}


#ifdef TESLA_INIT_IMPL

namespace tsl::cfg {

    u16 LayerWidth  = 0;
    u16 LayerHeight = 0;
    u16 LayerPosX   = 0;
    u16 LayerPosY   = 0;
    u16 FramebufferWidth  = 0;
    u16 FramebufferHeight = 0;
    u64 launchCombo = HidNpadButton_L | HidNpadButton_Down | HidNpadButton_StickR;
}
extern "C" void __libnx_init_time(void);

extern "C" {

    u32 __nx_applet_type = AppletType_None;
    u32 __nx_fs_num_sessions = 1;
    u32  __nx_nv_transfermem_size = 0x40000;
    ViLayerFlags __nx_vi_stray_layer_flags = (ViLayerFlags)0;

    /**
     * @brief libtesla service initializing function to override libnx's
     *
     */
    void __appInit(void) {
        tsl::hlp::doWithSmSession([]{
            
            ASSERT_FATAL(fsInitialize());
            ASSERT_FATAL(hidInitialize());                          // Controller inputs and Touch
            if (hosversionAtLeast(16,0,0)) {
                ASSERT_FATAL(plInitialize(PlServiceType_User));     // Font data. Use pl:u for 16.0.0+
            } else {
                ASSERT_FATAL(plInitialize(PlServiceType_System));   // Use pl:s for 15.0.1 and below to prevent qlaunch/overlaydisp session exhaustion
            }
            ASSERT_FATAL(pmdmntInitialize());                       // PID querying
            ASSERT_FATAL(hidsysInitialize());                       // Focus control
            ASSERT_FATAL(setsysInitialize());                       // Settings querying
            
            ASSERT_FATAL(timeInitialize()); // CUSTOM MODIFICATION
            __libnx_init_time();            // CUSTOM MODIFICATION
            timeExit(); // CUSTOM MODIFICATION
            powerInit();
            thermalstatusInit();
        });
    }

    /**
     * @brief libtesla service exiting function to override libnx's
     *
     */
    void __appExit(void) {
        thermalstatusExit();
        powerExit(); // CUSTOM MODIFICATION
        fsExit();
        hidExit();
        plExit();
        pmdmntExit();
        hidsysExit();
        setsysExit();
    }

}

#endif<|MERGE_RESOLUTION|>--- conflicted
+++ resolved
@@ -2473,11 +2473,6 @@
                     static Color highlightColor = {0xF, 0xF, 0xF, 0xF};
                     static float progress;
                     float letterWidth;
-<<<<<<< HEAD
-                    // Draw the second half of the string in red color
-                    renderer->drawString(firstHalf.c_str(), false, x, y+offset, fontSize, tsl::Color(0xF, 0xF, 0xF, 0xF));
-                    for (char letter : secondHalf) {
-=======
                     
                     
                     // Get the current time
@@ -2491,8 +2486,9 @@
                     
                     float countOffset = 0;
                     
-                    for (char letter : firstHalf) {
->>>>>>> 00066d3f
+                    // Draw the second half of the string in red color
+                    renderer->drawString(firstHalf.c_str(), false, x, y+offset, fontSize, tsl::Color(0xF, 0xF, 0xF, 0xF));
+                    for (char letter : secondHalf) {
                         // Calculate the progress for each letter based on the counter
                         //progress = calculateAmplitude(counter - x * 0.001F);
                         timeInSeconds = std::chrono::duration<double>(std::chrono::system_clock::now().time_since_epoch()).count();
@@ -2520,11 +2516,7 @@
                         x += letterWidth;
                         
                         // Update the counter for the next character
-<<<<<<< HEAD
-                        counter += 0.0003F;
-=======
                         countOffset -= 0.2F;
->>>>>>> 00066d3f
                     }
                     
                     
@@ -4502,64 +4494,44 @@
          */
         static void parseOverlaySettings() {
             hlp::ini::IniData parsedConfig = hlp::ini::readOverlaySettings();
-<<<<<<< HEAD
-
-            u64 decodedKeys = hlp::comboStringToKeys(parsedConfig["ultrapaw"]["key_combo"]); // CUSTOM MODIFICATION
-            if (decodedKeys)
-                tsl::cfg::launchCombo = decodedKeys;
-=======
->>>>>>> 00066d3f
             
             try {
-                u64 decodedKeys = hlp::comboStringToKeys(parsedConfig["ultrahand"]["key_combo"]); // CUSTOM MODIFICATION
+                u64 decodedKeys = hlp::comboStringToKeys(parsedConfig["ultrapaw"]["key_combo"]); // CUSTOM MODIFICATION
                 if (decodedKeys)
                     tsl::cfg::launchCombo = decodedKeys;
             } catch (const std::exception& e) {}
             
-<<<<<<< HEAD
-            // read datetime_format
-            datetimeFormat = removeQuotes(parsedConfig["ultrapaw"]["datetime_format"]);
-            
-=======
             try {
-                datetimeFormat = removeQuotes(parsedConfig["ultrahand"]["datetime_format"]); // read datetime_format
+                datetimeFormat = removeQuotes(parsedConfig["ultrapaw"]["datetime_format"]); // read datetime_format
             } catch (const std::exception& e) {}
->>>>>>> 00066d3f
             if (datetimeFormat.empty()) {
                 datetimeFormat = removeQuotes(DEFAULT_DT_FORMAT);
             }
             
-<<<<<<< HEAD
-            //defaultTextColorStr = removeQuotes(parsedConfig["ultrapaw"]["text_color"]);
-            //if (defaultTextColorStr.empty()) {
-            //    defaultTextColorStr =  "#FFFFFF";
-            //}
-=======
             try {
-                hideClock = removeQuotes(parsedConfig["ultrahand"]["hide_clock"]);
+                hideClock = removeQuotes(parsedConfig["ultrapaw"]["hide_clock"]);
             } catch (const std::exception& e) {}
             if (hideClock.empty())
                 hideClock = "false";
             
             try {
-                hideBattery = removeQuotes(parsedConfig["ultrahand"]["hide_battery"]);
+                hideBattery = removeQuotes(parsedConfig["ultrapaw"]["hide_battery"]);
             } catch (const std::exception& e) {}
             if (hideBattery.empty())
                 hideBattery = "false";
             
             try {
-                hidePCBTemp = removeQuotes(parsedConfig["ultrahand"]["hide_pcb_temp"]);
+                hidePCBTemp = removeQuotes(parsedConfig["ultrapaw"]["hide_pcb_temp"]);
             } catch (const std::exception& e) {}
             if (hidePCBTemp.empty())
                 hidePCBTemp = "false";
             
             try {
-                hideSOCTemp = removeQuotes(parsedConfig["ultrahand"]["hide_soc_temp"]);
+                hideSOCTemp = removeQuotes(parsedConfig["ultrapaw"]["hide_soc_temp"]);
             } catch (const std::exception& e) {}
             if (hideSOCTemp.empty())
                 hideSOCTemp = "false";
             
->>>>>>> 00066d3f
         }
 
         /**
@@ -4765,15 +4737,9 @@
         std::string settingsConfigPath = "sdmc:/config/ultrapaw/config.ini";
         std::map<std::string, std::map<std::string, std::string>> settingsData = getParsedDataFromIniFile(settingsConfigPath);
         std::string inOverlayString;
-<<<<<<< HEAD
-
+        
         if (settingsData.count("ultrapaw") > 0 && settingsData["ultrapaw"].count("in_overlay") > 0) {
             inOverlayString = settingsData["ultrapaw"]["in_overlay"];
-=======
-        
-        if (settingsData.count("ultrahand") > 0 && settingsData["ultrahand"].count("in_overlay") > 0) {
-            inOverlayString = settingsData["ultrahand"]["in_overlay"];
->>>>>>> 00066d3f
         } else {
             inOverlayString = "false"; // Assign default value if the keys are not present
         }
