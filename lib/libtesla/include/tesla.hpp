--- conflicted
+++ resolved
@@ -2152,18 +2152,18 @@
             Element() {}
             virtual ~Element() { }
             
-<<<<<<< HEAD
+            std::string disableSelectionBGStr = parseValueFromIniSection("/config/ultrapaw/theme.ini", "theme", "disable_selection_bg");
+            bool disableSelectionBG = (!disableSelectionBGStr.empty() && disableSelectionBGStr != "false");
+            std::string selectionBGColorStr = parseValueFromIniSection("/config/ultrapaw/theme.ini", "theme", "selection_bg_color");
+            Color selectionBGColor = RGB888(selectionBGColorStr, "#000000");
+            
+            std::string disableSelectionBGStr = parseValueFromIniSection("/config/ultrapaw/theme.ini", "theme", "disable_selection_bg");
+            bool disableSelectionBG = (!disableSelectionBGStr.empty() && disableSelectionBGStr != "false");
+            std::string selectionBGColorStr = parseValueFromIniSection("/config/ultrapaw/theme.ini", "theme", "selection_bg_color");
+            Color selectionBGColor = RGB888(selectionBGColorStr, "#000000");
+            
             std::string highlightColor1Str = parseValueFromIniSection("/config/ultrapaw/theme.ini", "theme", "highlight_color_1");
             std::string highlightColor2Str = parseValueFromIniSection("/config/ultrapaw/theme.ini", "theme", "highlight_color_2");
-=======
-            std::string disableSelectionBGStr = parseValueFromIniSection("/config/ultrahand/theme.ini", "theme", "disable_selection_bg");
-            bool disableSelectionBG = (!disableSelectionBGStr.empty() && disableSelectionBGStr != "false");
-            std::string selectionBGColorStr = parseValueFromIniSection("/config/ultrahand/theme.ini", "theme", "selection_bg_color");
-            Color selectionBGColor = RGB888(selectionBGColorStr, "#000000");
-            
-            std::string highlightColor1Str = parseValueFromIniSection("/config/ultrahand/theme.ini", "theme", "highlight_color_1");
-            std::string highlightColor2Str = parseValueFromIniSection("/config/ultrahand/theme.ini", "theme", "highlight_color_2");
->>>>>>> c1133a2d
             
             Color highlightColor1 = RGB888(highlightColor1Str, "#2288CC");
             Color highlightColor2 = RGB888(highlightColor2Str, "#88FFFF");
@@ -2621,14 +2621,13 @@
             std::string m_pageLeftName; // CUSTOM MODIFICATION
             std::string m_pageRightName; // CUSTOM MODIFICATION
             
-<<<<<<< HEAD
+            std::string disableColorfulLogoStr = parseValueFromIniSection("/config/ultrapaw/theme.ini", "theme", "disable_colorful_logo");
+            bool disableColorfulLogo = (!disableColorfulLogoStr.empty() && disableColorfulLogoStr == "true");
+            
+            std::string disableColorfulLogoStr = parseValueFromIniSection("/config/ultrapaw/theme.ini", "theme", "disable_colorful_logo");
+            bool disableColorfulLogo = (!disableColorfulLogoStr.empty() && disableColorfulLogoStr == "true");
+            
             std::string defaultTextColorStr = parseValueFromIniSection("/config/ultrapaw/theme.ini", "theme", "text_color");
-=======
-            std::string disableColorfulLogoStr = parseValueFromIniSection("/config/ultrahand/theme.ini", "theme", "disable_colorful_logo");
-            bool disableColorfulLogo = (!disableColorfulLogoStr.empty() && disableColorfulLogoStr == "true");
-            
-            std::string defaultTextColorStr = parseValueFromIniSection("/config/ultrahand/theme.ini", "theme", "text_color");
->>>>>>> c1133a2d
             tsl::Color defaultTextColor = RGB888(defaultTextColorStr);
             std::string clockColorStr = parseValueFromIniSection("/config/ultrapaw/theme.ini", "theme", "clock_color");
             tsl::Color clockColor = RGB888(clockColorStr);
@@ -2660,18 +2659,10 @@
                 
                 y = 50;
                 int offset = 0;
-<<<<<<< HEAD
-                // Check if m_title is "Ultra Paw"
+                // Check if m_title is "Ultrahand"
                 if (this->m_title == "Ultra Paw" && this->m_subtitle != "Ultra Paw Package" && this->m_subtitle != "Ultra Paw Script") {
-                    static float counter = 0;
-                    std::string firstHalf = "Ultra";
-                    std::string secondHalf = "Paw";
-=======
-                // Check if m_title is "Ultrahand"
-                if (this->m_title == "Ultrahand" && this->m_subtitle != "Ultrahand Package" && this->m_subtitle != "Ultrahand Script") {
                     firstHalf = "Ultra";
-                    secondHalf = "hand";
->>>>>>> c1133a2d
+                    secondHalf = "Paw";
                     
                     x = 20;
                     fontSize = 42;
@@ -2691,42 +2682,6 @@
                     
                     
                     
-<<<<<<< HEAD
-                    // Draw the second half of the string in red color
-                    renderer->drawString(firstHalf.c_str(), false, x, y+offset, fontSize, tsl::Color(0xF, 0xF, 0xF, 0xF));
-                    for (char letter : secondHalf) {
-                        // Calculate the progress for each letter based on the counter
-                        //progress = calculateAmplitude(counter - x * 0.001F);
-                        timeInSeconds = std::chrono::duration<double>(std::chrono::system_clock::now().time_since_epoch()).count();
-                        timeCounter = fmod(timeInSeconds, cycleDuration);
-                        counter = (2 * M_PI * (timeCounter + countOffset) / cycleDuration);
-                        //progress = calculateAmplitude(counter);
-                        progress = (std::sin(counter) + 1) / 2;
-                        
-                        
-                        // Calculate the corresponding highlight color for each letter
-                        highlightColor = {
-                            static_cast<u8>((0xA - 0xF) * (3 - 1.5*progress) + 0xF),
-                            static_cast<u8>((0xA - 0xF) * 1.5*progress + 0xF),
-                            static_cast<u8>((0xA - 0xF) * (1.25 - progress) + 0xF),
-                            0xF
-                        };
-                        
-                        // Draw each character with its corresponding highlight color
-                        renderer->drawString(std::string(1, letter).c_str(), false, x + 105, y + offset, fontSize, a(highlightColor));
-                        
-                        // Manually calculate the width of the current letter
-                        letterWidth = calculateStringWidth(std::string(1, letter), fontSize);
-                        
-                        // Adjust the x-coordinate for the next character's position
-                        x += letterWidth;
-                        
-                        // Update the counter for the next character
-                        countOffset -= 0.2F;
-                    }
-                    
-                    
-=======
                     countOffset = 0;
                     
                     if (!disableColorfulLogo) {
@@ -2785,7 +2740,6 @@
                     // Draw the second half of the string in red color
                     renderer->drawString(secondHalf.c_str(), false, x, y+offset, fontSize, tsl::Color(0xF, 0x0, 0x0, 0xF));
                     
->>>>>>> c1133a2d
                     
                     // Time drawing implementation
                     //struct timespec currentTime;
@@ -2959,11 +2913,7 @@
                 }
                 
                 //if (this->m_title != "Ultrahand")
-<<<<<<< HEAD
-                if (this->m_title == "Ultra Paw")
-=======
-                if (this->m_title == "Ultrahand") {
->>>>>>> c1133a2d
+                if (this->m_title == "Ultra Paw") {
                     renderer->drawString(versionLabel.c_str(), false, 20, y+20+offset, 15, a(tsl::style::color::ColorDescription));
                 } else
                     renderer->drawString(this->m_subtitle.c_str(), false, 20, y+20+offset, 15, a(tsl::style::color::ColorDescription));
