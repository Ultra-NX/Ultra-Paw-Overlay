--- conflicted
+++ resolved
@@ -2746,13 +2746,8 @@
             tsl::Color onTextColor = RGB888(parseValueFromIniSection("/config/ultrapaw/theme.ini", "theme", "on_text_color"), "#00CCFF");
             tsl::Color offTextColor = RGB888(parseValueFromIniSection("/config/ultrapaw/theme.ini", "theme", "off_text_color"), "#AAAAAA");
             
-<<<<<<< HEAD
-            std::tuple<float,float,float> dynamicLogoRGB1 = hexToRGB444Floats(parseValueFromIniSection("/config/ultrapaw/theme.ini", "theme", "dynamic_logo_color_1"), "#00FF6F");
+            std::tuple<float,float,float> dynamicLogoRGB1 = hexToRGB444Floats(parseValueFromIniSection("/config/ultrapaw/theme.ini", "theme", "dynamic_logo_color_1"), "#00E669");
             std::tuple<float,float,float> dynamicLogoRGB2 = hexToRGB444Floats(parseValueFromIniSection("/config/ultrapaw/theme.ini", "theme", "dynamic_logo_color_2"), "#8080EA");
-=======
-            std::tuple<float,float,float> dynamicLogoRGB1 = hexToRGB444Floats(parseValueFromIniSection("/config/ultrahand/theme.ini", "theme", "dynamic_logo_color_1"), "#00E669");
-            std::tuple<float,float,float> dynamicLogoRGB2 = hexToRGB444Floats(parseValueFromIniSection("/config/ultrahand/theme.ini", "theme", "dynamic_logo_color_2"), "#8080EA");
->>>>>>> 29dde1e4
             
             std::string firstHalf, secondHalf;
             //tsl::Color handColor = RGB888("#F7253E");
