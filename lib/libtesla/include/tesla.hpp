/********************************************************************************
 * Custom Fork Information
 * 
 * File: tesla.hpp
 * Author: ppkantorski
 * Description: 
 *   This file serves as the core logic for the Ultrahand Overlay project's custom fork
 *   of libtesla, an overlay executor. Within this file, you will find a collection of
 *   functions, menu structures, and interaction logic designed to facilitate the
 *   smooth execution and flexible customization of overlays within the project.
 *
 *   For the latest updates and contributions, visit the project's GitHub repository.
 *   (GitHub Repository: https://github.com/ppkantorski/Ultrahand-Overlay)
 *
 *   Note: Please be aware that this notice cannot be altered or removed. It is a part
 *   of the project's documentation and must remain intact.
 *
 *  Copyright (c) 2023 ppkantorski
 *  All rights reserved.
 ********************************************************************************/

/**
 * Copyright (C) 2020 werwolv
 *
 * This file is part of libtesla.
 *
 * libtesla is free software: you can redistribute it and/or modify
 * it under the terms of the GNU General Public License as published by
 * the Free Software Foundation, either version 2 of the License, or
 * (at your option) any later version.
 *
 * libtesla is distributed in the hope that it will be useful,
 * but WITHOUT ANY WARRANTY; without even the implied warranty of
 * MERCHANTABILITY or FITNESS FOR A PARTICULAR PURPOSE.  See the
 * GNU General Public License for more details.
 *
 * You should have received a copy of the GNU General Public License
 * along with libtesla.  If not, see <http://www.gnu.org/licenses/>.
 */


#pragma once

#include <switch.h>

#include <stdlib.h>
#include <strings.h>
#include <math.h>

#include <algorithm>
#include <cstring>
#include <cwctype>
#include <string>
#include <functional>
#include <type_traits>
#include <mutex>
#include <memory>
#include <chrono>
#include <list>
#include <stack>
#include <map>
//#include <filesystem> // Comment out filesystem

// CUSTOM SECTION START
#include <jansson.h>
#include "../../../source/get_funcs.hpp"
#include "../../../source/string_funcs.hpp"
#include "../../../source/ini_funcs.hpp"
#include "../../../common/half.hpp"
using half_float::half;

/**
 * @brief Shutdown modes for the Ultrahand-Overlay project.
 *
 * These macros define the shutdown modes used in the Ultrahand-Overlay project:
 * - `SpsmShutdownMode_Normal`: Normal shutdown mode.
 * - `SpsmShutdownMode_Reboot`: Reboot mode.
 */
#define SpsmShutdownMode_Normal 0
#define SpsmShutdownMode_Reboot 1

/**
 * @brief Key mapping macros for button keys.
 *
 * These macros define button keys for the Ultrahand-Overlay project to simplify key mappings.
 * For example, `KEY_A` represents the `HidNpadButton_A` key.
 */
#define KEY_A HidNpadButton_A
#define KEY_B HidNpadButton_B
#define KEY_X HidNpadButton_X
#define KEY_Y HidNpadButton_Y
#define KEY_L HidNpadButton_L
#define KEY_R HidNpadButton_R
#define KEY_ZL HidNpadButton_ZL
#define KEY_ZR HidNpadButton_ZR
#define KEY_PLUS HidNpadButton_Plus
#define KEY_MINUS HidNpadButton_Minus
#define KEY_DUP HidNpadButton_Up
#define KEY_DDOWN HidNpadButton_Down
#define KEY_DLEFT HidNpadButton_Left
#define KEY_DRIGHT HidNpadButton_Right
#define KEY_SL HidNpadButton_AnySL
#define KEY_SR HidNpadButton_AnySR
#define KEY_LSTICK HidNpadButton_StickL
#define KEY_RSTICK HidNpadButton_StickR
#define KEY_UP (HidNpadButton_Up | HidNpadButton_StickLUp | HidNpadButton_StickRUp)
#define KEY_DOWN (HidNpadButton_Down | HidNpadButton_StickLDown | HidNpadButton_StickRDown)
#define KEY_LEFT (HidNpadButton_Left | HidNpadButton_StickLLeft | HidNpadButton_StickRLeft)
#define KEY_RIGHT (HidNpadButton_Right | HidNpadButton_StickLRight | HidNpadButton_StickRRight)

//static std::string useCombo2 = "";
static bool useCombo2 = false;
static bool updateMenuCombos = false;
/**
 * @brief Ultrahand-Overlay Input Macros
 *
 * This block of code defines macros for handling input in the Ultrahand-Overlay project.
 * These macros simplify the mapping of input events to corresponding button keys and
 * provide aliases for touch and joystick positions.
 *
 * The macros included in this block are:
 *
 * - `touchPosition`: An alias for a constant `HidTouchState` pointer.
 * - `touchInput`: An alias for `&touchPos`, representing touch input.
 * - `JoystickPosition`: An alias for `HidAnalogStickState`, representing joystick input.
 *
 * These macros are utilized within the Ultrahand-Overlay project to manage and interpret
 * user input, including touch and joystick events.
 */
#define touchPosition const HidTouchState
#define touchInput &touchPos
#define JoystickPosition HidAnalogStickState



// For improving the speed of hexing consecutively with the same file and asciiPattern.
static std::unordered_map<std::string, std::string> hexSumCache;

//std::string highlightColor1Str = "#2288CC";;
//std::string highlightColor2Str = "#88FFFF";;

// Pre-defined symbols
static const std::string OPTION_SYMBOL = "\u22EF";
static const std::string DROPDOWN_SYMBOL = "\u25B6";
static const std::string CHECKMARK_SYMBOL = "\uE14B";
static const std::string CROSSMARK_SYMBOL = "\uE14C";
static const std::string STAR_SYMBOL = "\u2605";


float customRound(float num) {
    if (num >= 0) {
        return floor(num + 0.5);
    } else {
        return ceil(num - 0.5);
    }
}

// English string definitions

/**
 * @brief Reads JSON data from a file and returns it as a `json_t` object.
 *
 * @param filePath The path to the JSON file.
 * @return A `json_t` object representing the parsed JSON data. Returns `nullptr` on error.
 */
json_t* readJsonFromFile2(const std::string& filePath) {
    // Check if the file exists
    struct stat fileStat;
    if (stat(filePath.c_str(), &fileStat) != 0) {
        //fprintf(stderr, "Error opening file: %s\n", filePath.c_str());
        return nullptr;
    }

    // Open the file
    FILE* file = fopen(filePath.c_str(), "r");
    if (!file) {
        //fprintf(stderr, "Error opening file: %s\n", filePath.c_str());
        return nullptr;
    }

    // Get the file size
    size_t fileSize = fileStat.st_size;

    // Read the file content into a buffer
    char* buffer = static_cast<char*>(malloc(fileSize + 1));
    if (!buffer) {
        //fprintf(stderr, "Memory allocation error.\n");
        fclose(file);
        return nullptr;
    }

    size_t bytesRead = fread(buffer, 1, fileSize, file);
    buffer[bytesRead] = '\0';

    // Close the file
    fclose(file);

    // Parse the JSON data
    json_error_t error;
    json_t* root = json_loads(buffer, JSON_DECODE_ANY, &error);
    if (!root) {
        //fprintf(stderr, "Error parsing JSON: %s\n", error.text);
        free(buffer);
        return nullptr;
    }

    // Clean up
    free(buffer);

    return root;
}

float M_PI = 3.14159265358979323846;

static std::string UNAVAILABLE_SELECTION = "Not available";
static std::string OVERLAYS = "Overlays"; //defined in libTesla now
static std::string OVERLAY = "Overlay";
static std::string HIDDEN_OVERLAYS = "Hidden Overlays";
static std::string PACKAGES = "Packages"; //defined in libTesla now
static std::string PACKAGE = "Package";
static std::string HIDDEN_PACKAGES = "Hidden Packages";
static std::string HIDDEN = "Hidden";
static std::string HIDE_OVERLAY = "Hide Overlay";
static std::string HIDE_PACKAGE = "Hide Package";
static std::string LAUNCH_ARGUMENTS = "Launch Arguments";
static std::string COMMANDS = "Commands";
static std::string SETTINGS = "Settings";
static std::string MAIN_SETTINGS = "Main Settings";
static std::string UI_SETTINGS = "UI Settings";
static std::string WIDGET = "Widget";
static std::string CLOCK = "Clock";
static std::string BATTERY = "Battery";
static std::string SOC_TEMPERATURE = "SOC Temperature";
static std::string PCB_TEMPERATURE = "PCB Temperature";
static std::string MISCELLANEOUS = "Miscellaneous";
static std::string MENU_ITEMS = "Menu Items";
static std::string USER_GUIDE = "User Guide";
static std::string VERSION_LABELS = "Version Labels";
static std::string KEY_COMBO = "Key Combo";
static std::string LANGUAGE = "Language";
static std::string OVERLAY_INFO = "Overlay Info";
static std::string SOFTWARE_UPDATE = "Software Update";
static std::string UPDATE_ULTRAHAND = "Update Ultra Paw";
static std::string UPDATE_LANGUAGES = "Update Languages";
static std::string THEME = "Theme";
static std::string DEFAULT = "default";
static std::string ROOT_PACKAGE = "Root Package";
static std::string SORT_PRIORITY = "Sort Priority";
static std::string FAILED_TO_OPEN = "Failed to open file";
static std::string CLEAN_LABELS = "Clean Versions";
static std::string OVERLAY_LABELS = "Overlay Versions";
static std::string PACKAGE_LABELS = "Package Versions";
static std::string ON = "On";
static std::string OFF = "Off";
static std::string PACKAGE_INFO = "Package Info";
static std::string TITLE = "Title";
static std::string VERSION = "Version";
static std::string CREATOR = "Creator(s)";
static std::string ABOUT = "About";
static std::string CREDITS = "Credits";
static std::string OK = "OK";
static std::string BACK = "Back";
static std::string REBOOT = "Reboot";
static std::string SHUTDOWN = "Shutdown";
static std::string GAP_1 = "     ";
static std::string GAP_2 = "  ";
static std::string USERGUIDE_OFFSET = "150";
static std::string SETTINGS_MENU = "Settings Menu";
static std::string SCRIPT_OVERLAY = "Script Overlay";
static std::string STAR_FAVORITE = "Star/Favorite";
static std::string APP_SETTINGS = "App Settings";
static std::string ON_MAIN_MENU = "on Main Menu";
static std::string ON_A_COMMAND = "on a command";
static std::string ON_OVERLAY_PACKAGE = "on overlay/package";

static std::string SUNDAY = "Sunday";
static std::string MONDAY = "Monday";
static std::string TUESDAY = "Tuesday";
static std::string WEDNESDAY = "Wednesday";
static std::string THURSDAY = "Thursday";
static std::string FRIDAY = "Friday";
static std::string SATURDAY = "Saturday";

static std::string JANUARY = "January";
static std::string FEBRUARY = "February";
static std::string MARCH = "March";
static std::string APRIL = "April";
static std::string MAY = "May";
static std::string JUNE = "June";
static std::string JULY = "July";
static std::string AUGUST = "August";
static std::string SEPTEMBER = "September";
static std::string OCTOBER = "October";
static std::string NOVEMBER = "November";
static std::string DECEMBER = "December";

static std::string SUN = "Sun";
static std::string MON = "Mon";
static std::string TUE = "Tue";
static std::string WED = "Wed";
static std::string THU = "Thu";
static std::string FRI = "Fri";
static std::string SAT = "Sat";

static std::string JAN = "Jan";
static std::string FEB = "Feb";
static std::string MAR = "Mar";
static std::string APR = "Apr";
static std::string MAY_ABBR = "May";
static std::string JUN = "Jun";
static std::string JUL = "Jul";
static std::string AUG = "Aug";
static std::string SEP = "Sep";
static std::string OCT = "Oct";
static std::string NOV = "Nov";
static std::string DEC = "Dec";

// Constant string definitions (English)
void reinitializeLangVars() {
    UNAVAILABLE_SELECTION = "Not available";
    OVERLAYS = "Overlays"; //defined in libTesla now
    OVERLAY = "Overlay";
    HIDDEN_OVERLAYS = "Hidden Overlays";
    PACKAGES = "Packages"; //defined in libTesla now
    PACKAGE = "Package";
    HIDDEN_PACKAGES = "Hidden Packages";
    HIDDEN = "Hidden";
    HIDE_OVERLAY = "Hide Overlay";
    HIDE_PACKAGE = "Hide Package";
    LAUNCH_ARGUMENTS = "Launch Arguments";
    COMMANDS = "Commands";
    SETTINGS = "Settings";
    MAIN_SETTINGS = "Main Settings";
    UI_SETTINGS = "UI Settings";
    WIDGET = "Widget";
    CLOCK = "Clock";
    BATTERY = "Battery";
    SOC_TEMPERATURE = "SOC Temperature";
    PCB_TEMPERATURE = "PCB Temperature";
    MISCELLANEOUS = "Miscellaneous";
    MENU_ITEMS = "Menu Items";
    USER_GUIDE = "User Guide";
    VERSION_LABELS = "Version Labels";
    KEY_COMBO = "Key Combo";
    LANGUAGE = "Language";
    OVERLAY_INFO = "Overlay Info";
    SOFTWARE_UPDATE = "Software Update";
    UPDATE_ULTRAHAND = "Update Ultra Paw";
    UPDATE_LANGUAGES = "Update Languages";
    THEME = "Theme";
    DEFAULT = "default";
    ROOT_PACKAGE = "Root Package";
    SORT_PRIORITY = "Sort Priority";
    FAILED_TO_OPEN = "Failed to open file";
    CLEAN_LABELS = "Clean Versions";
    OVERLAY_LABELS = "Overlay Versions";
    PACKAGE_LABELS = "Package Versions";
    ON = "On";
    OFF = "Off";
    PACKAGE_INFO = "Package Info";
    TITLE = "Title";
    VERSION = "Version";
    CREATOR = "Creator(s)";
    ABOUT = "About";
    CREDITS = "Credits";
    OK = "OK";
    BACK = "Back";
    REBOOT = "Reboot";
    SHUTDOWN = "Shutdown";
    GAP_1 = "     ";
    GAP_2 = "  ";
    USERGUIDE_OFFSET = "150";
    SETTINGS_MENU = "Settings Menu";
    SCRIPT_OVERLAY = "Script Overlay";
    STAR_FAVORITE = "Star/Favorite";
    APP_SETTINGS = "App Settings";
    ON_MAIN_MENU = "on Main Menu";
    ON_A_COMMAND = "on a command";
    ON_OVERLAY_PACKAGE = "on overlay/package";
    
    SUNDAY = "Sunday";
    MONDAY = "Monday";
    TUESDAY = "Tuesday";
    WEDNESDAY = "Wednesday";
    THURSDAY = "Thursday";
    FRIDAY = "Friday";
    SATURDAY = "Saturday";
    
    JANUARY = "January";
    FEBRUARY = "February";
    MARCH = "March";
    APRIL = "April";
    MAY = "May";
    JUNE = "June";
    JULY = "July";
    AUGUST = "August";
    SEPTEMBER = "September";
    OCTOBER = "October";
    NOVEMBER = "November";
    DECEMBER = "December";
    
    SUN = "Sun";
    MON = "Mon";
    TUE = "Tue";
    WED = "Wed";
    THU = "Thu";
    FRI = "Fri";
    SAT = "Sat";
    
    JAN = "Jan";
    FEB = "Feb";
    MAR = "Mar";
    APR = "Apr";
    MAY_ABBR = "May";
    JUN = "Jun";
    JUL = "Jul";
    AUG = "Aug";
    SEP = "Sep";
    OCT = "Oct";
    NOV = "Nov";
    DEC = "Dec";
}



// Define the updateIfNotEmpty function
void updateIfNotEmpty(std::string& constant, const char* jsonKey, json_t* jsonData) {
    std::string newValue = getStringFromJson(jsonData, jsonKey);
    if (!newValue.empty()) {
        constant = newValue;
    }
}

void parseLanguage(std::string langFile) {
    json_t* langData = readJsonFromFile2(langFile);
    
    // Use the updateIfNotEmpty function to update global variables
    updateIfNotEmpty(UNAVAILABLE_SELECTION, "UNAVAILABLE_SELECTION", langData);
    updateIfNotEmpty(OVERLAYS, "OVERLAYS", langData);
    updateIfNotEmpty(OVERLAY, "OVERLAY", langData);
    updateIfNotEmpty(HIDDEN_OVERLAYS, "HIDDEN_OVERLAYS", langData);
    updateIfNotEmpty(PACKAGES, "PACKAGES", langData);
    updateIfNotEmpty(PACKAGE, "PACKAGE", langData);
    updateIfNotEmpty(HIDDEN_PACKAGES, "HIDDEN_PACKAGES", langData);
    updateIfNotEmpty(HIDDEN, "HIDDEN", langData);
    updateIfNotEmpty(HIDE_PACKAGE, "HIDE_PACKAGE", langData);
    updateIfNotEmpty(HIDE_OVERLAY, "HIDE_PACKAGE", langData);
    updateIfNotEmpty(LAUNCH_ARGUMENTS, "LAUNCH_ARGUMENTS", langData);
    updateIfNotEmpty(COMMANDS, "COMMANDS", langData);
    updateIfNotEmpty(SETTINGS, "SETTINGS", langData);
    updateIfNotEmpty(MAIN_SETTINGS, "MAIN_SETTINGS", langData);
    updateIfNotEmpty(UI_SETTINGS, "UI_SETTINGS", langData);
    updateIfNotEmpty(WIDGET, "WIDGET", langData);
    updateIfNotEmpty(CLOCK, "CLOCK", langData);
    updateIfNotEmpty(BATTERY, "BATTERY", langData);
    updateIfNotEmpty(SOC_TEMPERATURE, "SOC_TEMPERATURE", langData);
    updateIfNotEmpty(PCB_TEMPERATURE, "PCB_TEMPERATURE", langData);
    updateIfNotEmpty(MISCELLANEOUS, "MISCELLANEOUS", langData);
    updateIfNotEmpty(MENU_ITEMS, "MENU_ITEMS", langData);
    updateIfNotEmpty(USER_GUIDE, "USER_GUIDE", langData);
    updateIfNotEmpty(VERSION_LABELS, "VERSION_LABELS", langData);
    updateIfNotEmpty(KEY_COMBO, "KEY_COMBO", langData);
    updateIfNotEmpty(LANGUAGE, "LANGUAGE", langData);
    updateIfNotEmpty(OVERLAY_INFO, "OVERLAY_INFO", langData);
    updateIfNotEmpty(SOFTWARE_UPDATE, "SOFTWARE_UPDATE", langData);
    updateIfNotEmpty(UPDATE_ULTRAHAND, "UPDATE_ULTRAHAND", langData);
    updateIfNotEmpty(UPDATE_LANGUAGES, "UPDATE_LANGUAGES", langData);
    updateIfNotEmpty(THEME, "THEME", langData);
    updateIfNotEmpty(DEFAULT, "DEFAULT", langData);
    updateIfNotEmpty(ROOT_PACKAGE, "ROOT_PACKAGE", langData);
    updateIfNotEmpty(SORT_PRIORITY, "SORT_PRIORITY", langData);
    updateIfNotEmpty(FAILED_TO_OPEN, "FAILED_TO_OPEN", langData);
    updateIfNotEmpty(CLEAN_LABELS, "CLEAN_LABELS", langData);
    updateIfNotEmpty(OVERLAY_LABELS, "OVERLAY_LABELS", langData);
    updateIfNotEmpty(PACKAGE_LABELS, "PACKAGE_LABELS", langData);
    updateIfNotEmpty(ON, "ON", langData);
    updateIfNotEmpty(OFF, "OFF", langData);
    updateIfNotEmpty(PACKAGE_INFO, "PACKAGE_INFO", langData);
    updateIfNotEmpty(TITLE, "TITLE", langData);
    updateIfNotEmpty(VERSION, "VERSION", langData);
    updateIfNotEmpty(CREATOR, "CREATOR", langData);
    updateIfNotEmpty(ABOUT, "ABOUT", langData);
    updateIfNotEmpty(CREDITS, "CREDITS", langData);
    updateIfNotEmpty(OK, "OK", langData);
    updateIfNotEmpty(BACK, "BACK", langData);
    updateIfNotEmpty(REBOOT, "REBOOT", langData);
    updateIfNotEmpty(SHUTDOWN, "SHUTDOWN", langData);
    updateIfNotEmpty(GAP_1, "GAP_1", langData);
    updateIfNotEmpty(GAP_2, "GAP_2", langData);
    updateIfNotEmpty(USERGUIDE_OFFSET, "USERGUIDE_OFFSET", langData);
    updateIfNotEmpty(SETTINGS_MENU, "SETTINGS_MENU", langData);
    updateIfNotEmpty(SCRIPT_OVERLAY, "SCRIPT_OVERLAY", langData);
    updateIfNotEmpty(STAR_FAVORITE, "STAR_FAVORITE", langData);
    updateIfNotEmpty(APP_SETTINGS, "APP_SETTINGS", langData);
    updateIfNotEmpty(ON_MAIN_MENU, "ON_MAIN_MENU", langData);
    updateIfNotEmpty(ON_A_COMMAND, "ON_A_COMMAND", langData);
    updateIfNotEmpty(ON_OVERLAY_PACKAGE, "ON_OVERLAY_PACKAGE", langData);
    
    // Day and Month names
    updateIfNotEmpty(SUNDAY, "SUNDAY", langData);
    updateIfNotEmpty(MONDAY, "MONDAY", langData);
    updateIfNotEmpty(TUESDAY, "TUESDAY", langData);
    updateIfNotEmpty(WEDNESDAY, "WEDNESDAY", langData);
    updateIfNotEmpty(THURSDAY, "THURSDAY", langData);
    updateIfNotEmpty(FRIDAY, "FRIDAY", langData);
    updateIfNotEmpty(SATURDAY, "SATURDAY", langData);

    updateIfNotEmpty(JANUARY, "JANUARY", langData);
    updateIfNotEmpty(FEBRUARY, "FEBRUARY", langData);
    updateIfNotEmpty(MARCH, "MARCH", langData);
    updateIfNotEmpty(APRIL, "APRIL", langData);
    updateIfNotEmpty(MAY, "MAY", langData);
    updateIfNotEmpty(JUNE, "JUNE", langData);
    updateIfNotEmpty(JULY, "JULY", langData);
    updateIfNotEmpty(AUGUST, "AUGUST", langData);
    updateIfNotEmpty(SEPTEMBER, "SEPTEMBER", langData);
    updateIfNotEmpty(OCTOBER, "OCTOBER", langData);
    updateIfNotEmpty(NOVEMBER, "NOVEMBER", langData);
    updateIfNotEmpty(DECEMBER, "DECEMBER", langData);

    updateIfNotEmpty(SUN, "SUN", langData);
    updateIfNotEmpty(MON, "MON", langData);
    updateIfNotEmpty(TUE, "TUE", langData);
    updateIfNotEmpty(WED, "WED", langData);
    updateIfNotEmpty(THU, "THU", langData);
    updateIfNotEmpty(FRI, "FRI", langData);
    updateIfNotEmpty(SAT, "SAT", langData);

    updateIfNotEmpty(JAN, "JAN", langData);
    updateIfNotEmpty(FEB, "FEB", langData);
    updateIfNotEmpty(MAR, "MAR", langData);
    updateIfNotEmpty(APR, "APR", langData);
    updateIfNotEmpty(MAY_ABBR, "MAY_ABBR", langData);
    updateIfNotEmpty(JUN, "JUN", langData);
    updateIfNotEmpty(JUL, "JUL", langData);
    updateIfNotEmpty(AUG, "AUG", langData);
    updateIfNotEmpty(SEP, "SEP", langData);
    updateIfNotEmpty(OCT, "OCT", langData);
    updateIfNotEmpty(NOV, "NOV", langData);
    updateIfNotEmpty(DEC, "DEC", langData);
    
    // Free langData
    if (langData != nullptr) {
        json_decref(langData);
        langData = nullptr;
    }
}


void localizeTimeStr(char* timeStr) {
    // Define mappings for day and month names
    std::vector<std::pair<std::string, std::string>> dayMappings = {
        {"Sun", SUN},
        {"Mon", MON},
        {"Tue", TUE},
        {"Wed", WED},
        {"Thu", THU},
        {"Fri", FRI},
        {"Sat", SAT},
        {"Sunday", SUNDAY},
        {"Monday", MONDAY},
        {"Tuesday", TUESDAY},
        {"Wednesday", WEDNESDAY},
        {"Thursday", THURSDAY},
        {"Friday", FRIDAY},
        {"Saturday", SATURDAY}
    };

    std::vector<std::pair<std::string, std::string>> monthMappings = {
        {"Jan", JAN},
        {"Feb", FEB},
        {"Mar", MAR},
        {"Apr", APR},
        {"May", MAY_ABBR},
        {"Jun", JUN},
        {"Jul", JUL},
        {"Aug", AUG},
        {"Sep", SEP},
        {"Oct", OCT},
        {"Nov", NOV},
        {"Dec", DEC},
        {"January", JANUARY},
        {"February", FEBRUARY},
        {"March", MARCH},
        {"April", APRIL},
        {"May", MAY},
        {"June", JUNE},
        {"July", JULY},
        {"August", AUGUST},
        {"September", SEPTEMBER},
        {"October", OCTOBER},
        {"November", NOVEMBER},
        {"December", DECEMBER}
    };

    std::string timeStrCopy = timeStr; // Convert the char array to a string for processing

    // Replace abbreviated day names with their all-capital versions
    for (const auto &dayMapping : dayMappings) {
        size_t pos = timeStrCopy.find(dayMapping.first);
        while (pos != std::string::npos) {
            timeStrCopy.replace(pos, dayMapping.first.length(), dayMapping.second);
            pos = timeStrCopy.find(dayMapping.first, pos + dayMapping.second.length());
        }
    }

    // Replace abbreviated month names with their all-capital versions
    for (const auto &monthMapping : monthMappings) {
        size_t pos = timeStrCopy.find(monthMapping.first);
        while (pos != std::string::npos) {
            timeStrCopy.replace(pos, monthMapping.first.length(), monthMapping.second);
            pos = timeStrCopy.find(monthMapping.first, pos + monthMapping.second.length());
        }
    }

    // Copy the modified string back to the character array
    strcpy(timeStr, timeStrCopy.c_str());
}




// Map of character widths
static std::unordered_map<char, float> characterWidths = {
    {'°', 0.25},
    {'%', 0.98}, // not calibrated
    {':', 0.25}, // not calibrated
    {' ', 0.3},
    {'+', 0.75},
    {'-', 0.36},
    {'_', 0.47},
    {'&', 0.74},
    {'(', 0.36},
    {')', 0.36},
    {'[', 0.3635},
    {']', 0.3635},
    {'A', 0.78},
    {'B', 0.644},
    {'C', 0.76},
    {'D', 0.8},
    {'E', 0.6},
    {'F', 0.6},
    {'G', 0.8},
    {'H', 0.72},
    {'I', 0.26},
    {'J', 0.48},
    {'K', 0.68},
    {'L', 0.46},
    {'M', 0.98},
    {'N', 0.82},
    {'O', 0.92},
    {'P', 0.6},
    {'Q', 0.9},
    {'R', 0.6},
    {'S', 0.56},
    {'T', 0.64},
    {'U', 0.80},
    {'V', 0.76},
    {'W', 1.14},
    {'X', 0.66},
    {'Y', 0.66},
    {'Z', 0.74},
    {'a', 0.6},
    {'b', 0.66},
    {'c', 0.56},
    {'d', 0.66},
    {'e', 0.6},
    {'f', 0.28},
    {'g', 0.6},
    {'h', 0.6},
    {'i', 0.25},
    {'j', 0.36},
    {'k', 0.56},
    {'l', 0.28},
    {'m', 0.94},
    {'n', 0.582},
    {'o', 0.656},
    {'p', 0.66},
    {'q', 0.68},
    {'r', 0.36},
    {'s', 0.5},
    {'t', 0.37},
    {'u', 0.6},
    {'v', 0.50},
    {'w', 0.87},
    {'x', 0.54},
    {'y', 0.53},
    {'z', 0.5},
    {'0', 0.66},
    {'1', 0.66},
    {'2', 0.66},
    {'3', 0.66},
    {'4', 0.66},
    {'5', 0.66},
    {'6', 0.66},
    {'7', 0.66},
    {'8', 0.66},
    {'9', 0.66}
};

bool isValidHexColor(const std::string& hexColor) {
    // Check if the string is a valid hexadecimal color of the format "#RRGGBB"
    if (hexColor.size() != 6) {
        return false; // Must be exactly 6 characters long
    }
    
    for (char c : hexColor) {
        if (!isxdigit(c)) {
            return false; // Must contain only hexadecimal digits (0-9, A-F, a-f)
        }
    }
    
    return true;
}


// Battery implementation
static bool powerInitialized = false;
static bool powerCacheInitialized;
static uint32_t powerCacheCharge;
static float powerConsumption;
static bool powerCacheIsCharging;
static PsmSession powerSession;

// Define variables to store previous battery charge and time
static uint32_t prevBatteryCharge = 0;
static uint64_t timeOut = 0;
static char chargeString[6];  // Need space for the null terminator and the percentage sign

static uint32_t batteryCharge;
static bool isCharging;
static bool validPower;

bool powerGetDetails(uint32_t *batteryCharge, bool *isCharging) {
    PsmChargerType charger = PsmChargerType_Unconnected;
    bool hwReadsSucceeded = false;
    bool use_cache = false;
    Result rc = 0;

    *isCharging = false;
    *batteryCharge = 0;

    if (powerInitialized) {
        if (powerCacheInitialized) {
            rc = psmWaitStateChangeEvent(&powerSession, 0);

            if (R_FAILED(rc)) use_cache = true;
        }

        rc = psmGetBatteryChargePercentage(batteryCharge);
        hwReadsSucceeded = R_SUCCEEDED(rc);
        if (use_cache) {
            *isCharging = powerCacheIsCharging;
        }
        else {
            rc = psmGetChargerType(&charger);
            hwReadsSucceeded &= R_SUCCEEDED(rc);
            *isCharging = (charger != PsmChargerType_Unconnected);
        }

        powerCacheCharge = *batteryCharge;
        powerCacheIsCharging = *isCharging;
        powerCacheInitialized = true;
    }

    return hwReadsSucceeded;
}

void powerInit(void) {
    uint32_t charge = 0;
    isCharging = 0;

    powerCacheInitialized = false;
    powerCacheCharge = 0;
    powerCacheIsCharging = false;

    if (!powerInitialized) {
        Result rc = psmInitialize();
        if (R_SUCCEEDED(rc)) {
            rc = psmBindStateChangeEvent(&powerSession, 1, 1, 1);

            if (R_FAILED(rc)) psmExit();
            if (R_SUCCEEDED(rc)) {
                powerInitialized = true;
                powerGetDetails(&charge, &isCharging);
                
                // Initialize prevBatteryCharge here with a non-zero value if needed.
                prevBatteryCharge = charge;
            }
        }
    }
}

void powerExit(void) {
    if (powerInitialized) {
        psmUnbindStateChangeEvent(&powerSession);
        psmExit();
        powerInitialized = false;
        powerCacheInitialized = false;
    }
}


// Temperature Implementation
static s32 PCB_temperature, SOC_temperature;
static Service* g_tsSrv;
Result tsCheck = 1;
Result tcCheck = 1;

Result tsOpenTsSession(Service* &serviceSession, TsSession* out, TsDeviceCode device_code) {
    return serviceDispatchIn(serviceSession, 4, device_code,
        .out_num_objects = 1,
        .out_objects = &out->s,
    );
}

void tsCloseTsSession(TsSession* in) {
    serviceClose(&in->s);
}

Result tsGetTemperatureWithTsSession(TsSession* ITs, float* temperature) {
    return serviceDispatchOut(&ITs->s, 4, *temperature);
}


bool thermalstatusInit(void) {
    
    tcCheck = tcInitialize();
    tsCheck = tsInitialize();
    if (R_SUCCEEDED(tsCheck)) {
        g_tsSrv = tsGetServiceSession();
    } else
        return false;
    
    return true;
}

void thermalstatusExit(void) {
    tsExit();
    tcExit();
}

bool thermalstatusGetDetailsPCB(s32* temperature) {
    TsSession ts_session;
    Result rc = tsOpenTsSession(g_tsSrv, &ts_session, TsDeviceCode_LocationInternal);
    if (R_SUCCEEDED(rc)) {
        float temp_float;
        if (R_SUCCEEDED(tsGetTemperatureWithTsSession(&ts_session, &temp_float))) {
            *temperature = static_cast<s32>(temp_float);
        }
        tsSessionClose(&ts_session);
        return true;
    }
    return false;
}

bool thermalstatusGetDetailsSOC(s32* temperature) {
    TsSession ts_session;
    Result rc = tsOpenTsSession(g_tsSrv, &ts_session, TsDeviceCode_LocationExternal);
    if (R_SUCCEEDED(rc)) {
        float temp_float;
        if (R_SUCCEEDED(tsGetTemperatureWithTsSession(&ts_session, &temp_float))) {
            *temperature = static_cast<s32>(temp_float);
        }
        tsSessionClose(&ts_session);
        return true;
    }
    return false;
}







//s32 SOC_temperature, PCB_temperature;
//static TsSession g_tsInternalSession, g_tsExternalSession;
//
//
//bool thermalstatusInit(void) {
//    if (R_FAILED(tsInitialize()))
//        return false;
//
//    if (hosversionAtLeast(17,0,0) && R_FAILED(tsOpenSession(&g_tsInternalSession, TsDeviceCode_LocationInternal)) && R_FAILED(tsOpenSession(&g_tsExternalSession, TsDeviceCode_LocationExternal)))
//        return false;
//
//    return true;
//}
//
//void thermalstatusExit(void) {
//    if (hosversionAtLeast(17,0,0)) {
//        tsSessionClose(&g_tsInternalSession);
//        tsSessionClose(&g_tsExternalSession);
//    }
//    tsExit();
//}
//
//bool thermalstatusGetDetails(s32 *temperature, std::string location = "internal") {
//    if (hosversionAtLeast(17,0,0)) {
//        float temp_float;
//        if ((location == "internal") && R_SUCCEEDED(tsSessionGetTemperature(&g_tsInternalSession, &temp_float))) {
//            *temperature = (int)temp_float;
//            return true;
//        } else if ((location == "external") && R_SUCCEEDED(tsSessionGetTemperature(&g_tsExternalSession, &temp_float))) {
//            *temperature = (int)temp_float;
//            return true;
//        } else {
//            return false;
//        }
//    } else {
//        if (location == "internal") {
//            return R_SUCCEEDED(tsGetTemperature(TsLocation_Internal, temperature));
//        } else {
//            return R_SUCCEEDED(tsGetTemperature(TsLocation_External, temperature));
//        }
//    }
//}




// Time implementation
struct timespec currentTime;
static const std::string DEFAULT_DT_FORMAT = "'%a %T'";
static std::string datetimeFormat = removeQuotes(DEFAULT_DT_FORMAT);


// Widget settings
static std::string hideClock, hideBattery, hidePCBTemp, hideSOCTemp;

void reinitializeWidgetVars() {
    hideClock = parseValueFromIniSection("/config/ultrapaw/config.ini", "ultrapaw", "hide_clock");
    hideBattery = parseValueFromIniSection("/config/ultrapaw/config.ini", "ultrapaw", "hide_battery");
    hideSOCTemp = parseValueFromIniSection("/config/ultrapaw/config.ini", "ultrapaw", "hide_soc_temp");
    hidePCBTemp = parseValueFromIniSection("/config/ultrapaw/config.ini", "ultrapaw", "hide_pcb_temp");
}

static std::string cleanVersionLabels, hideOverlayVersions, hidePackageVersions;

static std::string loaderInfo = envGetLoaderInfo();
static std::string versionLabel;

void reinitializeVersionLabels() {
    cleanVersionLabels = parseValueFromIniSection("/config/ultrapaw/config.ini", "ultrapaw", "clean_version_labels");
    hideOverlayVersions = parseValueFromIniSection("/config/ultrapaw/config.ini", "ultrapaw", "hide_overlay_versions");
    hidePackageVersions = parseValueFromIniSection("/config/ultrapaw/config.ini", "ultrapaw", "hide_package_versions");
    if (cleanVersionLabels == "true")
        versionLabel = APP_VERSION+std::string("   (")+ extractTitle(loaderInfo)+" "+cleanVersionLabel(loaderInfo)+std::string(")"); // Still needs to parse nx-ovlloader instead of hard coding it
    else
        versionLabel = APP_VERSION+std::string("   (")+ extractTitle(loaderInfo)+" v"+cleanVersionLabel(loaderInfo)+std::string(")");
}



// CUSTOM SECTION END

// Define this makro before including tesla.hpp in your main file. If you intend
// to use the tesla.hpp header in more than one source file, only define it once!
// #define TESLA_INIT_IMPL

#pragma GCC diagnostic push
#pragma GCC diagnostic ignored "-Wunused-function"

#ifdef TESLA_INIT_IMPL
    #define STB_TRUETYPE_IMPLEMENTATION
#endif
#include "stb_truetype.h"

#pragma GCC diagnostic pop

#define ELEMENT_BOUNDS(elem) elem->getX(), elem->getY(), elem->getWidth(), elem->getHeight()

#define ASSERT_EXIT(x) if (R_FAILED(x)) std::exit(1)
#define ASSERT_FATAL(x) if (Result res = x; R_FAILED(res)) fatalThrow(res)

#define PACKED __attribute__((packed))
#define ALWAYS_INLINE inline __attribute__((always_inline))

/// Evaluates an expression that returns a result, and returns the result if it would fail.
#define TSL_R_TRY(resultExpr)           \
    ({                                  \
        const auto result = resultExpr; \
        if (R_FAILED(result)) {         \
            return result;              \
        }                               \
    })

using namespace std::literals::string_literals;
using namespace std::literals::chrono_literals;

namespace tsl {

    // Constants

    namespace cfg {

        constexpr u32 ScreenWidth = 1920;       ///< Width of the Screen
        constexpr u32 ScreenHeight = 1080;      ///< Height of the Screen

        extern u16 LayerWidth;                  ///< Width of the Tesla layer
        extern u16 LayerHeight;                 ///< Height of the Tesla layer
        extern u16 LayerPosX;                   ///< X position of the Tesla layer
        extern u16 LayerPosY;                   ///< Y position of the Tesla layer
        extern u16 FramebufferWidth;            ///< Width of the framebuffer
        extern u16 FramebufferHeight;           ///< Height of the framebuffer
        extern u64 launchCombo;                 ///< Overlay activation key combo
        extern u64 launchCombo2;                 ///< Overlay activation key combo
        
    }

    /**
     * @brief RGBA4444 Color structure
     */
    struct Color {

        union {
            struct {
                u16 r: 4, g: 4, b: 4, a: 4;
            } PACKED;
            u16 rgba;
        };

        constexpr inline Color(u16 raw): rgba(raw) {}
        constexpr inline Color(u8 r, u8 g, u8 b, u8 a): r(r), g(g), b(b), a(a) {}
        
    };
    
    Color GradientColor(float temperature) {
        // Ensure temperature is within the range [0, 100]
        temperature = std::max(0.0f, std::min(100.0f, temperature)); // Celsius

        // this is where colors are at their full
        float blueStart = 35.0f;
        float greenStart = 45.0f;
        float yellowStart = 55.0f;
        float redStart = 65.0f;

        // Initialize RGB values
        uint8_t r, g, b, a = 0xFF;

        if (temperature < blueStart) { // rgb 7, 7, 15 at blueStart
            r = 7;
            g = 7;
            b = 15;
        } else if (temperature >= blueStart && temperature < greenStart) {
            // Smooth color blending from (7 7 15) to (0 15 0)
            float t = (temperature - blueStart) / (greenStart - blueStart);
            r = static_cast<uint8_t>(7 - 7 * t);
            g = static_cast<uint8_t>(7 + 8 * t);
            b = static_cast<uint8_t>(15 - 15 * t);
        } else if (temperature >= greenStart && temperature < yellowStart) {
            // Smooth color blending from (0 15 0) to (15 15 0)
            float t = (temperature - greenStart) / (yellowStart - greenStart);
            r = static_cast<uint8_t>(15 * t);
            g = static_cast<uint8_t>(15);
            b = static_cast<uint8_t>(0);
        } else if (temperature >= yellowStart && temperature < redStart) {
            // Smooth color blending from (15 15 0) to (15 0 0)
            float t = (temperature - yellowStart) / (redStart - yellowStart);
            r = static_cast<uint8_t>(15);
            g = static_cast<uint8_t>(15 - 15 * t);
            b = static_cast<uint8_t>(0);
        } else {
            // Full red
            r = 15;
            g = 0;
            b = 0;
        }

        return Color(r, g, b, a);
    }

    Color RGB888(std::string hexColor, std::string defaultHexColor = "#FFFFFF") {
        // Remove the '#' character if it's present
        if (!hexColor.empty() && hexColor[0] == '#') {
            hexColor = hexColor.substr(1);
        }
        
        if (isValidHexColor(hexColor)) {
            std::string r = hexColor.substr(0, 2); // Extract the first two characters (red component)
            std::string g = hexColor.substr(2, 2); // Extract the next two characters (green component)
            std::string b = hexColor.substr(4, 2); // Extract the last two characters (blue component)
            
            // Convert the RGBA8888 strings to RGBA4444
            uint8_t redValue = std::stoi(r, nullptr, 16) >> 4;   // Right-shift by 4 bits
            uint8_t greenValue = std::stoi(g, nullptr, 16) >> 4; // Right-shift by 4 bits
            uint8_t blueValue = std::stoi(b, nullptr, 16) >> 4;  // Right-shift by 4 bits
            
            // Create a Color with the extracted RGB values
            
            return Color(redValue, greenValue, blueValue, 15);
        }
        return RGB888(defaultHexColor);
    }


    namespace style {
        constexpr u32 ListItemDefaultHeight         = 70;       ///< Standard list item height
        constexpr u32 TrackBarDefaultHeight         = 90;       ///< Standard track bar height
        constexpr u8  ListItemHighlightSaturation   = 6;        ///< Maximum saturation of Listitem highlights
        constexpr u8  ListItemHighlightLength       = 22;       ///< Maximum length of Listitem highlights

        namespace color {
            constexpr Color ColorFrameBackground  = { 0x0, 0x0, 0x0, 0xA };   ///< Overlay frame background color
            constexpr Color ColorTransparent      = { 0x0, 0x0, 0x0, 0x0 };   ///< Transparent color
            constexpr Color ColorHighlight        = { 0x0, 0xC, 0xF, 0xF };   ///< Greenish highlight color
            constexpr Color ColorFrame            = { 0x0, 0x0, 0x0, 0x0 };   ///< Outer boarder color // CUSTOM MODIFICATION
            constexpr Color ColorHandle           = { 0x0, 0x0, 0x0, 0x0 };   ///< Track bar handle color
            constexpr Color ColorText             = { 0xC, 0xC, 0xC, 0xF };   ///< Standard text color
            constexpr Color ColorDescription      = { 0xC, 0xC, 0xC, 0xF };   ///< Description text color
            constexpr Color ColorHeaderBar        = { 0x0, 0x2, 0x2, 0xF };   ///< Category header rectangle color
            constexpr Color ColorClickAnimation   = { 0x0, 0x2, 0x2, 0xF };   ///< Element click animation color
        }
    }
    
    //std::string highlightColor1Str = parseValueFromIniSection("/config/ultrahand/theme.ini", "theme", "highlight_color_1"); // format "X,X,X"
    //std::string highlightColor2Str = parseValueFromIniSection("/config/ultrahand/theme.ini", "theme", "highlight_color_2"); // format "X,X,X"
    
    // Declarations

    /**
     * @brief Direction in which focus moved before landing on
     *        the currently focused element
     */
    enum class FocusDirection {
        None,                       ///< Focus was placed on the element programatically without user input
        Up,                         ///< Focus moved upwards
        Down,                       ///< Focus moved downwards
        Left,                       ///< Focus moved from left to rigth
        Right                       ///< Focus moved from right to left
    };

    /**
     * @brief Current input controll mode
     *
     */
    enum class InputMode {
        Controller,                 ///< Input from controller
        Touch,                      ///< Touch input
        TouchScroll                 ///< Moving/scrolling touch input
    };

    class Overlay;
    namespace elm { class Element; }

    namespace impl {

        /**
         * @brief Overlay launch parameters
         */
        enum class LaunchFlags : u8 {
            None = 0,                       ///< Do nothing special at launch
            CloseOnExit        = BIT(0)     ///< Close the overlay the last Gui gets poped from the stack
        };

        [[maybe_unused]] static constexpr LaunchFlags operator|(LaunchFlags lhs, LaunchFlags rhs) {
            return static_cast<LaunchFlags>(u8(lhs) | u8(rhs));
        }

        /**
         * @brief Combo key mapping
         */
        struct KeyInfo {
            u64 key;
            const char* name;
            const char* glyph;
        };

        /**
         * @brief Combo key mappings
         *
         * Ordered as they should be displayed
         */
        constexpr std::array<KeyInfo, 18> KEYS_INFO = {{
            { HidNpadButton_L, "L", "\uE0A4" }, { HidNpadButton_R, "R", "\uE0A5" },
            { HidNpadButton_ZL, "ZL", "\uE0A6" }, { HidNpadButton_ZR, "ZR", "\uE0A7" },
            { HidNpadButton_AnySL, "SL", "\uE0A8" }, { HidNpadButton_AnySR, "SR", "\uE0A9" },
            { HidNpadButton_Left, "DLEFT", "\uE07B" }, { HidNpadButton_Up, "DUP", "\uE079" }, { HidNpadButton_Right, "DRIGHT", "\uE07C" }, { HidNpadButton_Down, "DDOWN", "\uE07A" },
            { HidNpadButton_A, "A", "\uE0A0" }, { HidNpadButton_B, "B", "\uE0A1" }, { HidNpadButton_X, "X", "\uE0A2" }, { HidNpadButton_Y, "Y", "\uE0A3" },
            { HidNpadButton_StickL, "LS", "\uE08A" }, { HidNpadButton_StickR, "RS", "\uE08B" },
            { HidNpadButton_Minus, "MINUS", "\uE0B6" }, { HidNpadButton_Plus, "PLUS", "\uE0B5" }
        }};

    }

    [[maybe_unused]] static void goBack();

    [[maybe_unused]] static void setNextOverlay(const std::string& ovlPath, std::string args = "");

    template<typename TOverlay, impl::LaunchFlags launchFlags = impl::LaunchFlags::CloseOnExit>
    int loop(int argc, char** argv);

    // Helpers

    namespace hlp {

        /**
         * @brief Wrapper for service initialization
         *
         * @param f wrapped function
         */
        template<typename F>
        static inline void doWithSmSession(F f) {
            smInitialize();
            f();
            smExit();
        }

        /**
         * @brief Wrapper for sd card access using stdio
         * @note Consider using raw fs calls instead as they are faster and need less space
         *
         * @param f wrapped function
         */
        template<typename F>
        static inline void doWithSDCardHandle(F f) {
            fsdevMountSdmc();
            f();
            fsdevUnmountDevice("sdmc");
        }

        /**
         * @brief Guard that will execute a passed function at the end of the current scope
         *
         * @param f wrapped function
         */
        template<typename F>
        class ScopeGuard {
            ScopeGuard(const ScopeGuard&) = delete;
            ScopeGuard& operator=(const ScopeGuard&) = delete;
            private:
                F f;
                bool canceled = false;
            public:
                ALWAYS_INLINE ScopeGuard(F f) : f(std::move(f)) { }
                ALWAYS_INLINE ~ScopeGuard() { if (!canceled) { f(); } }
                void dismiss() { canceled = true; }
        };

        /**
         * @brief libnx hid:sys shim that gives or takes away frocus to or from the process with the given aruid
         *
         * @param enable Give focus or take focus
         * @param aruid Aruid of the process to focus/unfocus
         * @return Result Result
         */
        static Result hidsysEnableAppletToGetInput(bool enable, u64 aruid) {
            const struct {
                u8 permitInput;
                u64 appletResourceUserId;
            } in = { enable != 0, aruid };

            return serviceDispatchIn(hidsysGetServiceSession(), 503, in);
        }

        static Result viAddToLayerStack(ViLayer *layer, ViLayerStack stack) {
            const struct {
                u32 stack;
                u64 layerId;
            } in = { stack, layer->layer_id };

            return serviceDispatchIn(viGetSession_IManagerDisplayService(), 6000, in);
        }

        /**
         * @brief Toggles focus between the Tesla overlay and the rest of the system
         *
         * @param enabled Focus Tesla?
         */
        static void requestForeground(bool enabled) {
            u64 applicationAruid = 0, appletAruid = 0;

            for (u64 programId = 0x0100000000001000UL; programId < 0x0100000000001020UL; programId++) {
                pmdmntGetProcessId(&appletAruid, programId);

                if (appletAruid != 0)
                    hidsysEnableAppletToGetInput(!enabled, appletAruid);
            }

            pmdmntGetApplicationProcessId(&applicationAruid);
            hidsysEnableAppletToGetInput(!enabled, applicationAruid);

            hidsysEnableAppletToGetInput(true, 0);
        }

        /**
         * @brief Splits a string at the given delimeters
         *
         * @param str String to split
         * @param delim Delimeter
         * @return Vector containing the split tokens
         */
        static std::vector<std::string> split(const std::string& str, char delim = ' ') {
            std::vector<std::string> out;

            std::size_t current, previous = 0;
            current = str.find(delim);
            while (current != std::string::npos) {
                out.push_back(str.substr(previous, current - previous));
                previous = current + 1;
                current = str.find(delim, previous);
            }
            out.push_back(str.substr(previous, current - previous));

            return out;
        }

        namespace ini {

            /**
             * @brief Ini file type
             */
            using IniData = std::map<std::string, std::map<std::string, std::string>>;

            /**
             * @brief Tesla config file
             */
<<<<<<< HEAD
            static const char* CONFIG_FILE = "/config/ultrapaw/config.ini"; // CUSTOM MODIFICATION
=======
            static const char* TESLA_CONFIG_FILE = "/config/tesla/config.ini"; // CUSTOM MODIFICATION
            static const char* ULTRAHAND_CONFIG_FILE = "/config/ultrahand/config.ini"; // CUSTOM MODIFICATION
>>>>>>> e83c154b

            /**
             * @brief Parses an INI string
             *
             * @param str String to parse
             * @return Parsed data
             */
            static IniData parseIni(const std::string &str) {
                IniData iniData;
               
                auto lines = split(str, '\n');
               
                std::string lastHeader = "";
                for (auto& line : lines) {
                    if (line.empty())
                        continue;
               
                    if (line[0] == '[' && line[line.size() - 1] == ']') {
                        lastHeader = line.substr(1, line.size() - 2);
                        iniData.emplace(lastHeader, std::map<std::string, std::string>{});
                    }
                    else {
                        auto keyValuePair = split(line, '=');
                        if (keyValuePair.size() == 2) {
                            std::string key = trim(keyValuePair[0]);
                            std::string value = trim(keyValuePair[1]);
               
                            // Remove leading spaces before the equal sign, trailing spaces at the end of the line
                            key.erase(key.begin(), std::find_if(key.begin(), key.end(), [](unsigned char ch) {
                                return !std::isspace(ch);
                            }));
                            key.erase(std::find_if(key.rbegin(), key.rend(), [](unsigned char ch) {
                                return !std::isspace(ch);
                            }).base(), key.end());
               
                            // No need to remove spaces within the value, so just store it as is
                            iniData[lastHeader].emplace(key, value);
                        }
                    }
                }
               
                return iniData;
            } // CUSTOM MODIFICATION END


            /**
             * @brief Unparses ini data into a string
             *
             * @param iniData Ini data
             * @return Ini string
             */
            static std::string unparseIni(IniData const &iniData) {
                std::string string;
                bool addSectionGap = false;
                for (auto &section : iniData) {
                    if (addSectionGap)
                        string += "\n";
                    string += "["s + section.first + "]\n"s;
                    for (auto &keyValue : section.second) {
                        string += keyValue.first + "="s + keyValue.second + "\n"s;
                    }
                }
                return string;
            }

            /**
             * @brief Read Tesla settings file
             *
             * @return Settings data
             */
            static IniData readOverlaySettings(auto& CONFIG_FILE) {
                /* Open Sd card filesystem. */
                FsFileSystem fsSdmc;
                if (R_FAILED(fsOpenSdCardFileSystem(&fsSdmc)))
                    return {};
                hlp::ScopeGuard fsGuard([&] { fsFsClose(&fsSdmc); });

                /* Open config file. */
                FsFile fileConfig;
                if (R_FAILED(fsFsOpenFile(&fsSdmc, CONFIG_FILE, FsOpenMode_Read, &fileConfig)))
                    return {};
                hlp::ScopeGuard fileGuard([&] { fsFileClose(&fileConfig); });

                /* Get config file size. */
                s64 configFileSize;
                if (R_FAILED(fsFileGetSize(&fileConfig, &configFileSize)))
                    return {};

                /* Read and parse config file. */
                std::string configFileData(configFileSize, '\0');
                u64 readSize;
                Result rc = fsFileRead(&fileConfig, 0, configFileData.data(), configFileSize, FsReadOption_None, &readSize);
                if (R_FAILED(rc) || readSize != static_cast<u64>(configFileSize))
                    return {};

                return parseIni(configFileData);
            }

            /**
             * @brief Replace Tesla settings file with new data
             *
             * @param iniData new data
             */
            static void writeOverlaySettings(IniData const &iniData, auto& CONFIG_FILE) {
                /* Open Sd card filesystem. */
                FsFileSystem fsSdmc;
                if (R_FAILED(fsOpenSdCardFileSystem(&fsSdmc)))
                    return;
                hlp::ScopeGuard fsGuard([&] { fsFsClose(&fsSdmc); });

                /* Open config file. */
                FsFile fileConfig;
                if (R_FAILED(fsFsOpenFile(&fsSdmc, CONFIG_FILE, FsOpenMode_Write, &fileConfig)))
                    return;
                hlp::ScopeGuard fileGuard([&] { fsFileClose(&fileConfig); });

                std::string iniString = unparseIni(iniData);

                fsFileWrite(&fileConfig, 0, iniString.c_str(), iniString.length(), FsWriteOption_Flush);
            }

            /**
             * @brief Merge and save changes into Tesla settings file
             *
             * @param changes setting values to add or update
             */
            static void updateOverlaySettings(IniData const &changes, auto& CONFIG_FILE) {
                hlp::ini::IniData iniData = hlp::ini::readOverlaySettings(CONFIG_FILE);
                for (auto &section : changes) {
                    for (auto &keyValue : section.second) {
                        iniData[section.first][keyValue.first] = keyValue.second;
                    }
                }
                writeOverlaySettings(iniData, CONFIG_FILE);
            }

        }

        /**
         * @brief Decodes a key string into it's key code
         *
         * @param value Key string
         * @return Key code
         */
        static u64 stringToKeyCode(const std::string &value) {
            for (auto &keyInfo : impl::KEYS_INFO) {
                if (strcasecmp(value.c_str(), keyInfo.name) == 0)
                    return keyInfo.key;
            }
            return 0;
        }

        /**
         * @brief Decodes a combo string into key codes
         *
         * @param value Combo string
         * @return Key codes
         */
        static u64 comboStringToKeys(const std::string &value) {
            u64 keyCombo = 0x00;
            for (std::string key : hlp::split(removeWhiteSpaces(value), '+')) { // CUSTOM MODIFICATION (bug fix)
                keyCombo |= hlp::stringToKeyCode(key);
            }
            return keyCombo;
        }

        /**
         * @brief Encodes key codes into a combo string
         *
         * @param keys Key codes
         * @return Combo string
         */
        static std::string keysToComboString(u64 keys) {
            std::string str;
            for (auto &keyInfo : impl::KEYS_INFO) {
                if (keys & keyInfo.key) {
                    if (!str.empty())
                        str.append("+");
                    str.append(keyInfo.name);
                }
            }
            return str;
        }

    }

    // Renderer

    namespace gfx {

        extern "C" u64 __nx_vi_layer_id;

        struct ScissoringConfig {
            s32 x, y, w, h;
        };

        /**
         * @brief Manages the Tesla layer and draws raw data to the screen
         */
        class Renderer final {
        public:
            Renderer& operator=(Renderer&) = delete;

            friend class tsl::Overlay;

            /**
             * @brief Handles opacity of drawn colors for fadeout. Pass all colors through this function in order to apply opacity properly
             *
             * @param c Original color
             * @return Color with applied opacity
             */
            static Color a(const Color &c) {
                return (c.rgba & 0x0FFF) | (static_cast<u8>(c.a * Renderer::s_opacity) << 12);
            }

            /**
             * @brief Enables scissoring, discarding of any draw outside the given boundaries
             *
             * @param x x pos
             * @param y y pos
             * @param w Width
             * @param h Height
             */
            inline void enableScissoring(s32 x, s32 y, s32 w, s32 h) {
                this->m_scissoringStack.emplace(x, y, w, h);
            }

            /**
             * @brief Disables scissoring
             */
            inline void disableScissoring() {
                this->m_scissoringStack.pop();
            }


            // Drawing functions

            /**
             * @brief Draw a single pixel onto the screen
             *
             * @param x X pos
             * @param y Y pos
             * @param color Color
             */
            inline void setPixel(s32 x, s32 y, Color color) {
                if (x < 0 || y < 0 || x >= cfg::FramebufferWidth || y >= cfg::FramebufferHeight)
                    return;

                u32 offset = this->getPixelOffset(x, y);

                if (offset != UINT32_MAX)
                    static_cast<Color*>(this->getCurrentFramebuffer())[offset] = color;
            }

            /**
             * @brief Blends two colors
             *
             * @param src Source color
             * @param dst Destination color
             * @param alpha Opacity
             * @return Blended color
             */
            inline u8 blendColor(u8 src, u8 dst, u8 alpha) {
                u8 oneMinusAlpha = 0x0F - alpha;

                return (dst * alpha + src * oneMinusAlpha) / float(0xF);
            }

            /**
             * @brief Draws a single source blended pixel onto the screen
             *
             * @param x X pos
             * @param y Y pos
             * @param color Color
             */
            inline void setPixelBlendSrc(s32 x, s32 y, Color color) {
                if (x < 0 || y < 0 || x >= cfg::FramebufferWidth || y >= cfg::FramebufferHeight)
                    return;

                u32 offset = this->getPixelOffset(x, y);

                if (offset == UINT32_MAX)
                    return;

                Color src((static_cast<u16*>(this->getCurrentFramebuffer()))[offset]);
                Color dst(color);
                Color end(0);

                end.r = this->blendColor(src.r, dst.r, dst.a);
                end.g = this->blendColor(src.g, dst.g, dst.a);
                end.b = this->blendColor(src.b, dst.b, dst.a);
                end.a = src.a;

                this->setPixel(x, y, end);
            }

            /**
             * @brief Draws a single destination blended pixel onto the screen
             *
             * @param x X pos
             * @param y Y pos
             * @param color Color
             */
            inline void setPixelBlendDst(s32 x, s32 y, Color color) {
                if (x < 0 || y < 0 || x >= cfg::FramebufferWidth || y >= cfg::FramebufferHeight)
                    return;

                u32 offset = this->getPixelOffset(x, y);

                if (offset == UINT32_MAX)
                    return;

                Color src((static_cast<u16*>(this->getCurrentFramebuffer()))[offset]);
                Color dst(color);
                Color end(0);

                end.r = this->blendColor(src.r, dst.r, dst.a);
                end.g = this->blendColor(src.g, dst.g, dst.a);
                end.b = this->blendColor(src.b, dst.b, dst.a);
                end.a = std::min(dst.a + src.a, 0xF);

                this->setPixel(x, y, end);
            }

            /**
             * @brief Draws a rectangle of given sizes
             *
             * @param x X pos
             * @param y Y pos
             * @param w Width
             * @param h Height
             * @param color Color
             */
            inline void drawRect(s32 x, s32 y, s32 w, s32 h, Color color) {
                for (s32 x1 = x; x1 < (x + w); x1++)
                    for (s32 y1 = y; y1 < (y + h); y1++)
                        this->setPixelBlendDst(x1, y1, color);
            }

            void drawCircle(s32 centerX, s32 centerY, u16 radius, bool filled, Color color) {
                s32 x = radius;
                s32 y = 0;
                s32 radiusError = 0;
                s32 xChange = 1 - (radius << 1);
                s32 yChange = 0;

                while (x >= y) {
                    if(filled) {
                        for (s32 i = centerX - x; i <= centerX + x; i++) {
                            s32 y0 = centerY + y;
                            s32 y1 = centerY - y;
                            s32 x0 = i;

                            this->setPixelBlendDst(x0, y0, color);
                            this->setPixelBlendDst(x0, y1, color);
                        }

                        for (s32 i = centerX - y; i <= centerX + y; i++) {
                            s32 y0 = centerY + x;
                            s32 y1 = centerY - x;
                            s32 x0 = i;

                            this->setPixelBlendDst(x0, y0, color);
                            this->setPixelBlendDst(x0, y1, color);
                        }

                        y++;
                        radiusError += yChange;
                        yChange += 2;
                        if (((radiusError << 1) + xChange) > 0) {
                            x--;
                            radiusError += xChange;
                            xChange += 2;
                        }
                    } else {
                        this->setPixelBlendDst(centerX + x, centerY + y, color);
                        this->setPixelBlendDst(centerX + y, centerY + x, color);
                        this->setPixelBlendDst(centerX - y, centerY + x, color);
                        this->setPixelBlendDst(centerX - x, centerY + y, color);
                        this->setPixelBlendDst(centerX - x, centerY - y, color);
                        this->setPixelBlendDst(centerX - y, centerY - x, color);
                        this->setPixelBlendDst(centerX + y, centerY - x, color);
                        this->setPixelBlendDst(centerX + x, centerY - y, color);

                        if(radiusError <= 0) {
                            y++;
                            radiusError += 2 * y + 1;
                        } else {
                            x--;
                            radiusError -= 2 * x + 1;
                        }
                    }
                }
            }

            /**
             * @brief Draws a RGBA8888 bitmap from memory
             *
             * @param x X start position
             * @param y Y start position
             * @param w Bitmap width
             * @param h Bitmap height
             * @param bmp Pointer to bitmap data
             */
            void drawBitmap(s32 x, s32 y, s32 w, s32 h, const u8 *bmp) {
                for (s32 y1 = 0; y1 < h; y1++) {
                    for (s32 x1 = 0; x1 < w; x1++) {
                        const Color color = { static_cast<u8>(bmp[0] >> 4), static_cast<u8>(bmp[1] >> 4), static_cast<u8>(bmp[2] >> 4), static_cast<u8>(bmp[3] >> 4) };
                        setPixelBlendSrc(x + x1, y + y1, a(color));
                        bmp += 4;
                    }
                }
            }

            /**
             * @brief Fills the entire layer with a given color
             *
             * @param color Color
             */
            inline void fillScreen(Color color) {
                std::fill_n(static_cast<Color*>(this->getCurrentFramebuffer()), this->getFramebufferSize() / sizeof(Color), color);
            }

            /**
             * @brief Clears the layer (With transparency)
             *
             */
            inline void clearScreen() {
                this->fillScreen({ 0x00, 0x00, 0x00, 0x00 });
            }

            /**
             * @brief Draws a string
             *
             * @param string String to draw
             * @param monospace Draw string in monospace font
             * @param x X pos
             * @param y Y pos
             * @param fontSize Height of the text drawn in pixels
             * @param color Text color. Use transparent color to skip drawing and only get the string's dimensions
             * @return Dimensions of drawn string
             */
            std::pair<u32, u32> drawString(const char* string, bool monospace, float x, float y, float fontSize, Color color, ssize_t maxWidth = 0) {
                float maxX = x;
                float currX = x;
                float currY = y;

                struct Glyph {
                    stbtt_fontinfo *currFont;
                    float currFontSize;
                    int bounds[4];
                    int xAdvance;
                    u8 *glyphBmp;
                    int width, height;
                };

                static std::unordered_map<u64, Glyph> s_glyphCache;

                do {
                    if (maxWidth > 0 && maxWidth < (currX - x))
                        break;

                    u32 currCharacter;
                    ssize_t codepointWidth = decode_utf8(&currCharacter, reinterpret_cast<const u8*>(string));

                    if (codepointWidth <= 0)
                        break;

                    string += codepointWidth;

                    if (currCharacter == '\n') {
                        maxX = std::max(currX, maxX);

                        currX = x;
                        currY += fontSize;

                        continue;
                    }

                    u64 key = (static_cast<u64>(currCharacter) << 32) | static_cast<u64>(monospace) << 31 | static_cast<u64>(std::bit_cast<u32>(fontSize));

                    Glyph *glyph = nullptr;

                    auto it = s_glyphCache.find(key);
                    if (it == s_glyphCache.end()) {
                        /* Cache glyph */
                        glyph = &s_glyphCache.emplace(key, Glyph()).first->second;

                        if (stbtt_FindGlyphIndex(&this->m_extFont, currCharacter))
                            glyph->currFont = &this->m_extFont;
                        else if(this->m_hasLocalFont && stbtt_FindGlyphIndex(&this->m_stdFont, currCharacter)==0)
                            glyph->currFont = &this->m_localFont;
                        else
                            glyph->currFont = &this->m_stdFont;

                        glyph->currFontSize = stbtt_ScaleForPixelHeight(glyph->currFont, fontSize);

                        stbtt_GetCodepointBitmapBoxSubpixel(glyph->currFont, currCharacter, glyph->currFontSize, glyph->currFontSize,
                                                            0, 0, &glyph->bounds[0], &glyph->bounds[1], &glyph->bounds[2], &glyph->bounds[3]);

                        int yAdvance = 0;
                        stbtt_GetCodepointHMetrics(glyph->currFont, monospace ? 'W' : currCharacter, &glyph->xAdvance, &yAdvance);

                        glyph->glyphBmp = stbtt_GetCodepointBitmap(glyph->currFont, glyph->currFontSize, glyph->currFontSize, currCharacter, &glyph->width, &glyph->height, nullptr, nullptr);
                    } else {
                        /* Use cached glyph */
                        glyph = &it->second;
                    }

                    if (glyph->glyphBmp != nullptr && !std::iswspace(currCharacter) && fontSize > 0 && color.a != 0x0) {

                        auto x = currX + glyph->bounds[0];
                        auto y = currY + glyph->bounds[1];
                        for (s32 bmpY = 0; bmpY < glyph->height; bmpY++) {
                            for (s32 bmpX = 0; bmpX < glyph->width; bmpX++) {
                                auto bmpColor = glyph->glyphBmp[glyph->width * bmpY + bmpX] >> 4;
                                if (bmpColor == 0xF) {
                                    this->setPixel(x + bmpX, y + bmpY, color);
                                } else if (bmpColor != 0x0) {
                                    Color tmpColor = color;
                                    tmpColor.a = bmpColor * (float(tmpColor.a) / 0xF);
                                    this->setPixelBlendDst(x + bmpX, y + bmpY, tmpColor);
                                }
                            }
                        }

                    }

                    currX += static_cast<s32>(glyph->xAdvance * glyph->currFontSize);

                } while (*string != '\0');

                maxX = std::max(currX, maxX);

                return { maxX - x, currY - y };
            }

            /**
             * @brief Limit a strings length and end it with "…"
             *
             * @param string String to truncate
             * @param maxLength Maximum length of string
             */
            std::string limitStringLength(std::string string, bool monospace, float fontSize, s32 maxLength) {
                if (string.size() < 2)
                    return string;

                s32 currX = 0;
                ssize_t strPos = 0;
                ssize_t codepointWidth;

                do {
                    u32 currCharacter;
                    codepointWidth = decode_utf8(&currCharacter, reinterpret_cast<const u8*>(&string[strPos]));

                    if (codepointWidth <= 0)
                        break;

                    strPos += codepointWidth;

                    stbtt_fontinfo *currFont = nullptr;

                    if (stbtt_FindGlyphIndex(&this->m_extFont, currCharacter))
                        currFont = &this->m_extFont;
                    else if(this->m_hasLocalFont && stbtt_FindGlyphIndex(&this->m_stdFont, currCharacter)==0)
                        currFont = &this->m_localFont;
                    else
                        currFont = &this->m_stdFont;

                    float currFontSize = stbtt_ScaleForPixelHeight(currFont, fontSize);

                    int xAdvance = 0, yAdvance = 0;
                    stbtt_GetCodepointHMetrics(currFont, monospace ? 'W' : currCharacter, &xAdvance, &yAdvance);

                    currX += static_cast<s32>(xAdvance * currFontSize);

                } while (string[strPos] != '\0' && string[strPos] != '\n' && currX < maxLength);

                string = string.substr(0, strPos - codepointWidth) + "…";
                string.shrink_to_fit();

                return string;
            }

        private:
            Renderer() {}

            /**
             * @brief Gets the renderer instance
             *
             * @return Renderer
             */
            static Renderer& get() {
                static Renderer renderer;

                return renderer;
            }

            /**
             * @brief Sets the opacity of the layer
             *
             * @param opacity Opacity
             */
            static void setOpacity(float opacity) {
                opacity = std::clamp(opacity, 0.0F, 1.0F);

                Renderer::s_opacity = opacity;
            }

            bool m_initialized = false;
            ViDisplay m_display;
            ViLayer m_layer;
            Event m_vsyncEvent;

            NWindow m_window;
            Framebuffer m_framebuffer;
            void *m_currentFramebuffer = nullptr;

            std::stack<ScissoringConfig> m_scissoringStack;

            stbtt_fontinfo m_stdFont, m_localFont, m_extFont;
            bool m_hasLocalFont = false;

            static inline float s_opacity = 1.0F;

            /**
             * @brief Get the current framebuffer address
             *
             * @return Framebuffer address
             */
            inline void* getCurrentFramebuffer() {
                return this->m_currentFramebuffer;
            }

            /**
             * @brief Get the next framebuffer address
             *
             * @return Next framebuffer address
             */
            inline void* getNextFramebuffer() {
                return static_cast<u8*>(this->m_framebuffer.buf) + this->getNextFramebufferSlot() * this->getFramebufferSize();
            }

            /**
             * @brief Get the framebuffer size
             *
             * @return Framebuffer size
             */
            inline size_t getFramebufferSize() {
                return this->m_framebuffer.fb_size;
            }

            /**
             * @brief Get the number of framebuffers in use
             *
             * @return Number of framebuffers
             */
            inline size_t getFramebufferCount() {
                return this->m_framebuffer.num_fbs;
            }

            /**
             * @brief Get the currently used framebuffer's slot
             *
             * @return Slot
             */
            inline u8 getCurrentFramebufferSlot() {
                return this->m_window.cur_slot;
            }

            /**
             * @brief Get the next framebuffer's slot
             *
             * @return Next slot
             */
            inline u8 getNextFramebufferSlot() {
                return (this->getCurrentFramebufferSlot() + 1) % this->getFramebufferCount();
            }

            /**
             * @brief Waits for the vsync event
             *
             */
            inline void waitForVSync() {
                eventWait(&this->m_vsyncEvent, UINT64_MAX);
            }

            /**
             * @brief Decodes a x and y coordinate into a offset into the swizzled framebuffer
             *
             * @param x X pos
             * @param y Y Pos
             * @return Offset
             */
            u32 getPixelOffset(s32 x, s32 y) {
                if (!this->m_scissoringStack.empty()) {
                    auto currScissorConfig = this->m_scissoringStack.top();
                    if (x < currScissorConfig.x ||
                        y < currScissorConfig.y ||
                        x > currScissorConfig.x + currScissorConfig.w ||
                        y > currScissorConfig.y + currScissorConfig.h)
                            return UINT32_MAX;
                }

                u32 tmpPos = ((y & 127) / 16) + (x / 32 * 8) + ((y / 16 / 8) * (((cfg::FramebufferWidth / 2) / 16 * 8)));
                tmpPos *= 16 * 16 * 4;

                tmpPos += ((y % 16) / 8) * 512 + ((x % 32) / 16) * 256 + ((y % 8) / 2) * 64 + ((x % 16) / 8) * 32 + (y % 2) * 16 + (x % 8) * 2;

                return tmpPos / 2;
            }

            /**
             * @brief Initializes the renderer and layers
             *
             */
            void init() {

                cfg::LayerPosX = 0;
                cfg::LayerPosY = 0;
                cfg::FramebufferWidth  = 448;
                cfg::FramebufferHeight = 720;
                cfg::LayerWidth  = cfg::ScreenHeight * (float(cfg::FramebufferWidth) / float(cfg::FramebufferHeight));
                cfg::LayerHeight = cfg::ScreenHeight;

                if (this->m_initialized)
                    return;

                tsl::hlp::doWithSmSession([this]{
                    ASSERT_FATAL(viInitialize(ViServiceType_Manager));
                    ASSERT_FATAL(viOpenDefaultDisplay(&this->m_display));
                    ASSERT_FATAL(viGetDisplayVsyncEvent(&this->m_display, &this->m_vsyncEvent));
                    ASSERT_FATAL(viCreateManagedLayer(&this->m_display, static_cast<ViLayerFlags>(0), 0, &__nx_vi_layer_id));
                    ASSERT_FATAL(viCreateLayer(&this->m_display, &this->m_layer));
                    ASSERT_FATAL(viSetLayerScalingMode(&this->m_layer, ViScalingMode_FitToLayer));

                    if (s32 layerZ = 0; R_SUCCEEDED(viGetZOrderCountMax(&this->m_display, &layerZ)) && layerZ > 0)
                        ASSERT_FATAL(viSetLayerZ(&this->m_layer, layerZ));

                    ASSERT_FATAL(tsl::hlp::viAddToLayerStack(&this->m_layer, ViLayerStack_Default));
                    ASSERT_FATAL(tsl::hlp::viAddToLayerStack(&this->m_layer, ViLayerStack_Screenshot));
                    ASSERT_FATAL(tsl::hlp::viAddToLayerStack(&this->m_layer, ViLayerStack_Recording));
                    ASSERT_FATAL(tsl::hlp::viAddToLayerStack(&this->m_layer, ViLayerStack_Arbitrary));
                    ASSERT_FATAL(tsl::hlp::viAddToLayerStack(&this->m_layer, ViLayerStack_LastFrame));
                    ASSERT_FATAL(tsl::hlp::viAddToLayerStack(&this->m_layer, ViLayerStack_Null));
                    ASSERT_FATAL(tsl::hlp::viAddToLayerStack(&this->m_layer, ViLayerStack_ApplicationForDebug));
                    ASSERT_FATAL(tsl::hlp::viAddToLayerStack(&this->m_layer, ViLayerStack_Lcd));
                    //ASSERT_FATAL(tsl::hlp::viAddToLayerStack(&this->m_layer, 8));

                    ASSERT_FATAL(viSetLayerSize(&this->m_layer, cfg::LayerWidth, cfg::LayerHeight));
                    ASSERT_FATAL(viSetLayerPosition(&this->m_layer, cfg::LayerPosX, cfg::LayerPosY));
                    ASSERT_FATAL(nwindowCreateFromLayer(&this->m_window, &this->m_layer));
                    ASSERT_FATAL(framebufferCreate(&this->m_framebuffer, &this->m_window, cfg::FramebufferWidth, cfg::FramebufferHeight, PIXEL_FORMAT_RGBA_4444, 2));
                    ASSERT_FATAL(setInitialize());
                    ASSERT_FATAL(this->initFonts());
                    setExit();
                });

                this->m_initialized = true;
            }

            /**
             * @brief Exits the renderer and layer
             *
             */
            void exit() {
                if (!this->m_initialized)
                    return;

                framebufferClose(&this->m_framebuffer);
                nwindowClose(&this->m_window);
                viDestroyManagedLayer(&this->m_layer);
                viCloseDisplay(&this->m_display);
                eventClose(&this->m_vsyncEvent);
                viExit();
            }

            /**
             * @brief Initializes Nintendo's shared fonts. Default and Extended
             *
             * @return Result
             */
            Result initFonts() {
                static PlFontData stdFontData, localFontData, extFontData;

                // Nintendo's default font
                TSL_R_TRY(plGetSharedFontByType(&stdFontData, PlSharedFontType_Standard));

                u8 *fontBuffer = reinterpret_cast<u8*>(stdFontData.address);
                stbtt_InitFont(&this->m_stdFont, fontBuffer, stbtt_GetFontOffsetForIndex(fontBuffer, 0));

                u64 languageCode;
                if (R_SUCCEEDED(setGetSystemLanguage(&languageCode))) {
                    // Check if need localization font
                    SetLanguage setLanguage;
                    TSL_R_TRY(setMakeLanguage(languageCode, &setLanguage));
                    this->m_hasLocalFont = true;
                    switch (setLanguage) {
                    case SetLanguage_ZHCN:
                    case SetLanguage_ZHHANS:
                        TSL_R_TRY(plGetSharedFontByType(&localFontData, PlSharedFontType_ChineseSimplified));
                        break;
                    case SetLanguage_KO:
                        TSL_R_TRY(plGetSharedFontByType(&localFontData, PlSharedFontType_KO));
                        break;
                    case SetLanguage_ZHTW:
                    case SetLanguage_ZHHANT:
                        TSL_R_TRY(plGetSharedFontByType(&localFontData, PlSharedFontType_ChineseTraditional));
                        break;
                    default:
                        this->m_hasLocalFont = false;
                        break;
                    }

                    if (this->m_hasLocalFont) {
                        fontBuffer = reinterpret_cast<u8*>(localFontData.address);
                        stbtt_InitFont(&this->m_localFont, fontBuffer, stbtt_GetFontOffsetForIndex(fontBuffer, 0));
                    }
                }

                // Nintendo's extended font containing a bunch of icons
                TSL_R_TRY(plGetSharedFontByType(&extFontData, PlSharedFontType_NintendoExt));

                fontBuffer = reinterpret_cast<u8*>(extFontData.address);
                stbtt_InitFont(&this->m_extFont, fontBuffer, stbtt_GetFontOffsetForIndex(fontBuffer, 0));

                return 0;
            }

            /**
             * @brief Start a new frame
             * @warning Don't call this more than once before calling \ref endFrame
             */
            inline void startFrame() {
                this->m_currentFramebuffer = framebufferBegin(&this->m_framebuffer, nullptr);
            }

            /**
             * @brief End the current frame
             * @warning Don't call this before calling \ref startFrame once
             */
            inline void endFrame() {
                this->waitForVSync();
                framebufferEnd(&this->m_framebuffer);

                this->m_currentFramebuffer = nullptr;
            }
        };

    }

    // Elements
    
    namespace elm {

        enum class TouchEvent {
            Touch,
            Hold,
            Scroll,
            Release
        };

        /**
         * @brief The top level Element of the libtesla UI library
         * @note When creating your own elements, extend from this or one of it's sub classes
         */
        class Element {
        public:
            
            Element() {}
            virtual ~Element() { }
            
            std::string disableSelectionBGStr = parseValueFromIniSection("/config/ultrapaw/theme.ini", "theme", "disable_selection_bg");
            bool disableSelectionBG = (!disableSelectionBGStr.empty() && disableSelectionBGStr != "false");
            std::string selectionBGColorStr = parseValueFromIniSection("/config/ultrapaw/theme.ini", "theme", "selection_bg_color");
            Color selectionBGColor = RGB888(selectionBGColorStr, "#000000");
            
            std::string highlightColor1Str = parseValueFromIniSection("/config/ultrapaw/theme.ini", "theme", "highlight_color_1");
            std::string highlightColor2Str = parseValueFromIniSection("/config/ultrapaw/theme.ini", "theme", "highlight_color_2");
            
            Color highlightColor1 = RGB888(highlightColor1Str, "#2288CC");
            Color highlightColor2 = RGB888(highlightColor2Str, "#88FFFF");
            Color highlightColor = a({0xf,0xf,0xf,0xf});
            
            std::string clickColorStr = parseValueFromIniSection("/config/ultrapaw/theme.ini", "theme", "click_color");
            Color clickColor = RGB888(clickColorStr, "#F7253E");
            
            std::chrono::duration<long int, std::ratio<1, 1000000000>> t;
            //double timeCounter;
            
            /**
             * @brief Handles focus requesting
             * @note This function should return the element to focus.
             *       When this element should be focused, return `this`.
             *       When one of it's child should be focused, return `this->child->requestFocus(oldFocus, direction)`
             *       When this element is not focusable, return `nullptr`
             *
             * @param oldFocus Previously focused element
             * @param direction Direction in which focus moved. \ref FocusDirection::None is passed for the initial load
             * @return Element to focus
             */
            virtual Element* requestFocus(Element *oldFocus, FocusDirection direction) {
                return nullptr;
            }

            /**
             * @brief Function called when a joycon button got pressed
             *
             * @param keys Keys pressed in the last frame
             * @return true when button press has been consumed
             * @return false when button press should be passed on to the parent
             */
            virtual bool onClick(u64 keys) {
                return m_clickListener(keys);
            }

            /**
             * @brief Called once per frame with the latest HID inputs
             *
             * @param keysDown Buttons pressed in the last frame
             * @param keysHeld Buttons held down longer than one frame
             * @param touchInput Last touch position
             * @param leftJoyStick Left joystick position
             * @param rightJoyStick Right joystick position
             * @return Weather or not the input has been consumed
             */
            virtual bool handleInput(u64 keysDown, u64 keysHeld, const HidTouchState &touchPos, HidAnalogStickState joyStickPosLeft, HidAnalogStickState joyStickPosRight) {
                return false;
            }

            /**
             * @brief Function called when the element got touched
             * @todo Not yet implemented
             *
             * @param x X pos
             * @param y Y pos
             * @return true when touch input has been consumed
             * @return false when touch input should be passed on to the parent
             */
            virtual bool onTouch(TouchEvent event, s32 currX, s32 currY, s32 prevX, s32 prevY, s32 initialX, s32 initialY) {
                return false;
            }

            /**
             * @brief Called once per frame to draw the element
             * @warning Do not call this yourself. Use \ref Element::frame(gfx::Renderer *renderer)
             *
             * @param renderer Renderer
             */
            virtual void draw(gfx::Renderer *renderer) = 0;

            /**
             * @brief Called when the underlying Gui gets created and after calling \ref Gui::invalidate() to calculate positions and boundaries of the element
             * @warning Do not call this yourself. Use \ref Element::invalidate()
             *
             * @param parentX Parent X pos
             * @param parentY Parent Y pos
             * @param parentWidth Parent Width
             * @param parentHeight Parent Height
             */
            virtual void layout(u16 parentX, u16 parentY, u16 parentWidth, u16 parentHeight) = 0;

            /**
             * @brief Draws highlighting and the element itself
             * @note When drawing children of a element in \ref Element::draw(gfx::Renderer *renderer), use `this->child->frame(renderer)` instead of calling draw directly
             *
             * @param renderer
             */
            void frame(gfx::Renderer *renderer) {
                
                if (this->m_focused) {
                    renderer->enableScissoring(0, 97, tsl::cfg::FramebufferWidth, tsl::cfg::FramebufferHeight-73-97);
                    this->drawFocusBackground(renderer);
                    this->drawHighlight(renderer);
                    renderer->disableScissoring();
                }
                
                this->draw(renderer);
            }

            /**
             * @brief Forces a layout recreation of a element
             *
             */
            void invalidate() {
                const auto& parent = this->getParent();

                if (parent == nullptr)
                    this->layout(0, 0, cfg::FramebufferWidth, cfg::FramebufferHeight);
                else
                    this->layout(ELEMENT_BOUNDS(parent));
            }

            /**
             * @brief Shake the highlight in the given direction to signal that the focus cannot move there
             *
             * @param direction Direction to shake highlight in
             */
            void shakeHighlight(FocusDirection direction) {
                this->m_highlightShaking = true;
                this->m_highlightShakingDirection = direction;
                this->m_highlightShakingStartTime = std::chrono::system_clock::now();
            }

            /**
             * @brief Triggers the blue click animation to signal a element has been clicked on
             *
             */
            void triggerClickAnimation() {
                this->m_clickAnimationProgress = tsl::style::ListItemHighlightLength;
            }

            /**
             * @brief Resets the click animation progress, canceling the animation
             */
            void resetClickAnimation() {
                this->m_clickAnimationProgress = 0;
            }

            /**
             * @brief Draws the blue highlight animation when clicking on a button
             * @note Override this if you have a element that e.g requires a non-rectangular animation or a different color
             *
             * @param renderer Renderer
             */
            virtual void drawClickAnimation(gfx::Renderer *renderer) {
                Color animColor = tsl::style::color::ColorClickAnimation;
                u8 saturation = tsl::style::ListItemHighlightSaturation * (float(this->m_clickAnimationProgress) / float(tsl::style::ListItemHighlightLength));

                animColor.g = saturation;
                animColor.b = saturation;
                
                if (!disableSelectionBG)
                    renderer->drawRect(ELEMENT_BOUNDS(this), (animColor));
                else {
                    Color clickColor1 = highlightColor1;
                    Color clickColor2 = clickColor;
                    
                    half progress = half((std::sin(2.0 * M_PI * fmod(std::chrono::duration<double>(std::chrono::system_clock::now().time_since_epoch()).count(), 1.0)) + 1.0) / 2.0);
                    
                    if (progress >= 0.5) {
                        clickColor1 = clickColor;
                        clickColor2 = highlightColor2;
                    }
                    
                    highlightColor = {
                        static_cast<u8>((clickColor1.r - clickColor2.r) * progress + clickColor2.r),
                        static_cast<u8>((clickColor1.g - clickColor2.g) * progress + clickColor2.g),
                        static_cast<u8>((clickColor1.b - clickColor2.b) * progress + clickColor2.b),
                        0xF
                    };
                    
                    s32 x = 0, y = 0;
                    if (this->m_highlightShaking) {
                        t = (std::chrono::system_clock::now() - this->m_highlightShakingStartTime);
                        if (t >= 100ms)
                            this->m_highlightShaking = false;
                        else {
                            s32 amplitude = std::rand() % 5 + 5;
                            
                            switch (this->m_highlightShakingDirection) {
                                case FocusDirection::Up:
                                    y -= shakeAnimation(t, amplitude);
                                    break;
                                case FocusDirection::Down:
                                    y += shakeAnimation(t, amplitude);
                                    break;
                                case FocusDirection::Left:
                                    x -= shakeAnimation(t, amplitude);
                                    break;
                                case FocusDirection::Right:
                                    x += shakeAnimation(t, amplitude);
                                    break;
                                default:
                                    break;
                            }
                            
                            x = std::clamp(x, -amplitude, amplitude);
                            y = std::clamp(y, -amplitude, amplitude);
                        }
                    }
                    
                    
                    renderer->drawRect(this->getX() + x - 4, this->getY() + y - 4, this->getWidth() + 8, 4, a(highlightColor));
                    renderer->drawRect(this->getX() + x - 4, this->getY() + y + this->getHeight(), this->getWidth() + 8, 4, a(highlightColor));
                    renderer->drawRect(this->getX() + x - 4, this->getY() + y, 4, this->getHeight(), a(highlightColor));
                    renderer->drawRect(this->getX() + x + this->getWidth(), this->getY() + y, 4, this->getHeight(), a(highlightColor));
                }
            }

            /**
             * @brief Draws the back background when a element is highlighted
             * @note Override this if you have a element that e.g requires a non-rectangular focus
             *
             * @param renderer Renderer
             */
            virtual void drawFocusBackground(gfx::Renderer *renderer) {
                if (!disableSelectionBG)
                    renderer->drawRect(ELEMENT_BOUNDS(this), selectionBGColor); // CUSTOM MODIFICATION 

                if (this->m_clickAnimationProgress > 0) {
                    this->drawClickAnimation(renderer);
                    this->m_clickAnimationProgress--;
                }
            }

            /**
             * @brief Draws the blue boarder when a element is highlighted
             * @note Override this if you have a element that e.g requires a non-rectangular focus
             *
             * @param renderer Renderer
             */
            virtual void drawHighlight(gfx::Renderer *renderer) { // CUSTOM MODIFICATION start
                
                //Color highlightColor1 = {0x2, 0x8, 0xC, 0xF};
                //Color highlightColor2 = {0x8, 0xF, 0xF, 0xF};
                //highlightColor1Str = "#2288CC";
                //highlightColor2Str = "#88FFFF";
                
                
                // Get the current time
                
                // Calculate the progress for one full sine wave per second
                //const double cycleDuration = 1.0;  // 1 second for one full sine wave
                //double timeCounter = 
                half progress = half((std::sin(2.0 * M_PI * fmod(std::chrono::duration<double>(std::chrono::system_clock::now().time_since_epoch()).count(), 1.0)) + 1.0) / 2.0);

                highlightColor = {
                    static_cast<u8>((highlightColor1.r - highlightColor2.r) * progress + highlightColor2.r),
                    static_cast<u8>((highlightColor1.g - highlightColor2.g) * progress + highlightColor2.g),
                    static_cast<u8>((highlightColor1.b - highlightColor2.b) * progress + highlightColor2.b),
                    0xF
                };
                s32 x = 0, y = 0;

                if (this->m_highlightShaking) {
                    t = (std::chrono::system_clock::now() - this->m_highlightShakingStartTime);
                    if (t >= 100ms)
                        this->m_highlightShaking = false;
                    else {
                        s32 amplitude = std::rand() % 5 + 5;

                        switch (this->m_highlightShakingDirection) {
                            case FocusDirection::Up:
                                y -= shakeAnimation(t, amplitude);
                                break;
                            case FocusDirection::Down:
                                y += shakeAnimation(t, amplitude);
                                break;
                            case FocusDirection::Left:
                                x -= shakeAnimation(t, amplitude);
                                break;
                            case FocusDirection::Right:
                                x += shakeAnimation(t, amplitude);
                                break;
                            default:
                                break;
                        }

                        x = std::clamp(x, -amplitude, amplitude);
                        y = std::clamp(y, -amplitude, amplitude);
                    }
                }
                if ((disableSelectionBG && this->m_clickAnimationProgress == 0) || !disableSelectionBG) {
                    renderer->drawRect(this->getX() + x - 4, this->getY() + y - 4, this->getWidth() + 8, 4, a(highlightColor));
                    renderer->drawRect(this->getX() + x - 4, this->getY() + y + this->getHeight(), this->getWidth() + 8, 4, a(highlightColor));
                    renderer->drawRect(this->getX() + x - 4, this->getY() + y, 4, this->getHeight(), a(highlightColor));
                    renderer->drawRect(this->getX() + x + this->getWidth(), this->getY() + y, 4, this->getHeight(), a(highlightColor));
                }
                //renderer->drawRect(ELEMENT_BOUNDS(this), a(0xF000)); // This has been moved here (needs to be toggleable)
            }
            
            
            
            
            /**
             * @brief Sets the boundaries of this view
             *
             * @param x Start X pos
             * @param y Start Y pos
             * @param width Width
             * @param height Height
             */
            void setBoundaries(s32 x, s32 y, s32 width, s32 height) {
                this->m_x = x;
                this->m_y = y;
                this->m_width = width;
                this->m_height = height;
            }

            /**
             * @brief Adds a click listener to the element
             *
             * @param clickListener Click listener called with keys that were pressed last frame. Callback should return true if keys got consumed
             */
            virtual void setClickListener(std::function<bool(u64 keys)> clickListener) {
                this->m_clickListener = clickListener;
            }

            /**
             * @brief Gets the element's X position
             *
             * @return X position
             */
            inline s32 getX() { return this->m_x; }
            /**
             * @brief Gets the element's Y position
             *
             * @return Y position
             */
            inline s32 getY() { return this->m_y; }
            /**
             * @brief Gets the element's Width
             *
             * @return Width
             */
            inline s32 getWidth() { return this->m_width;  }
            /**
             * @brief Gets the element's Height
             *
             * @return Height
             */
            inline s32 getHeight() { return this->m_height; }

            inline s32 getTopBound() { return this->getY(); }
            inline s32 getLeftBound() { return this->getX(); }
            inline s32 getRightBound() { return this->getX() + this->getWidth(); }
            inline s32 getBottomBound() { return this->getY() + this->getHeight(); }

            /**
             * @brief Check if the coordinates are in the elements bounds
             *
             * @return true if coordinates are in bounds, false otherwise
             */
            bool inBounds(s32 touchX, s32 touchY) {
                return touchX >= this->getLeftBound() && touchX <= this->getRightBound() && touchY >= this->getTopBound() && touchY <= this->getBottomBound();
            }

            /**
             * @brief Sets the element's parent
             * @note This is required to handle focus and button downpassing properly
             *
             * @param parent Parent
             */
            inline void setParent(Element *parent) { this->m_parent = parent; }

            /**
             * @brief Get the element's parent
             *
             * @return Parent
             */
            inline Element* getParent() { return this->m_parent; }

            /**
             * @brief Marks this element as focused or unfocused to draw the highlight
             *
             * @param focused Focused
             */
            virtual inline void setFocused(bool focused) {
                this->m_focused = focused;
                this->m_clickAnimationProgress = 0;
            }


            static InputMode getInputMode() { return Element::s_inputMode; }

            static void setInputMode(InputMode mode) { Element::s_inputMode = mode; }

        protected:
            constexpr static inline auto a = &gfx::Renderer::a;
            bool m_focused = false;
            u8 m_clickAnimationProgress = 0;

            // Highlight shake animation
            bool m_highlightShaking = false;
            std::chrono::system_clock::time_point m_highlightShakingStartTime;
            FocusDirection m_highlightShakingDirection;

            static inline InputMode s_inputMode;

            /**
             * @brief Shake animation callculation based on a damped sine wave
             *
             * @param t Passed time
             * @param a Amplitude
             * @return Damped sine wave output
             */
            int shakeAnimation(std::chrono::system_clock::duration t, float a) {
                float w = 0.2F;
                float tau = 0.05F;

                int t_ = t.count() / 1'000'000;

                return roundf(a * exp(-(tau * t_) * sin(w * t_)));
            }

        private:
            friend class Gui;

            s32 m_x = 0, m_y = 0, m_width = 0, m_height = 0;
            Element *m_parent = nullptr;

            std::function<bool(u64 keys)> m_clickListener = [](u64) { return false; };

        };

        /**
         * @brief A Element that exposes the renderer directly to draw custom views easily
         */
        class CustomDrawer : public Element {
        public:
            /**
             * @brief Constructor
             * @note This element should only be used to draw static things the user cannot interact with e.g info text, images, etc.
             *
             * @param renderFunc Callback that will be called once every frame to draw this view
             */
            CustomDrawer(std::function<void(gfx::Renderer* r, s32 x, s32 y, s32 w, s32 h)> renderFunc) : Element(), m_renderFunc(renderFunc) {}
            virtual ~CustomDrawer() {}

            virtual void draw(gfx::Renderer* renderer) override {
                //renderer->enableScissoring(ELEMENT_BOUNDS(this));
                //this->m_renderFunc(renderer, ELEMENT_BOUNDS(this));
                //renderer->disableScissoring();
                
                renderer->enableScissoring(0, 97, tsl::cfg::FramebufferWidth, tsl::cfg::FramebufferHeight-73-97); // CUSTOM MODIFICATION (bug fix with renderer)
                this->m_renderFunc(renderer, ELEMENT_BOUNDS(this));
                renderer->disableScissoring();
            }

            virtual void layout(u16 parentX, u16 parentY, u16 parentWidth, u16 parentHeight) override {

            }

        private:
            std::function<void(gfx::Renderer*, s32 x, s32 y, s32 w, s32 h)> m_renderFunc;
        };

        // CUSTOM SECTION START
        
        
        float calculateStringWidth(const std::string& str, int fontSize) {
            
            float totalWidth = 0;
            
            for (char letter : str) {
                // Lookup the width of the current character
                float letterWidth = characterWidths[letter];
                if (letterWidth == 0) {
                    letterWidth = 0.33; // default width
                }
                
                // Accumulate the width
                totalWidth += letterWidth;
            }
            
            // Adjust the total width based on the font size
            return (totalWidth * fontSize);
        }
        
        float calculateAmplitude2(float x, float peakDurationFactor = 0.25) {
            const float phasePeriod = 360*peakDurationFactor;  // One full phase period
            
            // Calculate the phase within the full period
            int phase = static_cast<int>((x) * (180.0 / 3.1415927)) % static_cast<int>(phasePeriod);
            
            // Check if the phase is odd
            if (phase % 2 == 1) {
                return 1.0f;  // Flat amplitude (maximum positive)
            } else {
                // Calculate the sinusoidal amplitude for the remaining period
                return (std::cos((-x) * (180.0 / 3.1415927)) + 1) / 2;
            }
        }
        
        // CUSTOM SECTION END
        
        /**
         * @brief The base frame which can contain another view
         *
         */
        class OverlayFrame : public Element {
        public:
            /**
             * @brief Constructor
             *
             * @param title Name of the Overlay drawn bolt at the top
             * @param subtitle Subtitle drawn bellow the title e.g version number
             */
            std::string m_menuMode; // CUSTOM MODIFICATION
            std::string m_colorSelection; // CUSTOM MODIFICATION
            std::string m_pageLeftName; // CUSTOM MODIFICATION
            std::string m_pageRightName; // CUSTOM MODIFICATION
            
            std::string disableColorfulLogoStr = parseValueFromIniSection("/config/ultrapaw/theme.ini", "theme", "disable_colorful_logo");
            bool disableColorfulLogo = (!disableColorfulLogoStr.empty() && disableColorfulLogoStr == "true");
            
            std::string defaultTextColorStr = parseValueFromIniSection("/config/ultrapaw/theme.ini", "theme", "text_color");
            tsl::Color defaultTextColor = RGB888(defaultTextColorStr);
            std::string clockColorStr = parseValueFromIniSection("/config/ultrapaw/theme.ini", "theme", "clock_color");
            tsl::Color clockColor = RGB888(clockColorStr);
            std::string batteryColorStr = parseValueFromIniSection("/config/ultrapaw/theme.ini", "theme", "battery_color");
            tsl::Color batteryColor = RGB888(batteryColorStr);
            tsl::Color highlightColor = {0xF, 0xF, 0xF, 0xF};
            std::string firstHalf, secondHalf;
            tsl::Color handColor = RGB888("#FFFFFF");
            const double cycleDuration = 1.5;
            float counter = 0;
            float countOffset;
            double timeInSeconds;
            float progress;
            float letterWidth;
            float x, y;
            int fontSize;
            
            OverlayFrame(const std::string& title, const std::string& subtitle, const std::string& menuMode = "", const std::string& colorSelection = "", const std::string& pageLeftName = "", const std::string& pageRightName = "")
                : Element(), m_menuMode(menuMode), m_title(title), m_subtitle(subtitle), m_colorSelection(colorSelection), m_pageLeftName(pageLeftName), m_pageRightName(pageRightName) {} // CUSTOM MODIFICATION
            
            virtual ~OverlayFrame() {
                if (this->m_contentElement != nullptr)
                    delete this->m_contentElement;
            }
            
            // CUSTOM SECTION START
            virtual void draw(gfx::Renderer *renderer) override {
                renderer->fillScreen(a(tsl::style::color::ColorFrameBackground));
                //renderer->drawRect(tsl::cfg::FramebufferWidth - 1, 0, 1, tsl::cfg::FramebufferHeight, a(0xF222)); // CUSTOM MODIFICATION, not sure why this call was even necessary after comparisons.
                
                y = 50;
                int offset = 0;
                // Check if m_title is "Ultrahand"
                if (this->m_title == "Ultra Paw" && this->m_subtitle != "Ultra Paw Package" && this->m_subtitle != "Ultra Paw Script") {
                    firstHalf = "Ultra";
                    secondHalf = "Paw";
                    
                    x = 20;
                    fontSize = 42;
                    offset = 6;
                    
                    // Draw the first half of the string in white color
                    //static Color highlightColor = {0xF, 0xF, 0xF, 0xF};
                    
                    
                    // Get the current time
                    //static double timeInSeconds;
                    
                    // Calculate the progress for one full sine wave per second
                    //const double cycleDuration = 1.5;  // for one full sine wave
                    //static double timeCounter;// = fmod(timeInSeconds, cycleDuration);
                    //float progress = calculateAmplitude(2 * M_PI * timeCounter / cycleDuration);
                    
                    
                    
                    countOffset = 0;
                    
                    // Calculate the position for the second half based on the width of the first half
                    //int x2 = x1 + (firstHalf.length() * fontSize)/2 -2;
                    
                    // Draw the second half of the string in red color
                    renderer->drawString(firstHalf.c_str(), false, x, y+offset, fontSize, handColor);
                    

                    if (!disableColorfulLogo) {
                        for (char letter : secondHalf) {
                            
                            // Calculate the progress for each letter based on the counter
                            //progress = calculateAmplitude(counter - x * 0.001F);
                            counter = (2 * M_PI * (fmod(std::chrono::duration<double>(std::chrono::system_clock::now().time_since_epoch()).count(), cycleDuration) + countOffset) / 1.5);
                            //progress = calculateAmplitude(counter);
                            progress = (std::sin(counter) + 1) / 2;
                            
                            
                            // Calculate the corresponding highlight color for each letter
                            highlightColor = {
                                static_cast<u8>((0xA - 0xF) * (3 - 1.5*progress) + 0xF),
                                static_cast<u8>((0xA - 0xF) * 1.5*progress + 0xF),
                                static_cast<u8>((0xA - 0xF) * (1.25 - progress) + 0xF),
                                0xF
                            };
                            
                            // Draw each character with its corresponding highlight color
                            //renderer->drawString(std::string(1, letter).c_str(), false, x, y + offset, fontSize, a(highlightColor));
                            
                            // Call the renderer->drawString function
                            renderer->drawString(std::string(1, letter).c_str(), false, x + 105, y + offset, fontSize, highlightColor);
                            
                            // Manually calculate the width of the current letter
                            letterWidth = calculateStringWidth(std::string(1, letter), fontSize);
                            
                            // Adjust the x-coordinate for the next character's position
                            x += letterWidth;
                            
                            // Update the counter for the next character
                            countOffset -= 0.2F;
                        }
                    } else {
                        for (char letter : secondHalf) {
                            renderer->drawString(std::string(1, letter).c_str(), false, x + 105, y + offset, fontSize, tsl::Color(0xF,0xF,0xF,0xF));
                            
                            // Manually calculate the width of the current letter
                            letterWidth = calculateStringWidth(std::string(1, letter), fontSize);
                            
                            // Adjust the x-coordinate for the next character's position
                            x += letterWidth;
                            
                            // Update the counter for the next character
                            countOffset -= 0.2F;
                        }
                    }
                    
                    
                    // Time drawing implementation
                    //struct timespec currentTime;
                    clock_gettime(CLOCK_REALTIME, &currentTime);
                    
                    int y_offset = 44;
                    if ((hideBattery == "true" && hidePCBTemp == "true" && hideSOCTemp == "true") || (hideClock == "true"))
                        y_offset += 12;
                    
                    if (hideClock != "true") {// Use the 'timeStr' to display the time
                        
                        
                        // Convert the current time to a human-readable string
                        char timeStr[20]; // Allocate a buffer to store the time string
                        //strftime(timeStr, sizeof(timeStr), "%r", localtime(&currentTime.tv_sec));
                        strftime(timeStr, sizeof(timeStr), datetimeFormat.c_str(), localtime(&currentTime.tv_sec));
                        
                        localizeTimeStr(timeStr); // for language localizations
                        
                        renderer->drawString(timeStr, false, tsl::cfg::FramebufferWidth - calculateStringWidth(timeStr, 20) - 20, y_offset, 20, clockColor);
                        y_offset += 24;
                    }
                    //char chargeString[6];  // Need space for the null terminator and the percentage sign
                    //
                    //uint32_t batteryCharge;
                    //bool isCharging;
                    //bool validPower;
                    
                    // check in 1s intervals
                    if ((currentTime.tv_sec - timeOut) >= 1) {
                        if (hidePCBTemp != "true")
                            thermalstatusGetDetailsPCB(&PCB_temperature);
                        if (hideSOCTemp != "true")
                            thermalstatusGetDetailsSOC(&SOC_temperature);
                        if (hideBattery != "true")
                            powerGetDetails(&batteryCharge, &isCharging);
                        //thermalstatusGetDetails(&SOC_temperature, "internal");
                        //thermalstatusGetDetails(&PCB_temperature, "external");
                        
                        timeOut = int(currentTime.tv_sec);
                    }
                    
                    
                    char PCB_temperatureStr[10];
                    snprintf(PCB_temperatureStr, sizeof(PCB_temperatureStr)-1, "%d°C", PCB_temperature);
                    
                    char SOC_temperatureStr[10];
                    snprintf(SOC_temperatureStr, sizeof(SOC_temperatureStr)-1, "%d°C", SOC_temperature);
                    
                    batteryCharge = (batteryCharge > 100) ? 100 : batteryCharge;
                    sprintf(chargeString, "%d%%", batteryCharge);

                    // Convert the C-style string to an std::string
                    std::string chargeStringSTD;
                    std::string PCB_temperatureStringSTD;
                    std::string SOC_temperatureStringSTD;
                    
                    // Convert the float to std::string
                    //std::string powerConsumptionStr = std::to_string(powerConsumption);

                    // Use the '+' operator to concatenate the strings
                    
                    if (hideBattery != "true" && batteryCharge > 0) {
                        chargeStringSTD = chargeString;
                        PCB_temperatureStringSTD += " ";
                        // Use the 'timeStr' to display the time
                        if (powerCacheIsCharging)
                            renderer->drawString(chargeStringSTD.c_str(), false, tsl::cfg::FramebufferWidth - calculateStringWidth(chargeStringSTD, 20) - 20, y_offset, 20, tsl::Color(0x0, 0xF, 0x0, 0xF));
                        else {
                            if (batteryCharge <= 20) {
                                renderer->drawString(chargeStringSTD.c_str(), false, tsl::cfg::FramebufferWidth - calculateStringWidth(chargeStringSTD, 20) - 20, y_offset, 20, tsl::Color(0xF, 0x0, 0x0, 0xF));
                            } else {
                                renderer->drawString(chargeStringSTD.c_str(), false, tsl::cfg::FramebufferWidth - calculateStringWidth(chargeStringSTD, 20) - 20, y_offset, 20, batteryColor);
                            }
                        }
                    }
                    if (hidePCBTemp != "true" && hideBattery != "true")
                         SOC_temperatureStringSTD += " ";
                    
                    int offset = 0;
                    if (hidePCBTemp != "true") {
                        PCB_temperatureStringSTD = PCB_temperatureStr;
                        if (PCB_temperature > 0) {
                            offset += 2;
                            renderer->drawString(PCB_temperatureStringSTD.c_str(), false, tsl::cfg::FramebufferWidth + offset - calculateStringWidth(PCB_temperatureStringSTD, 20) - calculateStringWidth(chargeStringSTD, 20) - 20, y_offset, 20, tsl::GradientColor(PCB_temperature));
                        }
                    }
                    if (hideSOCTemp != "true") {
                        SOC_temperatureStringSTD = SOC_temperatureStr;
                        if (SOC_temperature > 0) {
                            offset += 2;
                            renderer->drawString(SOC_temperatureStringSTD.c_str(), false, tsl::cfg::FramebufferWidth + offset -  calculateStringWidth(SOC_temperatureStringSTD, 20) - calculateStringWidth(PCB_temperatureStringSTD, 20) - calculateStringWidth(chargeStringSTD, 20) - 20, y_offset, 20, tsl::GradientColor(SOC_temperature));
                        }
                    }
                } else {
                    static float counter = 0;
                    float x = 20;
                    int y = 50;
                    int fontSize = 32;
                    if (this->m_subtitle == "Ultra Paw Package") {
                        std::string title = std::string(this->m_title);
                        auto titleColor = a(Color(0x0, 0xF, 0x0, 0xF));
                        if (this->m_colorSelection == "" || this->m_colorSelection == "green") {
                            titleColor = a(Color(0x0, 0xF, 0x0, 0xF));
                            renderer->drawString(title.c_str(), false, x, y, fontSize, titleColor);
                        } else if (this->m_colorSelection == "red") {
                            //titleColor = a(Color(0xF, 0x0, 0x0, 0xF));
                            titleColor = RGB888("#F7253E");
                            renderer->drawString(title.c_str(), false, x, y, fontSize, titleColor);
                        } else if (this->m_colorSelection == "blue") {
                            titleColor = a(Color(0x7, 0x7, 0xF, 0xF));
                            renderer->drawString(title.c_str(), false, x, y, fontSize, titleColor);
                        } else if (this->m_colorSelection == "yellow") {
                            titleColor = a(Color(0xF, 0xF, 0x0, 0xF));
                            renderer->drawString(title.c_str(), false, x, y, fontSize, titleColor);
                        } else if (this->m_colorSelection == "orange") {
                            titleColor = a(Color(0xFF, 0xA5, 0x00, 0xFF));
                            renderer->drawString(title.c_str(), false, x, y, fontSize, titleColor);
                        } else if (this->m_colorSelection == "pink") {
                            titleColor = a(Color(0xFF, 0x69, 0xB4, 0xFF));
                            renderer->drawString(title.c_str(), false, x, y, fontSize, titleColor);
                        } else if (this->m_colorSelection == "purple") {
                            titleColor = a(Color(0x80, 0x00, 0x80, 0xFF));
                            renderer->drawString(title.c_str(), false, x, y, fontSize, titleColor);
                        } else if (this->m_colorSelection == "white") {
                            titleColor = a(Color(0xF, 0xF, 0xF, 0xF));
                            renderer->drawString(title.c_str(), false, x, y, fontSize, titleColor);
                        } else if (this->m_colorSelection == "ultra") {
                            for (char letter : title) {
                                // Calculate the progress for each letter based on the counter
                                const float progress = calculateAmplitude2(counter - x * 0.0001F);
                                
                                // Calculate the corresponding highlight color for each letter
                                Color highlightColor = {
                                    static_cast<u8>((0xA - 0xF) * (3 - 1.5*progress) + 0xF),
                                    static_cast<u8>((0xA - 0xF) * 1.5*progress + 0xF),
                                    static_cast<u8>((0xA - 0xF) * (1.25 - progress) + 0xF),
                                    0xF
                                };
                                
                                // Draw each character with its corresponding highlight color
                                renderer->drawString(std::string(1, letter).c_str(), false, x, y, fontSize, a(highlightColor));
                                
                                // Manually calculate the width of the current letter
                                float letterWidth = calculateStringWidth(std::string(1, letter), fontSize);
                                
                                // Adjust the x-coordinate for the next character's position
                                x += letterWidth;
                                
                                // Update the counter for the next character
                                counter -= 0.00004F;
                            }
                        } else if (this->m_colorSelection.size() == 7 && this->m_colorSelection[0] == '#') {
                            // Check if m_colorSelection is a valid hexadecimal color
                            std::string hexColor = this->m_colorSelection.substr(1);
                            if (isValidHexColor(hexColor)) {
                                titleColor = RGB888(hexColor);
                                renderer->drawString(title.c_str(), false, x, y, fontSize, titleColor);
                            } else {
                                // Invalid hexadecimal color, handle the error accordingly
                                // You can log an error message or use a default color
                                renderer->drawString(title.c_str(), false, x, y, fontSize, titleColor);
                            }
                        } else { // for unknown colors
                            renderer->drawString(title.c_str(), false, x, y, fontSize, titleColor);
                        }
                    } else if (this->m_subtitle == "Ultra Paw Script") {
                        renderer->drawString(this->m_title.c_str(), false, 20, 50, 32, a(Color(0xFF, 0x33, 0x3F, 0xFF)));
                    } else {
                        renderer->drawString(this->m_title.c_str(), false, 20, 50, 30, a(defaultTextColor));
                    }
                }
                
                //if (this->m_title != "Ultrahand")
                if (this->m_title == "Ultra Paw") {
                    renderer->drawString(versionLabel.c_str(), false, 20, y+20+offset, 15, a(tsl::style::color::ColorDescription));
                } else
                    renderer->drawString(this->m_subtitle.c_str(), false, 20, y+20+offset, 15, a(tsl::style::color::ColorDescription));
                
                renderer->drawRect(15, tsl::cfg::FramebufferHeight - 73, tsl::cfg::FramebufferWidth - 30, 1, a(defaultTextColor));
                
                std::string menuBottomLine = "\uE0E1"+GAP_2+BACK+GAP_1+"\uE0E0"+GAP_2+OK+GAP_1;
                if (this->m_menuMode == "packages") {
                    //menuBottomLine = "\uE0E1"+GAP_2+"Close"+GAP_1+"\uE0E0"+GAP_2+OK+GAP_1+"\uE0ED"+GAP_2+OVERLAYS;
                    menuBottomLine += "\uE0ED"+GAP_2+OVERLAYS;
                } else if (this->m_menuMode == "overlays") {
                    //menuBottomLine = "\uE0E1"+GAP_2+"Close"+GAP_1+"\uE0E0"+GAP_2+OK+GAP_1+"\uE0ED"+GAP_2+PACKAGES;
                    menuBottomLine += "\uE0EE"+GAP_2+PACKAGES;
                }
                
                if (!(this->m_pageLeftName).empty()) {
                    menuBottomLine += "\uE0ED"+GAP_2 + this->m_pageLeftName;
                } else if (!(this->m_pageRightName).empty()) {
                    menuBottomLine += "\uE0EE"+GAP_2 + this->m_pageRightName;
                }
                
                renderer->drawString(menuBottomLine.c_str(), false, 30, 693, 23, a(defaultTextColor));
                
                if (this->m_contentElement != nullptr)
                    this->m_contentElement->frame(renderer);
            }
            // CUSTOM SECTION END

            virtual void layout(u16 parentX, u16 parentY, u16 parentWidth, u16 parentHeight) override {
                this->setBoundaries(parentX, parentY, parentWidth, parentHeight);

                if (this->m_contentElement != nullptr) {
                    this->m_contentElement->setBoundaries(parentX + 35, parentY + 102, parentWidth - 85, parentHeight - 73 - 105); // CUSTOM MODIFICATION (125->105->102)
                    this->m_contentElement->invalidate();
                }
            }

            virtual Element* requestFocus(Element *oldFocus, FocusDirection direction) override {
                if (this->m_contentElement != nullptr)
                    return this->m_contentElement->requestFocus(oldFocus, direction);
                else
                    return nullptr;
            }

            virtual bool onTouch(TouchEvent event, s32 currX, s32 currY, s32 prevX, s32 prevY, s32 initialX, s32 initialY) {
                // Discard touches outside bounds
                if (!this->m_contentElement->inBounds(currX, currY))
                    return false;

                if (this->m_contentElement != nullptr)
                    return this->m_contentElement->onTouch(event, currX, currY, prevX, prevY, initialX, initialY);
                else return false;
            }

            /**
             * @brief Sets the content of the frame
             *
             * @param content Element
             */
            void setContent(Element *content) {
                if (this->m_contentElement != nullptr)
                    delete this->m_contentElement;

                this->m_contentElement = content;

                if (content != nullptr) {
                    this->m_contentElement->setParent(this);
                    this->invalidate();
                }
            }

            /**
             * @brief Changes the title of the menu
             *
             * @param title Title to change to
             */
            void setTitle(const std::string &title) {
                this->m_title = title;
            }

            /**
             * @brief Changes the subtitle of the menu
             *
             * @param title Subtitle to change to
             */
            void setSubtitle(const std::string &subtitle) {
                this->m_subtitle = subtitle;
            }

        protected:
            Element *m_contentElement = nullptr;

            std::string m_title, m_subtitle;
        };

        /**
         * @brief The base frame which can contain another view with a customizable header
         *
         */
        class HeaderOverlayFrame : public Element {
        public:
            std::string defaultTextColorStr = parseValueFromIniSection("/config/ultrapaw/theme.ini", "theme", "text_color");
            tsl::Color defaultTextColor = RGB888(defaultTextColorStr);
            
            HeaderOverlayFrame(u16 headerHeight = 175) : Element(), m_headerHeight(headerHeight) {}
            virtual ~HeaderOverlayFrame() {
                if (this->m_contentElement != nullptr)
                    delete this->m_contentElement;

                if (this->m_header != nullptr)
                    delete this->m_header;
            }

            virtual void draw(gfx::Renderer *renderer) override {
                renderer->fillScreen(a(tsl::style::color::ColorFrameBackground));
                renderer->drawRect(tsl::cfg::FramebufferWidth - 1, 0, 1, tsl::cfg::FramebufferHeight, a(0xF222));

                renderer->drawRect(15, tsl::cfg::FramebufferHeight - 73, tsl::cfg::FramebufferWidth - 30, 1, a(defaultTextColor));

                renderer->drawString(("\uE0E1  "+BACK+"     \uE0E0  "+OK).c_str(), false, 30, 693, 23, a(defaultTextColor)); // CUSTOM MODIFICATION

                if (this->m_header != nullptr)
                    this->m_header->frame(renderer);

                if (this->m_contentElement != nullptr)
                    this->m_contentElement->frame(renderer);
            }

            virtual void layout(u16 parentX, u16 parentY, u16 parentWidth, u16 parentHeight) override {
                this->setBoundaries(parentX, parentY, parentWidth, parentHeight);

                if (this->m_contentElement != nullptr) {
                    this->m_contentElement->setBoundaries(parentX + 35, parentY + this->m_headerHeight, parentWidth - 85, parentHeight - 73 - this->m_headerHeight);
                    this->m_contentElement->invalidate();
                }

                if (this->m_header != nullptr) {
                    this->m_header->setBoundaries(parentX, parentY, parentWidth, this->m_headerHeight);
                    this->m_header->invalidate();
                }
            }

            virtual bool onTouch(TouchEvent event, s32 currX, s32 currY, s32 prevX, s32 prevY, s32 initialX, s32 initialY) {
                // Discard touches outside bounds
                if (!this->m_contentElement->inBounds(currX, currY))
                    return false;

                if (this->m_contentElement != nullptr)
                    return this->m_contentElement->onTouch(event, currX, currY, prevX, prevY, initialX, initialY);
                else return false;
            }

            virtual Element* requestFocus(Element *oldFocus, FocusDirection direction) override {
                if (this->m_contentElement != nullptr)
                    return this->m_contentElement->requestFocus(oldFocus, direction);
                else
                    return nullptr;
            }

            /**
             * @brief Sets the content of the frame
             *
             * @param content Element
             */
            void setContent(Element *content) {
                if (this->m_contentElement != nullptr)
                    delete this->m_contentElement;

                this->m_contentElement = content;

                if (content != nullptr) {
                    this->m_contentElement->setParent(this);
                    this->invalidate();
                }
            }

            /**
             * @brief Sets the header of the frame
             *
             * @param header Header custom drawer
             */
            void setHeader(CustomDrawer *header) {
                if (this->m_header != nullptr)
                    delete this->m_header;

                this->m_header = header;

                if (header != nullptr) {
                    this->m_header->setParent(this);
                    this->invalidate();
                }
            }

        protected:
            Element *m_contentElement = nullptr;
            CustomDrawer *m_header = nullptr;

            u16 m_headerHeight;
        };

        /**
         * @brief Single color rectangle element mainly used for debugging to visualize boundaries
         *
         */
        class DebugRectangle : public Element {
        public:
            /**
             * @brief Constructor
             *
             * @param color Color of the rectangle
             */
            DebugRectangle(Color color) : Element(), m_color(color) {}
            virtual ~DebugRectangle() {}

            virtual void draw(gfx::Renderer *renderer) override {
                renderer->drawRect(ELEMENT_BOUNDS(this), a(this->m_color));
            }

            virtual void layout(u16 parentX, u16 parentY, u16 parentWidth, u16 parentHeight) override {}

        private:
            Color m_color;
        };


        /**
         * @brief A List containing list items
         *
         */
        class List : public Element {
        public:
            /**
             * @brief Constructor
             *
             */
            List() : Element() {}
            virtual ~List() {
                for (auto& item : this->m_items)
                    delete item;
            }
            
            std::string trackBarColorStr = parseValueFromIniSection("/config/ultrapaw/theme.ini", "theme", "trackbar_color");
            Color trackBarColor = RGB888(trackBarColorStr, "#555555");
            
            virtual void draw(gfx::Renderer *renderer) override {
                
                
                if (this->m_clearList) {
                    for (auto& item : this->m_items)
                        delete item;

                    this->m_items.clear();
                    this->m_offset = 0;
                    this->m_focusedIndex = 0;
                    this->invalidate();
                    this->m_clearList = false;
                }

                for (auto [index, element] : this->m_itemsToAdd) {
                    element->invalidate();
                    if (index >= 0 && (this->m_items.size() > static_cast<size_t>(index))) {
                        const auto& it = this->m_items.cbegin() + static_cast<size_t>(index);
                        this->m_items.insert(it, element);
                    } else {
                        this->m_items.push_back(element);
                    }
                    this->invalidate();
                    this->updateScrollOffset();
                }
                this->m_itemsToAdd.clear();

                for (auto element : this->m_itemsToRemove) {
                    for (auto it = m_items.cbegin(); it != m_items.cend(); ++it) {
                        if (*it == element) {
                            this->m_items.erase(it);
                            if (this->m_focusedIndex >= (it - this->m_items.cbegin())) {
                                this->m_focusedIndex--;
                            }
                            this->invalidate();
                            this->updateScrollOffset();
                            delete element;
                            break;
                        }
                    }
                }
                this->m_itemsToRemove.clear();

                renderer->enableScissoring(this->getLeftBound(), this->getTopBound() - 5, this->getWidth(), this->getHeight() + 4);

                for (auto &entry : this->m_items) {
                    if (entry->getBottomBound() > this->getTopBound() && entry->getTopBound() < this->getBottomBound()) {
                        entry->frame(renderer);
                    }
                }

                renderer->disableScissoring();

                if (this->m_listHeight > this->getHeight()) {
                    float scrollbarHeight = static_cast<float>(this->getHeight() * this->getHeight()) / this->m_listHeight;
                    float scrollbarOffset = (static_cast<double>(this->m_offset)) / static_cast<double>(this->m_listHeight - this->getHeight()) * (this->getHeight() - std::ceil(scrollbarHeight));

                    renderer->drawRect(this->getRightBound() + 10+2, this->getY() + scrollbarOffset, 5, scrollbarHeight - 50, trackBarColor);
                    renderer->drawCircle(this->getRightBound() + 12+2, this->getY() + scrollbarOffset, 2, true, trackBarColor);
                    renderer->drawCircle(this->getRightBound() + 12+2, ( this->getY() + scrollbarOffset + (this->getY() + scrollbarOffset + this->getY() + scrollbarOffset + scrollbarHeight - 50)/2)/2, 2, true, trackBarColor);
                    renderer->drawCircle(this->getRightBound() + 12+2, (this->getY() + scrollbarOffset + this->getY() + scrollbarOffset + scrollbarHeight - 50)/2, 2, true, trackBarColor);
                    renderer->drawCircle(this->getRightBound() + 12+2, (this->getY() + scrollbarOffset + scrollbarHeight - 50 + (this->getY() + scrollbarOffset + this->getY() + scrollbarOffset + scrollbarHeight - 50)/2)/2, 2, true, trackBarColor);
                    renderer->drawCircle(this->getRightBound() + 12+2, this->getY() + scrollbarOffset + scrollbarHeight - 50, 2, true, trackBarColor);

                    float prevOffset = this->m_offset;

                    if (Element::getInputMode() == InputMode::Controller)
                        this->m_offset += ((this->m_nextOffset) - this->m_offset) * 0.1F;
                    else if (Element::getInputMode() == InputMode::TouchScroll)
                        this->m_offset += ((this->m_nextOffset) - this->m_offset);

                    if (static_cast<u32>(prevOffset) != static_cast<u32>(this->m_offset))
                        this->invalidate();
                }

            }

            virtual void layout(u16 parentX, u16 parentY, u16 parentWidth, u16 parentHeight) override {
                s32 y = this->getY() - this->m_offset;

                this->m_listHeight = 0;
                for (auto &entry : this->m_items)
                    this->m_listHeight += entry->getHeight();

                for (auto &entry : this->m_items) {
                    entry->setBoundaries(this->getX(), y, this->getWidth(), entry->getHeight());
                    entry->invalidate();
                    y += entry->getHeight();
                }
            }

            virtual bool onTouch(TouchEvent event, s32 currX, s32 currY, s32 prevX, s32 prevY, s32 initialX, s32 initialY) {
                bool handled = false;

                // Discard touches out of bounds
                if (!this->inBounds(currX, currY))
                    return false;

                // Direct touches to all children
                for (auto &item : this->m_items)
                    handled |= item->onTouch(event, currX, currY, prevX, prevY, initialX, initialY);

                if (handled)
                    return true;

                // Handle scrolling
                if (event != TouchEvent::Release && Element::getInputMode() == InputMode::TouchScroll) {
                    if (prevX != 0 && prevY != 0)
                        this->m_nextOffset += (prevY - currY);

                    if (this->m_nextOffset < 0)
                        this->m_nextOffset = 0;

                    if (this->m_nextOffset > (this->m_listHeight - this->getHeight()) + 50)
                        this->m_nextOffset = (this->m_listHeight - this->getHeight() + 50);

                    return true;
                }

                return false;
            }

            /**
             * @brief Adds a new item to the list before the next frame starts
             *
             * @param element Element to add
             * @param index Index in the list where the item should be inserted. -1 or greater list size will insert it at the end
             * @param height Height of the element. Don't set this parameter for libtesla to try and figure out the size based on the type
             */
            void addItem(Element *element, u16 height = 0, ssize_t index = -1) {
                if (element != nullptr) {
                    if (height != 0)
                        element->setBoundaries(this->getX(), this->getY(), this->getWidth(), height);

                    element->setParent(this);
                    element->invalidate();

                    this->m_itemsToAdd.emplace_back(index, element);
                }
            }

            /**
             * @brief Removes an item form the list and deletes it
             * @note Item will only be deleted if it was found in the list
             *
             * @param element Element to remove from list. Call \ref Gui::removeFocus before.
             */
            virtual void removeItem(Element *element) {
                if (element != nullptr)
                    this->m_itemsToRemove.emplace_back(element);
            }

            /**
             * @brief Try to remove an item from the list
             *
             * @param index Index of element in list. Call \ref Gui::removeFocus before.
             */
            virtual void removeIndex(size_t index) {
                if (index < this->m_items.size())
                    removeItem(this->m_items[index]);
            }

            /**
             * @brief Removes all children from the list later on
             * @warning When clearing a list, make sure none of the its children are focused. Call \ref Gui::removeFocus before.
             */
            void clear() {
                this->m_clearList = true;
            }

            virtual Element* requestFocus(Element *oldFocus, FocusDirection direction) override {
                Element *newFocus = nullptr;

                if (this->m_clearList || this->m_itemsToAdd.size() > 0)
                    return nullptr;

                if (direction == FocusDirection::None) {
                    u16 i = 0;

                    if (oldFocus == nullptr) {
                        s32 elementHeight = 0;
                        while (elementHeight < this->m_offset && i < this->m_items.size() - 1) {
                            i++;
                            elementHeight += this->m_items[i]->getHeight();
                        }
                    }

                    for (; i < this->m_items.size(); i++) {
                        newFocus = this->m_items[i]->requestFocus(oldFocus, direction);

                        if (newFocus != nullptr) {
                            this->m_focusedIndex = i;

                            this->updateScrollOffset();
                            return newFocus;
                        }
                    }
                } else {
                    if (direction == FocusDirection::Down) {

                        for (u16 i = this->m_focusedIndex + 1; i < this->m_items.size(); i++) {
                            newFocus = this->m_items[i]->requestFocus(oldFocus, direction);

                            if (newFocus != nullptr && newFocus != oldFocus) {
                                this->m_focusedIndex = i;

                                this->updateScrollOffset();
                                return newFocus;
                            }
                        }

                        return oldFocus;
                    } else if (direction == FocusDirection::Up) {
                        if (this->m_focusedIndex > 0) {

                            for (u16 i = this->m_focusedIndex - 1; i >= 0; i--) {
                                if (i > this->m_items.size() || this->m_items[i] == nullptr)
                                    return oldFocus;
                                else
                                    newFocus = this->m_items[i]->requestFocus(oldFocus, direction);

                                if (newFocus != nullptr && newFocus != oldFocus) {
                                    this->m_focusedIndex = i;

                                    this->updateScrollOffset();
                                    return newFocus;
                                }
                            }
                        }

                        return oldFocus;
                    }
                }

                return oldFocus;
            }

            /**
             * @brief Gets the item at the index in the list
             *
             * @param index Index position in list
             * @return Element from list. nullptr for if the index is out of bounds
             */
            virtual Element* getItemAtIndex(u32 index) {
                if (this->m_items.size() <= index)
                    return nullptr;

                return this->m_items[index];
            }

            /**
             * @brief Gets the index in the list of the element passed in
             *
             * @param element Element to check
             * @return Index in list. -1 for if the element isn't a member of the list
             */
            virtual s32 getIndexInList(Element *element) {
                auto it = std::find(this->m_items.begin(), this->m_items.end(), element);

                if (it == this->m_items.end())
                    return -1;

                return it - this->m_items.begin();
            }

            virtual void setFocusedIndex(u32 index) {
                if (this->m_items.size() > index) {
                    m_focusedIndex = index;
                    this->updateScrollOffset();
                }
            }

        protected:
            std::vector<Element*> m_items;
            u16 m_focusedIndex = 0;

            float m_offset = 0, m_nextOffset = 0;
            s32 m_listHeight = 0;

            bool m_clearList = false;
            std::vector<Element *> m_itemsToRemove;
            std::vector<std::pair<ssize_t, Element *>> m_itemsToAdd;

        private:

            virtual void updateScrollOffset() {
                if (this->getInputMode() != InputMode::Controller)
                    return;

                if (this->m_listHeight <= this->getHeight()) {
                    this->m_nextOffset = 0;
                    this->m_offset = 0;

                    return;
                }

                this->m_nextOffset = 0;
                for (u16 i = 0; i < this->m_focusedIndex; i++)
                    this->m_nextOffset += this->m_items[i]->getHeight();

                this->m_nextOffset -= this->getHeight() / 3;

                if (this->m_nextOffset < 0)
                    this->m_nextOffset = 0;

                if (this->m_nextOffset > (this->m_listHeight - this->getHeight()) + 50)
                    this->m_nextOffset = (this->m_listHeight - this->getHeight() + 50);
            }
        };

        /**
         * @brief A item that goes into a list
         *
         */
        class ListItem : public Element {
        public:
            std::string defaultTextColorStr = parseValueFromIniSection("/config/ultrapaw/theme.ini", "theme", "text_color"); // CUSTOM MODIFICATION
            tsl::Color defaultTextColor = RGB888(defaultTextColorStr);
            std::string selectedTextColorStr = parseValueFromIniSection("/config/ultrapaw/theme.ini", "theme", "selection_text_color");
            tsl::Color selectedTextColor = RGB888(selectedTextColorStr);
            
            std::chrono::system_clock::time_point timeIn;// = std::chrono::system_clock::now();
            std::chrono::duration<long int, std::ratio<1, 1000000000>> t;
            
            /**
             * @brief Constructor
             *
             * @param text Initial description text
             */
            ListItem(const std::string& text, const std::string& value = "")
                : Element(), m_text(text), m_value(value) {
            }
            virtual ~ListItem() {}

            virtual void draw(gfx::Renderer *renderer) override {
                if (this->m_touched && Element::getInputMode() == InputMode::Touch) {
                    renderer->drawRect(ELEMENT_BOUNDS(this), a(tsl::style::color::ColorClickAnimation));
                }

                if (this->m_maxWidth == 0) {
                    if (this->m_value.length() > 0) {
                        auto [valueWidth, valueHeight] = renderer->drawString(this->m_value.c_str(), false, 0, 0, 20, tsl::style::color::ColorTransparent);
                        this->m_maxWidth = this->getWidth() - valueWidth - 70;
                    } else {
                        this->m_maxWidth = this->getWidth() - 40;
                    }

                    auto [width, height] = renderer->drawString(this->m_text.c_str(), false, 0, 0, 23, tsl::style::color::ColorTransparent);
                    this->m_trunctuated = width > this->m_maxWidth;

                    if (this->m_trunctuated) {
                        this->m_scrollText = this->m_text + "        ";
                        auto [width, height] = renderer->drawString(this->m_scrollText.c_str(), false, 0, 0, 23, tsl::style::color::ColorTransparent);
                        this->m_scrollText += this->m_text;
                        this->m_textWidth = width;
                        this->m_ellipsisText = renderer->limitStringLength(this->m_text, false, 24, this->m_maxWidth);
                    } else {
                        this->m_textWidth = width;
                    }
                }

                renderer->drawRect(this->getX(), this->getY(), this->getWidth(), 1, a(tsl::style::color::ColorFrame));
                renderer->drawRect(this->getX(), this->getTopBound(), this->getWidth(), 1, a(tsl::style::color::ColorFrame));

                if (this->m_trunctuated) {
                    if (this->m_focused) {
                        renderer->enableScissoring(this->getX(), 97, this->m_maxWidth + 40, tsl::cfg::FramebufferHeight-73-97);
                        //renderer->enableScissoring(this->getX(), this->getY(), this->m_maxWidth + 40, this->getHeight());
                        //renderer->drawString(this->m_scrollText.c_str(), false, this->getX() + 20.0 - std::round(this->m_scrollOffset*10000.0)/10000.0, this->getY() + 45, 23, defaultTextColor);
                        renderer->drawString(this->m_scrollText.c_str(), false, this->getX() + 20.0 - this->m_scrollOffset, this->getY() + 45, 23, selectedTextColor);
                        renderer->disableScissoring();
                        t = std::chrono::system_clock::now() - this->timeIn;
                        if (t >= 2000ms) {
                            if (this->m_scrollOffset >= this->m_textWidth) {
                                this->m_scrollOffset = 0;
                                this->timeIn = std::chrono::system_clock::now();
                            } else {
                                // Calculate the increment based on the desired scroll rate
                                //this->m_scrollOffset = (1.0-0.9) * this->m_scrollOffset + 0.9 * (0.1 * std::chrono::duration_cast<std::chrono::milliseconds>(t - 2000ms).count());
                                this->m_scrollOffset = (half(0.1) * std::chrono::duration_cast<std::chrono::milliseconds>(t - 2000ms).count());
                                //this->m_scrollOffset = (customRound(0.10 * std::chrono::duration_cast<std::chrono::milliseconds>((t) - 2000ms).count() * 10000.0) / 10000.0);
                            }
                        } // CUSTOM MODIFICATION END
                    } else {
                        renderer->drawString(this->m_ellipsisText.c_str(), false, this->getX() + 20, this->getY() + 45, 23, a(defaultTextColor));
                    }
                } else {
                    if (this->m_focused)
                        renderer->drawString(this->m_text.c_str(), false, this->getX() + 20, this->getY() + 45, 23, a(selectedTextColor));
                    else
                        renderer->drawString(this->m_text.c_str(), false, this->getX() + 20, this->getY() + 45, 23, a(defaultTextColor));
                }


                // CUSTOM SECTION START (modification for submenu footer color)
                if (this->m_value == DROPDOWN_SYMBOL || this->m_value == OPTION_SYMBOL) {
                    if (this->m_focused)
                        renderer->drawString(this->m_value.c_str(), false, this->getX() + this->m_maxWidth + 45, this->getY() + 45, 20, this->m_faint ? a(tsl::style::color::ColorDescription) : a(selectedTextColor));
                    else
                        renderer->drawString(this->m_value.c_str(), false, this->getX() + this->m_maxWidth + 45, this->getY() + 45, 20, this->m_faint ? a(tsl::style::color::ColorDescription) : a(defaultTextColor));
                } else if (this->m_value == CROSSMARK_SYMBOL) {
                    renderer->drawString(this->m_value.c_str(), false, this->getX() + this->m_maxWidth + 45, this->getY() + 45, 20, this->m_faint ? a(tsl::style::color::ColorDescription) : a(Color(0xF, 0x0, 0x0, 0xF)));
                } else {
                    renderer->drawString(this->m_value.c_str(), false, this->getX() + this->m_maxWidth + 45, this->getY() + 45, 20, this->m_faint ? a(tsl::style::color::ColorDescription) : a(tsl::style::color::ColorHighlight));
                }
                // CUSTOM SECTION END 
            }

            virtual void layout(u16 parentX, u16 parentY, u16 parentWidth, u16 parentHeight) override {
                this->setBoundaries(this->getX(), this->getY(), this->getWidth(), tsl::style::ListItemDefaultHeight);
            }

            virtual bool onClick(u64 keys) override {
                if (keys & HidNpadButton_A)
                    this->triggerClickAnimation();
                else if (keys & (HidNpadButton_AnyUp | HidNpadButton_AnyDown | HidNpadButton_AnyLeft | HidNpadButton_AnyRight))
                    this->m_clickAnimationProgress = 0;

                return Element::onClick(keys);
            }


            virtual bool onTouch(TouchEvent event, s32 currX, s32 currY, s32 prevX, s32 prevY, s32 initialX, s32 initialY) override {
                if (event == TouchEvent::Touch)
                    this->m_touched = this->inBounds(currX, currY);

                if (event == TouchEvent::Release && this->m_touched) {
                    this->m_touched = false;

                    if (Element::getInputMode() == InputMode::Touch) {
                        bool handled = this->onClick(HidNpadButton_A);

                        this->m_clickAnimationProgress = 0;
                        return handled;
                    }
                }


                return false;
            }


            virtual void setFocused(bool state) override {
                this->m_scroll = false;
                this->m_scrollOffset = 0;
                this->timeIn = std::chrono::system_clock::now(); // CUSTOM MODIFICATION
                Element::setFocused(state);
            }

            virtual Element* requestFocus(Element *oldFocus, FocusDirection direction) override {
                return this;
            }

            /**
             * @brief Sets the left hand description text of the list item
             *
             * @param text Text
             */
            inline void setText(const std::string& text) {
                this->m_text = text;
                this->m_scrollText = "";
                this->m_ellipsisText = "";
                this->m_maxWidth = 0;
            }

            /**
             * @brief Sets the right hand value text of the list item
             *
             * @param value Text
             * @param faint Should the text be drawn in a glowing green or a faint gray
             */
            inline void setValue(const std::string& value, bool faint = false) {
                this->m_value = value;
                this->m_faint = faint;
                this->m_maxWidth = 0;
            }

            /**
             * @brief Gets the left hand description text of the list item
             *
             * @return Text
             */
            inline const std::string& getText() const {
                return this->m_text;
            }

            /**
             * @brief Gets the right hand value text of the list item
             *
             * @return Value
             */
            inline const std::string& getValue() {
                return this->m_value;
            }

        protected:
            std::string m_text;
            std::string m_value = "";
            std::string m_scrollText = "";
            std::string m_ellipsisText = "";

            bool m_scroll = false;
            bool m_trunctuated = false;
            bool m_faint = false;

            bool m_touched = false;

            u16 m_maxScroll = 0;
            half m_scrollOffset = half(0);
            u32 m_maxWidth = 0;
            u32 m_textWidth = 0;
        };

        /**
         * @brief A toggleable list item that changes the state from On to Off when the A button gets pressed
         *
         */
        class ToggleListItem : public ListItem {
        public:
            /**
             * @brief Constructor
             *
             * @param text Initial description text
             * @param initialState Is the toggle set to On or Off initially
             * @param onValue Value drawn if the toggle is on
             * @param offValue Value drawn if the toggle is off
             */
            ToggleListItem(const std::string& text, bool initialState, const std::string& onValue = ON, const std::string& offValue = OFF)
                : ListItem(text), m_state(initialState), m_onValue(onValue), m_offValue(offValue) {

                this->setState(this->m_state);
            }

            virtual ~ToggleListItem() {}

            virtual bool onClick(u64 keys) override {
                if (keys & HidNpadButton_A) {
                    this->m_state = !this->m_state;

                    this->setState(this->m_state);
                    this->m_stateChangedListener(this->m_state);

                    return ListItem::onClick(keys);
                }

                return false;
            }

            /**
             * @brief Gets the current state of the toggle
             *
             * @return State
             */
            virtual inline bool getState() {
                return this->m_state;
            }

            /**
             * @brief Sets the current state of the toggle. Updates the Value
             *
             * @param state State
             */
            virtual void setState(bool state) {
                this->m_state = state;

                if (state)
                    this->setValue(this->m_onValue, false);
                else
                    this->setValue(this->m_offValue, true);
            }

            /**
             * @brief Adds a listener that gets called whenever the state of the toggle changes
             *
             * @param stateChangedListener Listener with the current state passed in as parameter
             */
            void setStateChangedListener(std::function<void(bool)> stateChangedListener) {
                this->m_stateChangedListener = stateChangedListener;
            }

        protected:
            bool m_state = true;
            std::string m_onValue, m_offValue;

            std::function<void(bool)> m_stateChangedListener = [](bool){};
        };

        class CategoryHeader : public Element {
        public:
            std::string defaultTextColorStr = parseValueFromIniSection("/config/ultrapaw/theme.ini", "theme", "text_color");
            tsl::Color defaultTextColor = RGB888(defaultTextColorStr);
            
            CategoryHeader(const std::string &title, bool hasSeparator = false) : m_text(title), m_hasSeparator(hasSeparator) {}
            virtual ~CategoryHeader() {}

            virtual void draw(gfx::Renderer *renderer) override {
                renderer->drawRect(this->getX() - 2, this->getBottomBound() - 30, 5, 23, a(defaultTextColor));
                renderer->drawString(this->m_text.c_str(), false, this->getX() + 13, this->getBottomBound() - 12, 15, a(defaultTextColor));

                //if (this->m_hasSeparator)
                //    renderer->drawRect(this->getX(), this->getBottomBound(), this->getWidth(), 1, a(tsl::style::color::ColorFrame)); // CUSTOM MODIFICATION
            }

            virtual void layout(u16 parentX, u16 parentY, u16 parentWidth, u16 parentHeight) override {
                // Check if the CategoryHeader is part of a list and if it's the first entry in it, half it's height
                if (List *list = dynamic_cast<List*>(this->getParent()); list != nullptr) {
                    if (list->getIndexInList(this) == 0) {
                        this->setBoundaries(this->getX(), this->getY(), this->getWidth(), tsl::style::ListItemDefaultHeight / 2);
                        return;
                    }
                }
                if (!m_hasSeparator) { // CUSTOM MODIFICATION
                    this->setBoundaries(this->getX(), this->getY(), this->getWidth(), tsl::style::ListItemDefaultHeight *3/4); // CUSTOM MODIFICATION
                } else {
                    this->setBoundaries(this->getX(), this->getY(), this->getWidth(), tsl::style::ListItemDefaultHeight / 2); // CUSTOM MODIFICATION
                }
            }

            virtual bool onClick(u64 keys) {
                return false;
            }

            virtual Element* requestFocus(Element *oldFocus, FocusDirection direction) override {
                return nullptr;
            }

            inline void setText(const std::string &text) {
                this->m_text = text;
            }

            inline const std::string& getText() const {
                return this->m_text;
            }

        private:
            std::string m_text;
            bool m_hasSeparator;
        };

        /**
         * @brief A customizable analog trackbar going from 0% to 100% (like the brightness slider)
         *
         */
        class TrackBar : public Element {
        public:
            std::string defaultTextColorStr = parseValueFromIniSection("/config/ultrapaw/theme.ini", "theme", "text_color");
            tsl::Color defaultTextColor = RGB888(defaultTextColorStr);
            std::string trackBarColorStr = parseValueFromIniSection("/config/ultrapaw/theme.ini", "theme", "trackbar_color");
            Color trackBarColor = RGB888(trackBarColorStr, "#555555");
            std::chrono::duration<long int, std::ratio<1, 1000000000>> t;
            Color highlightColor = a({0xf,0xf,0xf,0xf});
            half progress;
            
            /**
             * @brief Constructor
             *
             * @param icon Icon shown next to the track bar
             */
            TrackBar(const char icon[3]) : m_icon(icon) { }

            virtual ~TrackBar() {}

            virtual Element* requestFocus(Element *oldFocus, FocusDirection direction) {
                return this;
            }

            virtual bool handleInput(u64 keysDown, u64 keysHeld, const HidTouchState &touchPos, HidAnalogStickState leftJoyStick, HidAnalogStickState rightJoyStick) override {
                if (keysHeld & HidNpadButton_AnyLeft && keysHeld & HidNpadButton_AnyRight)
                    return true;

                if (keysHeld & HidNpadButton_AnyLeft) {
                    if (this->m_value > 0) {
                        this->m_value--;
                        this->m_valueChangedListener(this->m_value);
                        return true;
                    }
                }

                if (keysHeld & HidNpadButton_AnyRight) {
                    if (this->m_value < 100) {
                        this->m_value++;
                        this->m_valueChangedListener(this->m_value);
                        return true;
                    }
                }

                return false;
            }

            virtual bool onTouch(TouchEvent event, s32 currX, s32 currY, s32 prevX, s32 prevY, s32 initialX, s32 initialY) override {
                if (event == TouchEvent::Release) {
                    this->m_interactionLocked = false;
                    return false;
                }


                if (!this->m_interactionLocked && this->inBounds(initialX, initialY)) {
                    if (currX > this->getLeftBound() + 50 && currX < this->getRightBound() && currY > this->getTopBound() && currY < this->getBottomBound()) {
                        s16 newValue = (static_cast<float>(currX - (this->getX() + 60)) / static_cast<float>(this->getWidth() - 95)) * 100;

                        if (newValue < 0) {
                            newValue = 0;
                        } else if (newValue > 100) {
                            newValue = 100;
                        }

                        if (newValue != this->m_value) {
                            this->m_value = newValue;
                            this->m_valueChangedListener(this->getProgress());
                        }

                        return true;
                    }
                }
                else
                    this->m_interactionLocked = true;

                return false;
            }

            virtual void draw(gfx::Renderer *renderer) override {
                renderer->drawRect(this->getX(), this->getY(), this->getWidth(), 1, a(tsl::style::color::ColorFrame));
                renderer->drawRect(this->getX(), this->getBottomBound(), this->getWidth(), 1, a(tsl::style::color::ColorFrame));

                renderer->drawString(this->m_icon, false, this->getX() + 15, this->getY() + 50, 23, a(defaultTextColor));

                u16 handlePos = (this->getWidth() - 95) * static_cast<half>(this->m_value) / 100;
                renderer->drawCircle(this->getX() + 60, this->getY() + 42, 2, true, a(tsl::style::color::ColorHighlight));
                renderer->drawCircle(this->getX() + 60 + this->getWidth() - 95, this->getY() + 42, 2, true, a(tsl::style::color::ColorFrame));
                renderer->drawRect(this->getX() + 60 + handlePos, this->getY() + 40, this->getWidth() - 95 - handlePos, 5, a(tsl::style::color::ColorFrame));
                renderer->drawRect(this->getX() + 60, this->getY() + 40, handlePos, 5, a(tsl::style::color::ColorHighlight));

                renderer->drawCircle(this->getX() + 62 + handlePos, this->getY() + 42, 18, true, a(trackBarColor));
                renderer->drawCircle(this->getX() + 62 + handlePos, this->getY() + 42, 18, false, a(tsl::style::color::ColorFrame));
            }

            virtual void layout(u16 parentX, u16 parentY, u16 parentWidth, u16 parentHeight) override {
                this->setBoundaries(this->getX(), this->getY(), this->getWidth(), tsl::style::TrackBarDefaultHeight);
            }

            virtual void drawFocusBackground(gfx::Renderer *renderer) {
                // No background drawn here in HOS
            }

            virtual void drawHighlight(gfx::Renderer *renderer) override {
                static half counter = half(0);
                progress = half((std::sin(counter) + 1.0) / 2.0);
                highlightColor = {   static_cast<u8>((0x2 - 0x8) * progress + 0x8),
                                     static_cast<u8>((0x8 - 0xF) * progress + 0xF),
                                     static_cast<u8>((0xC - 0xF) * progress + 0xF),
                                     static_cast<u8>((0x6 - 0xD) * progress + 0xD) };

                counter += half(0.1F);

                u16 handlePos = (this->getWidth() - 95) * static_cast<half>(this->m_value) / 100;

                s32 x = 0;
                s32 y = 0;

                if (Element::m_highlightShaking) {
                    t = (std::chrono::system_clock::now() - Element::m_highlightShakingStartTime);
                    if (t >= 100ms)
                        Element::m_highlightShaking = false;
                    else {
                        s32 amplitude = std::rand() % 5 + 5;

                        switch (Element::m_highlightShakingDirection) {
                            case FocusDirection::Up:
                                y -= shakeAnimation(t, amplitude);
                                break;
                            case FocusDirection::Down:
                                y += shakeAnimation(t, amplitude);
                                break;
                            case FocusDirection::Left:
                                x -= shakeAnimation(t, amplitude);
                                break;
                            case FocusDirection::Right:
                                x += shakeAnimation(t, amplitude);
                                break;
                            default:
                                break;
                        }

                        x = std::clamp(x, -amplitude, amplitude);
                        y = std::clamp(y, -amplitude, amplitude);
                    }
                }

                for (u8 i = 16; i <= 19; i++) {
                    renderer->drawCircle(this->getX() + 62 + x + handlePos, this->getY() + 42 + y, i, false, a(highlightColor));
                }
            }

            /**
             * @brief Gets the current value of the trackbar
             *
             * @return State
             */
            virtual inline u8 getProgress() {
                return this->m_value;
            }

            /**
             * @brief Sets the current state of the toggle. Updates the Value
             *
             * @param state State
             */
            virtual void setProgress(u8 value) {
                this->m_value = value;
            }

            /**
             * @brief Adds a listener that gets called whenever the state of the toggle changes
             *
             * @param stateChangedListener Listener with the current state passed in as parameter
             */
            void setValueChangedListener(std::function<void(u8)> valueChangedListener) {
                this->m_valueChangedListener = valueChangedListener;
            }

        protected:
            const char *m_icon = nullptr;
            s16 m_value = 0;
            bool m_interactionLocked = false;

            std::function<void(u8)> m_valueChangedListener = [](u8){};
        };


        /**
         * @brief A customizable analog trackbar going from 0% to 100% but using discrete steps (Like the volume slider)
         *
         */
        class StepTrackBar : public TrackBar {
        public:
            /**
             * @brief Constructor
             *
             * @param icon Icon shown next to the track bar
             * @param numSteps Number of steps the track bar has
             */
            StepTrackBar(const char icon[3], size_t numSteps)
                : TrackBar(icon), m_numSteps(numSteps) { }

            virtual ~StepTrackBar() {}

            virtual bool handleInput(u64 keysDown, u64 keysHeld, const HidTouchState &touchPos, HidAnalogStickState leftJoyStick, HidAnalogStickState rightJoyStick) override {
                static u32 tick = 0;

                if (keysHeld & HidNpadButton_AnyLeft && keysHeld & HidNpadButton_AnyRight) {
                    tick = 0;
                    return true;
                }

                if (keysHeld & (HidNpadButton_AnyLeft | HidNpadButton_AnyRight)) {
                    if ((tick == 0 || tick > 20) && (tick % 3) == 0) {
                        if (keysHeld & HidNpadButton_AnyLeft && this->m_value > 0) {
                            this->m_value = std::max(this->m_value - (100 / (this->m_numSteps - 1)), 0);
                        } else if (keysHeld & HidNpadButton_AnyRight && this->m_value < 100) {
                            this->m_value = std::min(this->m_value + (100 / (this->m_numSteps - 1)), 100);
                        } else {
                            return false;
                        }
                        this->m_valueChangedListener(this->getProgress());
                    }
                    tick++;
                    return true;
                } else {
                    tick = 0;
                }

                return false;
            }

            virtual bool onTouch(TouchEvent event, s32 currX, s32 currY, s32 prevX, s32 prevY, s32 initialX, s32 initialY) override {
                if (this->inBounds(initialX, initialY)) {
                    if (currY > this->getTopBound() && currY < this->getBottomBound()) {
                        s16 newValue = (static_cast<float>(currX - (this->getX() + 60)) / static_cast<float>(this->getWidth() - 95)) * 100;

                        if (newValue < 0) {
                            newValue = 0;
                        } else if (newValue > 100) {
                            newValue = 100;
                        } else {
                            newValue = std::round(newValue / (100.0F / (this->m_numSteps - 1))) * (100.0F / (this->m_numSteps - 1));
                        }

                        if (newValue != this->m_value) {
                            this->m_value = newValue;
                            this->m_valueChangedListener(this->getProgress());
                        }

                        return true;
                    }
                }

                return false;
            }

            /**
             * @brief Gets the current value of the trackbar
             *
             * @return State
             */
            virtual inline u8 getProgress() override {
                return this->m_value / (100 / (this->m_numSteps - 1));
            }

            /**
             * @brief Sets the current state of the toggle. Updates the Value
             *
             * @param state State
             */
            virtual void setProgress(u8 value) override {
                value = std::min(value, u8(this->m_numSteps - 1));
                this->m_value = value * (100 / (this->m_numSteps - 1));
            }

        protected:
            u8 m_numSteps = 1;
        };


        /**
         * @brief A customizable trackbar with multiple discrete steps with specific names. Name gets displayed above the bar
         *
         */
        class NamedStepTrackBar : public StepTrackBar {
        public:
            /**
             * @brief Constructor
             *
             * @param icon Icon shown next to the track bar
             * @param stepDescriptions Step names displayed above the track bar
             */
            NamedStepTrackBar(const char icon[3], std::initializer_list<std::string> stepDescriptions)
                : StepTrackBar(icon, stepDescriptions.size()), m_stepDescriptions(stepDescriptions.begin(), stepDescriptions.end()) { }

            virtual ~NamedStepTrackBar() {}

            virtual void draw(gfx::Renderer *renderer) override {

                u16 trackBarWidth = this->getWidth() - 95;
                u16 stepWidth = trackBarWidth / (this->m_numSteps - 1);

                for (u8 i = 0; i < this->m_numSteps; i++) {
                    renderer->drawRect(this->getX() + 60 + stepWidth * i, this->getY() + 50, 1, 10, a(tsl::style::color::ColorFrame));
                }

                u8 currentDescIndex = std::clamp(this->m_value / (100 / (this->m_numSteps - 1)), 0, this->m_numSteps - 1);

                auto [descWidth, descHeight] = renderer->drawString(this->m_stepDescriptions[currentDescIndex].c_str(), false, 0, 0, 15, tsl::style::color::ColorTransparent);
                renderer->drawString(this->m_stepDescriptions[currentDescIndex].c_str(), false, ((this->getX() + 60) + (this->getWidth() - 95) / 2) - (descWidth / 2), this->getY() + 20, 15, a(tsl::style::color::ColorDescription));

                StepTrackBar::draw(renderer);
            }

        protected:
            std::vector<std::string> m_stepDescriptions;
        };

    }

    // GUI

    /**
     * @brief The top level Gui class
     * @note The main menu and every sub menu are a separate Gui. Create your own Gui class that extends from this one to create your own menus
     *
     */
    class Gui {
    public:
        Gui() { }

        virtual ~Gui() {
            if (this->m_topElement != nullptr)
                delete this->m_topElement;
        }

        /**
         * @brief Creates all elements present in this Gui
         * @note Implement this function and let it return a heap allocated element used as the top level element. This is usually some kind of frame e.g \ref OverlayFrame
         *
         * @return Top level element
         */
        virtual elm::Element* createUI() = 0;

        /**
         * @brief Called once per frame to update values
         *
         */
        virtual void update() {}

        /**
         * @brief Called once per frame with the latest HID inputs
         *
         * @param keysDown Buttons pressed in the last frame
         * @param keysHeld Buttons held down longer than one frame
         * @param touchInput Last touch position
         * @param leftJoyStick Left joystick position
         * @param rightJoyStick Right joystick position
         * @return Weather or not the input has been consumed
         */
        virtual bool handleInput(u64 keysDown, u64 keysHeld, const HidTouchState &touchPos, HidAnalogStickState leftJoyStick, HidAnalogStickState rightJoyStick) {
            return false;
        }

        /**
         * @brief Gets the top level element
         *
         * @return Top level element
         */
        elm::Element* getTopElement() {
            return this->m_topElement;
        }

        /**
         * @brief Get the currently focused element
         *
         * @return Focused element
         */
        elm::Element* getFocusedElement() {
            return this->m_focusedElement;
        }

        /**
         * @brief Requests focus to a element
         * @note Use this function when focusing a element outside of a element's requestFocus function
         *
         * @param element Element to focus
         * @param direction Focus direction
         */
        void requestFocus(elm::Element *element, FocusDirection direction, bool shake = true) {
            elm::Element *oldFocus = this->m_focusedElement;

            if (element != nullptr) {
                this->m_focusedElement = element->requestFocus(oldFocus, direction);

                if (oldFocus != nullptr)
                    oldFocus->setFocused(false);

                if (this->m_focusedElement != nullptr) {
                    this->m_focusedElement->setFocused(true);
                }
            }

            if (shake && oldFocus == this->m_focusedElement && this->m_focusedElement != nullptr)
                this->m_focusedElement->shakeHighlight(direction);
        }

        /**
         * @brief Removes focus from a element
         *
         * @param element Element to remove focus from. Pass nullptr to remove the focus unconditionally
         */
        void removeFocus(elm::Element* element = nullptr) {
            if (element == nullptr || element == this->m_focusedElement) {
                if (this->m_focusedElement != nullptr) {
                    this->m_focusedElement->setFocused(false);
                    this->m_focusedElement = nullptr;
                }
            }
        }

        void restoreFocus() {
            this->m_initialFocusSet = false;
        }

    protected:
        constexpr static inline auto a = &gfx::Renderer::a;

    private:
        elm::Element *m_focusedElement = nullptr;
        elm::Element *m_topElement = nullptr;

        bool m_initialFocusSet = false;

        friend class Overlay;
        friend class gfx::Renderer;

        /**
         * @brief Draws the Gui
         *
         * @param renderer
         */
        void draw(gfx::Renderer *renderer) {
            if (this->m_topElement != nullptr)
                this->m_topElement->draw(renderer);
        }

        bool initialFocusSet() {
            return this->m_initialFocusSet;
        }

        void markInitialFocusSet() {
            this->m_initialFocusSet = true;
        }

    };


    // Overlay

    /**
     * @brief The top level Overlay class
     * @note Every Tesla overlay should have exactly one Overlay class initializing services and loading the default Gui
     */
    class Overlay {
    protected:
        /**
         * @brief Constructor
         * @note Called once when the Overlay gets loaded
         */
        Overlay() {}
    public:
        /**
         * @brief Deconstructor
         * @note Called once when the Overlay exits
         *
         */
        virtual ~Overlay() {}

        /**
         * @brief Initializes services
         * @note Called once at the start to initializes services. You have a sm session available during this call, no need to initialize sm yourself
         */
        virtual void initServices() {}

        /**
         * @brief Exits services
         * @note Make sure to exit all services you initialized in \ref Overlay::initServices() here to prevent leaking handles
         */
        virtual void exitServices() {}

        /**
         * @brief Called before overlay changes from invisible to visible state
         *
         */
        virtual void onShow() {}

        /**
         * @brief Called before overlay changes from visible to invisible state
         *
         */
        virtual void onHide() {}

        /**
         * @brief Loads the default Gui
         * @note This function should return the initial Gui to load using the \ref Gui::initially<T>(Args.. args) function
         *       e.g `return initially<GuiMain>();`
         *
         * @return Default Gui
         */
        virtual std::unique_ptr<tsl::Gui> loadInitialGui() = 0;

        /**
         * @brief Gets a reference to the current Gui on top of the Gui stack
         *
         * @return Current Gui reference
         */
        std::unique_ptr<tsl::Gui>& getCurrentGui() {
            return this->m_guiStack.top();
        }

        /**
         * @brief Shows the Gui
         *
         */
        void show() {
            if (this->m_disableNextAnimation) {
                this->m_animationCounter = 5;
                this->m_disableNextAnimation = false;
            }
            else {
                this->m_fadeInAnimationPlaying = true;
                this->m_animationCounter = 0;
            }

            this->onShow();

            if (auto& currGui = this->getCurrentGui(); currGui != nullptr)
                currGui->restoreFocus();
        }

        /**
         * @brief Hides the Gui
         *
         */
        void hide() {
            if (this->m_disableNextAnimation) {
                this->m_animationCounter = 0;
                this->m_disableNextAnimation = false;
            }
            else {
                this->m_fadeOutAnimationPlaying = true;
                this->m_animationCounter = 5;
            }

            this->onHide();
        }

        /**
         * @brief Returns whether fade animation is playing
         *
         * @return whether fade animation is playing
         */
        bool fadeAnimationPlaying() {
            return this->m_fadeInAnimationPlaying || this->m_fadeOutAnimationPlaying;
        }

        /**
         * @brief Closes the Gui
         * @note This makes the Tesla overlay exit and return back to the Tesla-Menu
         *
         */
        void close() {
            this->m_shouldClose = true;
        }

        /**
         * @brief Gets the Overlay instance
         *
         * @return Overlay instance
         */
        static inline Overlay* const get() {
            return Overlay::s_overlayInstance;
        }

        /**
         * @brief Creates the initial Gui of an Overlay and moves the object to the Gui stack
         *
         * @tparam T
         * @tparam Args
         * @param args
         * @return constexpr std::unique_ptr<T>
         */
        template<typename T, typename ... Args>
        constexpr inline std::unique_ptr<T> initially(Args&&... args) {
            return std::make_unique<T>(args...);
        }

    private:
        using GuiPtr = std::unique_ptr<tsl::Gui>;
        std::stack<GuiPtr, std::list<GuiPtr>> m_guiStack;
        static inline Overlay *s_overlayInstance = nullptr;

        bool m_fadeInAnimationPlaying = true, m_fadeOutAnimationPlaying = false;
        u8 m_animationCounter = 0;

        bool m_shouldHide = false;
        bool m_shouldClose = false;

        bool m_disableNextAnimation = false;

        bool m_closeOnExit;

        /**
         * @brief Initializes the Renderer
         *
         */
        void initScreen() {
            gfx::Renderer::get().init();
        }

        /**
         * @brief Exits the Renderer
         *
         */
        void exitScreen() {
            gfx::Renderer::get().exit();
        }

        /**
         * @brief Weather or not the Gui should get hidden
         *
         * @return should hide
         */
        bool shouldHide() {
            return this->m_shouldHide;
        }

        /**
         * @brief Weather or not hte Gui should get closed
         *
         * @return should close
         */
        bool shouldClose() {
            return this->m_shouldClose;
        }

        /**
         * @brief Handles fade in and fade out animations of the Overlay
         *
         */
        void animationLoop() {
            if (this->m_fadeInAnimationPlaying) {
                this->m_animationCounter++;

                if (this->m_animationCounter >= 5)
                    this->m_fadeInAnimationPlaying = false;
            }

            if (this->m_fadeOutAnimationPlaying) {
                this->m_animationCounter--;

                if (this->m_animationCounter == 0) {
                    this->m_fadeOutAnimationPlaying = false;
                    this->m_shouldHide = true;
                }
            }

            gfx::Renderer::setOpacity(0.2 * this->m_animationCounter);
        }

        /**
         * @brief Main loop
         *
         */
        void loop() {
            auto& renderer = gfx::Renderer::get();

            renderer.startFrame();

            this->animationLoop();
            this->getCurrentGui()->update();
            this->getCurrentGui()->draw(&renderer);

            renderer.endFrame();
        }

        /**
         * @brief Called once per frame with the latest HID inputs
         *
         * @param keysDown Buttons pressed in the last frame
         * @param keysHeld Buttons held down longer than one frame
         * @param touchInput Last touch position
         * @param leftJoyStick Left joystick position
         * @param rightJoyStick Right joystick position
         * @return Weather or not the input has been consumed
         */
        void handleInput(u64 keysDown, u64 keysHeld, bool touchDetected, const HidTouchState &touchPos, HidAnalogStickState joyStickPosLeft, HidAnalogStickState joyStickPosRight) {
            static HidTouchState initialTouchPos = { 0 };
            static HidTouchState oldTouchPos = { 0 };
            static bool oldTouchDetected = false;
            static elm::TouchEvent touchEvent;
            static u32 repeatTick = 0;

            auto& currentGui = this->getCurrentGui();

            if (currentGui == nullptr)
                return;

            auto currentFocus = currentGui->getFocusedElement();
            auto topElement = currentGui->getTopElement();

            if (currentFocus == nullptr) {
                if (keysDown & HidNpadButton_B) {
                    if (!currentGui->handleInput(HidNpadButton_B, 0,{},{},{}))
                        this->goBack();
                    return;
                }

                if (topElement == nullptr)
                    return;
                else if (currentGui != nullptr) {
                    if (!currentGui->initialFocusSet() || keysDown & (HidNpadButton_AnyUp | HidNpadButton_AnyDown | HidNpadButton_AnyLeft | HidNpadButton_AnyRight)) {
                        currentGui->requestFocus(topElement, FocusDirection::None);
                        currentGui->markInitialFocusSet();
                        repeatTick = 1;
                    }
                }
            }

            bool handled = false;
            elm::Element *parentElement = currentFocus;

            while (!handled && parentElement != nullptr) {
                handled = parentElement->onClick(keysDown);
                parentElement = parentElement->getParent();
            }

            parentElement = currentFocus;
            while (!handled && parentElement != nullptr) {
                handled = parentElement->handleInput(keysDown, keysHeld, touchPos, joyStickPosLeft, joyStickPosRight);
                parentElement = parentElement->getParent();
            }

            if (currentGui != this->getCurrentGui())
                return;

            handled = handled | currentGui->handleInput(keysDown, keysHeld, touchPos, joyStickPosLeft, joyStickPosRight);

            if (!handled && currentFocus != nullptr) {
                static bool shouldShake = true;

                if ((((keysHeld & HidNpadButton_AnyUp) != 0) + ((keysHeld & HidNpadButton_AnyDown) != 0) + ((keysHeld & HidNpadButton_AnyLeft) != 0) + ((keysHeld & HidNpadButton_AnyRight) != 0)) == 1) {
                    if ((repeatTick == 0 || repeatTick > 20) && (repeatTick % 4) == 0) {
                        if (keysHeld & HidNpadButton_AnyUp)
                            currentGui->requestFocus(currentFocus->getParent(), FocusDirection::Up, shouldShake);
                        else if (keysHeld & HidNpadButton_AnyDown)
                            currentGui->requestFocus(currentFocus->getParent(), FocusDirection::Down, shouldShake);
                        else if (keysHeld & HidNpadButton_AnyLeft)
                            currentGui->requestFocus(currentFocus->getParent(), FocusDirection::Left, shouldShake);
                        else if (keysHeld & HidNpadButton_AnyRight)
                            currentGui->requestFocus(currentFocus->getParent(), FocusDirection::Right, shouldShake);

                        shouldShake = currentGui->getFocusedElement() != currentFocus;
                    }
                    repeatTick++;
                } else {
                    if (keysDown & HidNpadButton_B)
                        this->goBack();
                    repeatTick = 0;
                    shouldShake = true;
                }
            }
            
            if (!touchDetected && oldTouchDetected) {
                if (currentGui != nullptr && topElement != nullptr)
                    topElement->onTouch(elm::TouchEvent::Release, oldTouchPos.x, oldTouchPos.y, oldTouchPos.x, oldTouchPos.y, initialTouchPos.x, initialTouchPos.y);
            }
            
            if (touchDetected) {
            
                u32 xDistance = std::abs(static_cast<s32>(initialTouchPos.x) - static_cast<s32>(touchPos.x));
                u32 yDistance = std::abs(static_cast<s32>(initialTouchPos.y) - static_cast<s32>(touchPos.y));
            
                xDistance *= xDistance;
                yDistance *= yDistance;
            
                if ((xDistance + yDistance) > 1000) {
                    elm::Element::setInputMode(InputMode::TouchScroll);
                    touchEvent = elm::TouchEvent::Scroll;
                } else {
                    if (touchEvent != elm::TouchEvent::Scroll)
                        touchEvent = elm::TouchEvent::Hold;
                }
                // CUSTOM MODIFICATION START
                //if (!oldTouchDetected) {
                //    initialTouchPos = touchPos;
                //    elm::Element::setInputMode(InputMode::Touch);
                //    currentGui->removeFocus();
                //    touchEvent = elm::TouchEvent::Touch;
                //}
                //
                // CUSTOM MODIFICATION END
                
                if (currentGui != nullptr && topElement != nullptr)
                    topElement->onTouch(touchEvent, touchPos.x, touchPos.y, oldTouchPos.x, oldTouchPos.y, initialTouchPos.x, initialTouchPos.y);
            
                oldTouchPos = touchPos;
            
                // Hide overlay when touching out of bounds
                if (touchPos.x >= cfg::FramebufferWidth) {
                    if (tsl::elm::Element::getInputMode() == tsl::InputMode::Touch) {
                        oldTouchPos = { 0 };
                        initialTouchPos = { 0 };
            
                        this->hide();
                    }
                }
            } else {
                if (oldTouchPos.x < 150U && oldTouchPos.y > cfg::FramebufferHeight - 73U)
                    if (initialTouchPos.x < 150U && initialTouchPos.y > cfg::FramebufferHeight - 73U)
                        if (!currentGui->handleInput(HidNpadButton_B, 0,{},{},{}))
                            this->goBack();
            
                elm::Element::setInputMode(InputMode::Controller);
            
                oldTouchPos = { 0 };
                initialTouchPos = { 0 };
            }
            
            oldTouchDetected = touchDetected;
            
        }

        /**
         * @brief Clears the screen
         *
         */
        void clearScreen() {
            auto& renderer = gfx::Renderer::get();

            renderer.startFrame();
            renderer.clearScreen();
            renderer.endFrame();
        }

        /**
         * @brief Reset hide and close flags that were previously set by \ref Overlay::close() or \ref Overlay::hide()
         *
         */
        void resetFlags() {
            this->m_shouldHide = false;
            this->m_shouldClose = false;
        }

        /**
         * @brief Disables the next animation that would play
         *
         */
        void disableNextAnimation() {
            this->m_disableNextAnimation = true;
        }

        /**
         * @brief Changes to a different Gui
         *
         * @param gui Gui to change to
         * @return Reference to the Gui
         */
        std::unique_ptr<tsl::Gui>& changeTo(std::unique_ptr<tsl::Gui>&& gui) {
            if (this->m_guiStack.top() != nullptr && this->m_guiStack.top()->m_focusedElement != nullptr)
                this->m_guiStack.top()->m_focusedElement->resetClickAnimation();

            gui->m_topElement = gui->createUI();

            this->m_guiStack.push(std::move(gui));

            return this->m_guiStack.top();
        }

        /**
         * @brief Creates a new Gui and changes to it
         *
         * @tparam G Gui to create
         * @tparam Args Arguments to pass to the Gui
         * @param args Arguments to pass to the Gui
         * @return Reference to the newly created Gui
         */
        template<typename G, typename ...Args>
        std::unique_ptr<tsl::Gui>& changeTo(Args&&... args) {
            return this->changeTo(std::make_unique<G>(std::forward<Args>(args)...));
        }

        /**
         * @brief Pops the top Gui from the stack and goes back to the last one
         * @note The Overlay gets closes once there are no more Guis on the stack
         */
        void goBack() {
            if (!this->m_closeOnExit && this->m_guiStack.size() == 1) {
                this->hide();
                return;
            }

            if (!this->m_guiStack.empty())
                this->m_guiStack.pop();

            if (this->m_guiStack.empty())
                this->close();
        }

        template<typename G, typename ...Args>
        friend std::unique_ptr<tsl::Gui>& changeTo(Args&&... args);

        friend void goBack();

        template<typename, tsl::impl::LaunchFlags>
        friend int loop(int argc, char** argv);

        friend class tsl::Gui;
    };


    namespace impl {
        static const char* TESLA_CONFIG_FILE = "/config/tesla/config.ini"; // CUSTOM MODIFICATION
        static const char* ULTRAHAND_CONFIG_FILE = "/config/ultrahand/config.ini"; // CUSTOM MODIFICATION
        
        /**
         * @brief Data shared between the different threads
         *
         */
        struct SharedThreadData {
            bool running = false;

            Event comboEvent = { 0 };

            bool overlayOpen = false;

            std::mutex dataMutex;
            u64 keysDown = 0;
            u64 keysDownPending = 0;
            u64 keysHeld = 0;
            HidTouchScreenState touchState = { 0 };
            HidAnalogStickState joyStickPosLeft = { 0 }, joyStickPosRight = { 0 };
        };


        /**
         * @brief Extract values from Tesla settings file
         *
         */
        static void parseOverlaySettings() {
            hlp::ini::IniData parsedConfig = hlp::ini::readOverlaySettings(ULTRAHAND_CONFIG_FILE);
            
            try {
                u64 decodedKeys = hlp::comboStringToKeys(parsedConfig["ultrapaw"]["key_combo"]); // CUSTOM MODIFICATION
                if (decodedKeys)
                    tsl::cfg::launchCombo = decodedKeys;
            } catch (const std::exception& e) {}
            
            try {
                datetimeFormat = removeQuotes(parsedConfig["ultrapaw"]["datetime_format"]); // read datetime_format
            } catch (const std::exception& e) {}
            if (datetimeFormat.empty()) {
                datetimeFormat = removeQuotes(DEFAULT_DT_FORMAT);
            }
            
            try {
                hideClock = removeQuotes(parsedConfig["ultrapaw"]["hide_clock"]);
            } catch (const std::exception& e) {}
            if (hideClock.empty())
                hideClock = "false";
            
            try {
                hideBattery = removeQuotes(parsedConfig["ultrapaw"]["hide_battery"]);
            } catch (const std::exception& e) {}
            if (hideBattery.empty())
                hideBattery = "false";
            
            try {
                hidePCBTemp = removeQuotes(parsedConfig["ultrapaw"]["hide_pcb_temp"]);
            } catch (const std::exception& e) {}
            if (hidePCBTemp.empty())
                hidePCBTemp = "false";
            
            try {
                hideSOCTemp = removeQuotes(parsedConfig["ultrapaw"]["hide_soc_temp"]);
            } catch (const std::exception& e) {}
            if (hideSOCTemp.empty())
                hideSOCTemp = "false";
            
        }

        /**
         * @brief Update and save launch combo keys
         *
         * @param keys the new combo keys
         */
        [[maybe_unused]] static void updateCombo(u64 keys) {
            tsl::cfg::launchCombo = keys;
            hlp::ini::updateOverlaySettings({
<<<<<<< HEAD
                { "ultrapaw", { // CUSTOM MODIFICATION
=======
                { "tesla", { // CUSTOM MODIFICATION
                    { "key_combo", tsl::hlp::keysToComboString(keys) }
                }}
            }, TESLA_CONFIG_FILE);
            hlp::ini::updateOverlaySettings({
                { "ultrahand", { // CUSTOM MODIFICATION
>>>>>>> e83c154b
                    { "key_combo", tsl::hlp::keysToComboString(keys) }
                }}
            }, ULTRAHAND_CONFIG_FILE);
        }

        /**
         * @brief Background event polling loop thread
         *
         * @param args Used to pass in a pointer to a \ref SharedThreadData struct
         */
        static void backgroundEventPoller(void *args) {
            SharedThreadData *shData = static_cast<SharedThreadData*>(args);

            // To prevent focus glitchout, close the overlay immediately when the home button gets pressed
            Event homeButtonPressEvent = {};
            hidsysAcquireHomeButtonEventHandle(&homeButtonPressEvent, false);
            eventClear(&homeButtonPressEvent);
            hlp::ScopeGuard homeButtonEventGuard([&] { eventClose(&homeButtonPressEvent); });

            // To prevent focus glitchout, close the overlay immediately when the power button gets pressed
            Event powerButtonPressEvent = {};
            hidsysAcquireSleepButtonEventHandle(&powerButtonPressEvent, false);
            eventClear(&powerButtonPressEvent);
            hlp::ScopeGuard powerButtonEventGuard([&] { eventClose(&powerButtonPressEvent); });

            // Parse Tesla settings
            impl::parseOverlaySettings();

            // Configure input to take all controllers and up to 8
            padConfigureInput(8, HidNpadStyleSet_NpadStandard | HidNpadStyleTag_NpadSystemExt);

            // Initialize pad
            PadState pad;
            padInitializeAny(&pad);

            // Initialize touch screen
            hidInitializeTouchScreen();

            // Drop all inputs from the previous overlay
            padUpdate(&pad);

            enum WaiterObject {
                WaiterObject_HomeButton,
                WaiterObject_PowerButton,

                WaiterObject_Count
            };

            // Construct waiter
            Waiter objects[2] = {
                [WaiterObject_HomeButton] = waiterForEvent(&homeButtonPressEvent),
                [WaiterObject_PowerButton] = waiterForEvent(&powerButtonPressEvent),
            };

            while (shData->running) {
                // Scan for input changes
                padUpdate(&pad);

                // Read in HID values
                {
                    std::scoped_lock lock(shData->dataMutex);

                    shData->keysDown = padGetButtonsDown(&pad);
                    shData->keysHeld = padGetButtons(&pad);
                    shData->joyStickPosLeft  = padGetStickPos(&pad, 0);
                    shData->joyStickPosRight = padGetStickPos(&pad, 1);

                    // Read in touch positions
                    if (hidGetTouchScreenStates(&shData->touchState, 1) == 0)
                        shData->touchState = { 0 };

                    if (((shData->keysHeld & tsl::cfg::launchCombo) == tsl::cfg::launchCombo) && shData->keysDown & tsl::cfg::launchCombo) {
                        //useCombo2 = "ZL+ZR+DDOWN";
                        if (shData->overlayOpen) {
                            tsl::Overlay::get()->hide();
                            shData->overlayOpen = false;
                        }
                        else
                            eventFire(&shData->comboEvent);
                    } else if (((shData->keysHeld & tsl::cfg::launchCombo2) == tsl::cfg::launchCombo2) && shData->keysDown & tsl::cfg::launchCombo2 && useCombo2) {  // CUSTOM MODIFICATION
                        tsl::cfg::launchCombo = hlp::comboStringToKeys("L+DDOWN+RS");
                        //updateCombo(tsl::cfg::launchCombo);
                        updateMenuCombos = true;
                        useCombo2 = false;
                        if (shData->overlayOpen) {
                            tsl::Overlay::get()->hide();
                            shData->overlayOpen = false;
                        }
                        else
                            eventFire(&shData->comboEvent);
                    }

                    shData->keysDownPending |= shData->keysDown;
                }

                //20 ms
                s32 idx = 0;
                Result rc = waitObjects(&idx, objects, WaiterObject_Count, 20'000'000ul);
                if (R_SUCCEEDED(rc)) {
                    if (shData->overlayOpen) {
                        tsl::Overlay::get()->hide();
                        shData->overlayOpen = false;
                    }

                    switch (idx) {
                        case WaiterObject_HomeButton:
                            eventClear(&homeButtonPressEvent);
                            break;
                        case WaiterObject_PowerButton:
                            eventClear(&powerButtonPressEvent);
                            break;
                    }
                } else if (rc != KERNELRESULT(TimedOut)) {
                    ASSERT_FATAL(rc);
                }
            }
        }

    }

    /**
     * @brief Creates a new Gui and changes to it
     *
     * @tparam G Gui to create
     * @tparam Args Arguments to pass to the Gui
     * @param args Arguments to pass to the Gui
     * @return Reference to the newly created Gui
     */
    template<typename G, typename ...Args>
    std::unique_ptr<tsl::Gui>& changeTo(Args&&... args) {
        return Overlay::get()->changeTo<G, Args...>(std::forward<Args>(args)...);
    }

    /**
     * @brief Pops the top Gui from the stack and goes back to the last one
     * @note The Overlay gets closed once there are no more Guis on the stack
     */
    static void goBack() {
        Overlay::get()->goBack();
    }

    static void setNextOverlay(const std::string& ovlPath, std::string origArgs) {

        //std::string args = std::filesystem::path(ovlPath).filename();
        std::string args = getNameFromPath(ovlPath); // CUSTOM MODIFICATION
        args += " " + origArgs + " --skipCombo";

        envSetNextLoad(ovlPath.c_str(), args.c_str());
    }



    /**
     * @brief libtesla's main function
     * @note Call it directly from main passing in argc and argv and returning it e.g `return tsl::loop<OverlayTest>(argc, argv);`
     *
     * @tparam TOverlay Your overlay class
     * @tparam launchFlags \ref LaunchFlags
     * @param argc argc
     * @param argv argv
     * @return int result
     */
    template<typename TOverlay, impl::LaunchFlags launchFlags>
    static inline int loop(int argc, char** argv) {
        static_assert(std::is_base_of_v<tsl::Overlay, TOverlay>, "tsl::loop expects a type derived from tsl::Overlay");

        impl::SharedThreadData shData;

        shData.running = true;

        Thread backgroundThread;
        threadCreate(&backgroundThread, impl::backgroundEventPoller, &shData, nullptr, 0x1000, 0x2c, -2);
        threadStart(&backgroundThread);

        eventCreate(&shData.comboEvent, false);

        auto& overlay = tsl::Overlay::s_overlayInstance;
        overlay = new TOverlay();
        overlay->m_closeOnExit = (u8(launchFlags) & u8(impl::LaunchFlags::CloseOnExit)) == u8(impl::LaunchFlags::CloseOnExit);

        tsl::hlp::doWithSmSession([&overlay]{ overlay->initServices(); });
        overlay->initScreen();
        overlay->changeTo(overlay->loadInitialGui());

        // Argument parsing
        //for (u8 arg = 0; arg < argc; arg++) {
        //    if (strcasecmp(argv[arg], "--skipCombo") == 0) {
        //        eventFire(&shData.comboEvent);
        //        overlay->disableNextAnimation();
        //    }
        //}
        
        // CUSTOM SECTION START
        // Argument parsing
        bool skipCombo = false;
        for (u8 arg = 0; arg < argc; arg++) {
            if (strcasecmp(argv[arg], "--skipCombo") == 0) {
                //eventFire(&shData.comboEvent);
                //overlay->disableNextAnimation();
                skipCombo = true;
            }
        }
        
<<<<<<< HEAD
        std::string settingsConfigPath = "sdmc:/config/ultrapaw/config.ini";
=======
        std::string settingsConfigPath = "sdmc:/config/ultrahand/config.ini";
        std::string teslaSettingsConfigIniPath = "sdmc:/config/tesla/config.ini";
>>>>>>> e83c154b
        std::map<std::string, std::map<std::string, std::string>> settingsData = getParsedDataFromIniFile(settingsConfigPath);
        std::string inOverlayString;
        
        if (settingsData.count("ultrapaw") > 0 && settingsData["ultrapaw"].count("in_overlay") > 0) {
            inOverlayString = settingsData["ultrapaw"]["in_overlay"];
        } else {
            inOverlayString = "false"; // Assign default value if the keys are not present
        }
        
        bool inOverlay = false;
        if (inOverlayString == "true") {
            inOverlay = true;
            setIniFileValue(settingsConfigPath, "ultrapaw", "in_overlay", "false");
        }
        
        if (inOverlay && skipCombo) {
            eventFire(&shData.comboEvent);
            overlay->disableNextAnimation();
        }
        // CUSTOM SECTION END


        while (shData.running) {

            eventWait(&shData.comboEvent, UINT64_MAX);
            eventClear(&shData.comboEvent);
            shData.overlayOpen = true;


            hlp::requestForeground(true);

            overlay->show();
            overlay->clearScreen();


            while (shData.running) {
                overlay->loop();

                {
                    std::scoped_lock lock(shData.dataMutex);
                    if (!overlay->fadeAnimationPlaying()) {
                        overlay->handleInput(shData.keysDownPending, shData.keysHeld, shData.touchState.count, shData.touchState.touches[0], shData.joyStickPosLeft, shData.joyStickPosRight);
                    }
                    shData.keysDownPending = 0;
                }

                if (overlay->shouldHide())
                    break;

                if (overlay->shouldClose())
                    shData.running = false;
                
                if (updateMenuCombos) { // CUSTOM MODIFICATION
                    setIniFileValue(settingsConfigPath, "ultrahand", "key_combo", "L+DDOWN+RS");
                    setIniFileValue(teslaSettingsConfigIniPath, "tesla", "key_combo", "L+DDOWN+RS");
                    updateMenuCombos = false;
                }
            }

            overlay->clearScreen();
            overlay->resetFlags();

            hlp::requestForeground(false);

            shData.overlayOpen = false;
            eventClear(&shData.comboEvent);
        }

        eventClose(&shData.comboEvent);

        threadWaitForExit(&backgroundThread);
        threadClose(&backgroundThread);

        overlay->exitScreen();
        overlay->exitServices();

        delete overlay;

        return 0;
    }

}


#ifdef TESLA_INIT_IMPL

namespace tsl::cfg {

    u16 LayerWidth  = 0;
    u16 LayerHeight = 0;
    u16 LayerPosX   = 0;
    u16 LayerPosY   = 0;
    u16 FramebufferWidth  = 0;
    u16 FramebufferHeight = 0;
    u64 launchCombo = KEY_ZL | KEY_ZR | KEY_DDOWN;
    u64 launchCombo2 = KEY_L | KEY_DDOWN | KEY_RSTICK;
}
extern "C" void __libnx_init_time(void);

extern "C" {

    u32 __nx_applet_type = AppletType_None;
    u32 __nx_fs_num_sessions = 1;
    u32  __nx_nv_transfermem_size = 0x40000;
    ViLayerFlags __nx_vi_stray_layer_flags = (ViLayerFlags)0;

    /**
     * @brief libtesla service initializing function to override libnx's
     *
     */
    void __appInit(void) {
        tsl::hlp::doWithSmSession([]{
            
            ASSERT_FATAL(fsInitialize());
            ASSERT_FATAL(hidInitialize());                          // Controller inputs and Touch
            if (hosversionAtLeast(16,0,0)) {
                ASSERT_FATAL(plInitialize(PlServiceType_User));     // Font data. Use pl:u for 16.0.0+
            } else {
                ASSERT_FATAL(plInitialize(PlServiceType_System));   // Use pl:s for 15.0.1 and below to prevent qlaunch/overlaydisp session exhaustion
            }
            ASSERT_FATAL(pmdmntInitialize());                       // PID querying
            ASSERT_FATAL(hidsysInitialize());                       // Focus control
            ASSERT_FATAL(setsysInitialize());                       // Settings querying
            
            ASSERT_FATAL(timeInitialize()); // CUSTOM MODIFICATION
            __libnx_init_time();            // CUSTOM MODIFICATION
            timeExit(); // CUSTOM MODIFICATION
            powerInit();
            thermalstatusInit();
        });
    }

    /**
     * @brief libtesla service exiting function to override libnx's
     *
     */
    void __appExit(void) {
        thermalstatusExit();
        powerExit(); // CUSTOM MODIFICATION
        fsExit();
        hidExit();
        plExit();
        pmdmntExit();
        hidsysExit();
        setsysExit();
    }

}

#endif<|MERGE_RESOLUTION|>--- conflicted
+++ resolved
@@ -1316,12 +1316,8 @@
             /**
              * @brief Tesla config file
              */
-<<<<<<< HEAD
-            static const char* CONFIG_FILE = "/config/ultrapaw/config.ini"; // CUSTOM MODIFICATION
-=======
             static const char* TESLA_CONFIG_FILE = "/config/tesla/config.ini"; // CUSTOM MODIFICATION
-            static const char* ULTRAHAND_CONFIG_FILE = "/config/ultrahand/config.ini"; // CUSTOM MODIFICATION
->>>>>>> e83c154b
+            static const char* ULTRAHAND_CONFIG_FILE = "/config/ultrapaw/config.ini"; // CUSTOM MODIFICATION
 
             /**
              * @brief Parses an INI string
@@ -4818,7 +4814,7 @@
 
     namespace impl {
         static const char* TESLA_CONFIG_FILE = "/config/tesla/config.ini"; // CUSTOM MODIFICATION
-        static const char* ULTRAHAND_CONFIG_FILE = "/config/ultrahand/config.ini"; // CUSTOM MODIFICATION
+        static const char* ULTRAHAND_CONFIG_FILE = "/config/ultrapaw/config.ini"; // CUSTOM MODIFICATION
         
         /**
          * @brief Data shared between the different threads
@@ -4894,16 +4890,12 @@
         [[maybe_unused]] static void updateCombo(u64 keys) {
             tsl::cfg::launchCombo = keys;
             hlp::ini::updateOverlaySettings({
-<<<<<<< HEAD
-                { "ultrapaw", { // CUSTOM MODIFICATION
-=======
                 { "tesla", { // CUSTOM MODIFICATION
                     { "key_combo", tsl::hlp::keysToComboString(keys) }
                 }}
             }, TESLA_CONFIG_FILE);
             hlp::ini::updateOverlaySettings({
-                { "ultrahand", { // CUSTOM MODIFICATION
->>>>>>> e83c154b
+                { "ultrapaw", { // CUSTOM MODIFICATION
                     { "key_combo", tsl::hlp::keysToComboString(keys) }
                 }}
             }, ULTRAHAND_CONFIG_FILE);
@@ -5107,12 +5099,8 @@
             }
         }
         
-<<<<<<< HEAD
         std::string settingsConfigPath = "sdmc:/config/ultrapaw/config.ini";
-=======
-        std::string settingsConfigPath = "sdmc:/config/ultrahand/config.ini";
         std::string teslaSettingsConfigIniPath = "sdmc:/config/tesla/config.ini";
->>>>>>> e83c154b
         std::map<std::string, std::map<std::string, std::string>> settingsData = getParsedDataFromIniFile(settingsConfigPath);
         std::string inOverlayString;
         
@@ -5166,7 +5154,7 @@
                     shData.running = false;
                 
                 if (updateMenuCombos) { // CUSTOM MODIFICATION
-                    setIniFileValue(settingsConfigPath, "ultrahand", "key_combo", "L+DDOWN+RS");
+                    setIniFileValue(settingsConfigPath, "ultrapaw", "key_combo", "L+DDOWN+RS");
                     setIniFileValue(teslaSettingsConfigIniPath, "tesla", "key_combo", "L+DDOWN+RS");
                     updateMenuCombos = false;
                 }
