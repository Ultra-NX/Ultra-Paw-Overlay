--- conflicted
+++ resolved
@@ -2630,11 +2630,6 @@
                     static Color highlightColor = {0xF, 0xF, 0xF, 0xF};
                     static float progress;
                     float letterWidth;
-<<<<<<< HEAD
-                    // Draw the second half of the string in red color
-                    renderer->drawString(firstHalf.c_str(), false, x, y+offset, fontSize, tsl::Color(0xF, 0xF, 0xF, 0xF));
-                    for (char letter : secondHalf) {
-=======
                     
                     
                     // Get the current time
@@ -2648,8 +2643,9 @@
                     
                     float countOffset = 0;
                     
-                    for (char letter : firstHalf) {
->>>>>>> a3f735d8
+                    // Draw the second half of the string in red color
+                    renderer->drawString(firstHalf.c_str(), false, x, y+offset, fontSize, tsl::Color(0xF, 0xF, 0xF, 0xF));
+                    for (char letter : secondHalf) {
                         // Calculate the progress for each letter based on the counter
                         //progress = calculateAmplitude(counter - x * 0.001F);
                         timeInSeconds = std::chrono::duration<double>(std::chrono::system_clock::now().time_since_epoch()).count();
@@ -2677,11 +2673,7 @@
                         x += letterWidth;
                         
                         // Update the counter for the next character
-<<<<<<< HEAD
-                        counter += 0.0003F;
-=======
                         countOffset -= 0.2F;
->>>>>>> a3f735d8
                     }
                     
                     
@@ -3413,11 +3405,7 @@
          */
         class ListItem : public Element {
         public:
-<<<<<<< HEAD
-            std::string defaultTextColorStr = parseValueFromIniSection("/config/ultrapaw/theme.ini", "theme", "text_color");
-=======
-            std::string defaultTextColorStr = parseValueFromIniSection("/config/ultrahand/theme.ini", "theme", "text_color"); // CUSTOM MODIFICATION
->>>>>>> a3f735d8
+            std::string defaultTextColorStr = parseValueFromIniSection("/config/ultrapaw/theme.ini", "theme", "text_color"); // CUSTOM MODIFICATION
             tsl::Color defaultTextColor = RGB888(defaultTextColorStr);
             std::chrono::system_clock::time_point timeIn = std::chrono::system_clock::now();
             
@@ -4685,39 +4673,20 @@
          */
         static void parseOverlaySettings() {
             hlp::ini::IniData parsedConfig = hlp::ini::readOverlaySettings();
-<<<<<<< HEAD
-
-            u64 decodedKeys = hlp::comboStringToKeys(parsedConfig["ultrapaw"]["key_combo"]); // CUSTOM MODIFICATION
-            if (decodedKeys)
-                tsl::cfg::launchCombo = decodedKeys;
-=======
->>>>>>> a3f735d8
             
             try {
-                u64 decodedKeys = hlp::comboStringToKeys(parsedConfig["ultrahand"]["key_combo"]); // CUSTOM MODIFICATION
+                u64 decodedKeys = hlp::comboStringToKeys(parsedConfig["ultrapaw"]["key_combo"]); // CUSTOM MODIFICATION
                 if (decodedKeys)
                     tsl::cfg::launchCombo = decodedKeys;
             } catch (const std::exception& e) {}
             
-<<<<<<< HEAD
-            // read datetime_format
-            datetimeFormat = removeQuotes(parsedConfig["ultrapaw"]["datetime_format"]);
-            
-=======
             try {
-                datetimeFormat = removeQuotes(parsedConfig["ultrahand"]["datetime_format"]); // read datetime_format
+                datetimeFormat = removeQuotes(parsedConfig["ultrapaw"]["datetime_format"]); // read datetime_format
             } catch (const std::exception& e) {}
->>>>>>> a3f735d8
             if (datetimeFormat.empty()) {
                 datetimeFormat = removeQuotes(DEFAULT_DT_FORMAT);
             }
             
-<<<<<<< HEAD
-            //defaultTextColorStr = removeQuotes(parsedConfig["ultrapaw"]["text_color"]);
-            //if (defaultTextColorStr.empty()) {
-            //    defaultTextColorStr =  "#FFFFFF";
-            //}
-=======
             try {
                 hideClock = removeQuotes(parsedConfig["ultrahand"]["hide_clock"]);
             } catch (const std::exception& e) {}
@@ -4725,7 +4694,7 @@
                 hideClock = "false";
             
             try {
-                hideBattery = removeQuotes(parsedConfig["ultrahand"]["hide_battery"]);
+                hideBattery = removeQuotes(parsedConfig["ultrapaw"]["hide_battery"]);
             } catch (const std::exception& e) {}
             if (hideBattery.empty())
                 hideBattery = "false";
@@ -4742,7 +4711,6 @@
             if (hideSOCTemp.empty())
                 hideSOCTemp = "false";
             
->>>>>>> a3f735d8
         }
 
         /**
@@ -4948,15 +4916,9 @@
         std::string settingsConfigPath = "sdmc:/config/ultrapaw/config.ini";
         std::map<std::string, std::map<std::string, std::string>> settingsData = getParsedDataFromIniFile(settingsConfigPath);
         std::string inOverlayString;
-<<<<<<< HEAD
-
+        
         if (settingsData.count("ultrapaw") > 0 && settingsData["ultrapaw"].count("in_overlay") > 0) {
             inOverlayString = settingsData["ultrapaw"]["in_overlay"];
-=======
-        
-        if (settingsData.count("ultrahand") > 0 && settingsData["ultrahand"].count("in_overlay") > 0) {
-            inOverlayString = settingsData["ultrahand"]["in_overlay"];
->>>>>>> a3f735d8
         } else {
             inOverlayString = "false"; // Assign default value if the keys are not present
         }
