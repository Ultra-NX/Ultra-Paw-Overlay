--- conflicted
+++ resolved
@@ -53,15 +53,9 @@
 #   of a homebrew executable (.nro). This is intended to be used for sysmodules.
 #   NACP building is skipped as well. #lib/Atmosphere-libs/libexosphere/source/pmic
 #---------------------------------------------------------------------------------
-<<<<<<< HEAD
-APP_TITLE	:= Ultra Paw
-APP_AUTHOR	:= b0rd2dEAth, redraz, pugemon
-APP_VERSION	:= 1.4.6
-=======
 APP_TITLE	:= Ultrahand
-APP_AUTHOR	:= b0rd2dEAth
+APP_AUTHOR	:= b0rd2dEAth, redraz
 APP_VERSION	:= 1.4.7
->>>>>>> f59a520d
 TARGET	    := ovlmenu
 BUILD	    := build
 SOURCES	    := source common 
