/********************************************************************************
 * File: utils.hpp
 * Author: ppkantorski
 * Description:
 *   This header file contains utility functions and macros used in the
 *   Ultrahand Overlay project. These functions and macros include definitions for
 *   various button keys, path variables, and command interpretation and execution.
 *
 *   For the latest updates and contributions, visit the project's GitHub repository.
 *   (GitHub Repository: https://github.com/ppkantorski/Ultrahand-Overlay)
 *
 *   Note: Please be aware that this notice cannot be altered or removed. It is a part
 *   of the project's documentation and must remain intact.
 *
 *  Copyright (c) 2023 ppkantorski
 *  All rights reserved.
 ********************************************************************************/

#pragma once
#include <switch.h>
#include <sys/stat.h>
#include <dirent.h>
#include <fnmatch.h>
#include <get_funcs.hpp>
#include <path_funcs.hpp>
#include <ini_funcs.hpp>
#include <hex_funcs.hpp>
#include <download_funcs.hpp>
#include <json_funcs.hpp>
#include <list_funcs.hpp>

#include <payload.hpp> // Studious Pancake
#include <util.hpp>
#include <tesla.hpp>


Payload::HekateConfigList const boot_config_list;
Payload::HekateConfigList const ini_config_list;
Payload::PayloadConfigList const payload_config_list;




/**
 * @brief Ultrahand-Overlay Configuration Paths
 *
 * This block of code defines string variables for various configuration and directory paths
 * used in the Ultrahand-Overlay project. These paths include:
 *
 * - `packageFileName`: The name of the package file ("package.ini").
 * - `configFileName`: The name of the configuration file ("config.ini").
 * - `settingsPath`: The base path for Ultrahand settings ("sdmc:/config/ultrapaw/").
 * - `settingsConfigIniPath`: The full path to the Ultrahand settings configuration file.
 * - `packageDirectory`: The base directory for packages ("sdmc:/switch/.packages/").
 * - `overlayDirectory`: The base directory for overlays ("sdmc:/switch/.overlays/").
 * - `teslaSettingsConfigIniPath`: The full path to the Tesla settings configuration file.
 *
 * These paths are used within the Ultrahand-Overlay project to manage configuration files
 * and directories.
 */
static const std::string bootPackageFileName = "boot_package.ini";
static const std::string packageFileName = "package.ini";
static const std::string configFileName = "config.ini";
<<<<<<< HEAD
static const std::string settingsPath = "sdmc:/config/ultrapaw/";
=======
static const std::string themeFileName = "theme.ini";
static const std::string settingsPath = "sdmc:/config/ultrahand/";
>>>>>>> c1133a2d
static const std::string settingsConfigIniPath = settingsPath + configFileName;
static const std::string langPath = settingsPath+"lang/";
static const std::string themeConfigIniPath = settingsPath + themeFileName;
static const std::string themesPath = settingsPath+"themes/";
static const std::string downloadsPath = settingsPath+"downloads/";
static const std::string packageDirectory = "sdmc:/switch/.packages/";
static const std::string overlayDirectory = "sdmc:/switch/.overlays/";
static const std::string teslaSettingsConfigIniPath = "sdmc:/config/tesla/"+configFileName;
static const std::string overlaysIniFilePath = settingsPath + "overlays.ini";
static const std::string packagesIniFilePath = settingsPath + "packages.ini";
static const std::string ultrahandRepo = "https://github.com/Ultra-NX/Ultra-Paw-Overlay/";





void initializeTheme(std::string themeIniPath = themeConfigIniPath) {
    tsl::hlp::ini::IniData themesData;
    bool initialize = false;
    
    // write default theme
    if (isFileOrDirectory(themeIniPath)) {
        themesData = getParsedDataFromIniFile(themeIniPath);
        if (themesData.count("theme") > 0) {
            auto& themedSection = themesData["theme"];
            
            if (themedSection.count("clock_color") == 0)
                setIniFileValue(themeIniPath, "theme", "clock_color", "#FFFFFF");
            
            if (themedSection.count("battery_color") == 0)
                setIniFileValue(themeIniPath, "theme", "battery_color", "#FFFFFF");
            
            if (themedSection.count("text_color") == 0)
                setIniFileValue(themeIniPath, "theme", "text_color", "#FFFFFF");
            
            if (themedSection.count("selection_text_color") == 0)
                setIniFileValue(themeIniPath, "theme", "selection_text_color", "#FFFFFF");
            
            if (themedSection.count("selection_bg_color") == 0)
                setIniFileValue(themeIniPath, "theme", "selection_bg_color", "#000000");
            
            if (themedSection.count("trackbar_color") == 0)
                setIniFileValue(themeIniPath, "theme", "trackbar_color", "#555555");
            
            if (themedSection.count("highlight_color_1") == 0)
                setIniFileValue(themeIniPath, "theme", "highlight_color_1", "#2288CC");
            
            if (themedSection.count("highlight_color_2") == 0)
                setIniFileValue(themeIniPath, "theme", "highlight_color_2", "#88FFFF");
            
            if (themedSection.count("disable_selection_bg") == 0)
                setIniFileValue(themeIniPath, "theme", "disable_selection_bg", "true");
            
            // For disabling colorful logo
            if (themedSection.count("disable_colorful_logo") == 0)
                setIniFileValue(themeIniPath, "theme", "disable_colorful_logo", "false");
            
        } else {
            initialize = true;
        }
    } else {
        initialize = true;
    }
    
    if (initialize) {
        setIniFileValue(themeIniPath, "theme", "clock_color", "#FFFFFF");
        setIniFileValue(themeIniPath, "theme", "battery_color", "#FFFFFF");
        setIniFileValue(themeIniPath, "theme", "text_color", "#FFFFFF");
        setIniFileValue(themeIniPath, "theme", "selection_text_color", "#FFFFFF");
        setIniFileValue(themeIniPath, "theme", "selection_bg_color", "#000000");
        setIniFileValue(themeIniPath, "theme", "trackbar_color", "#555555");
        setIniFileValue(themeIniPath, "theme", "highlight_color_1", "#2288CC");
        setIniFileValue(themeIniPath, "theme", "highlight_color_2", "#88FFFF");
        setIniFileValue(themeIniPath, "theme", "disable_selection_bg", "true");
        setIniFileValue(themeIniPath, "theme", "disable_colorful_logo", "false");
        
    }
}




/**
 * @brief Copy Tesla key combo to Ultrahand settings.
 *
 * This function retrieves the key combo from Tesla settings and copies it to Ultrahand settings.
 */
void copyTeslaKeyComboToUltrahand() {
    std::string keyCombo = "ZL+ZR+DDOWN";
    std::map<std::string, std::map<std::string, std::string>> parsedData;
    
    if (isFileOrDirectory(teslaSettingsConfigIniPath)) {
        parsedData = getParsedDataFromIniFile(teslaSettingsConfigIniPath);
        if (parsedData.count("tesla") > 0) {
            auto& teslaSection = parsedData["tesla"];
            if (teslaSection.count("key_combo") > 0) {
                keyCombo = teslaSection["key_combo"];
            }
        }
    }
    
    if (isFileOrDirectory(settingsConfigIniPath)) {
        parsedData = getParsedDataFromIniFile(settingsConfigIniPath);
        if (parsedData.count("ultrapaw") > 0) {
            auto& ultrahandSection = parsedData["ultrapaw"];
            if (ultrahandSection.count("key_combo") == 0) { // no entry present
                // Write the key combo to the destination file
                setIniFileValue(settingsConfigIniPath, "ultrapaw", "key_combo", keyCombo);
            }
        }
    } else {
        // Write the key combo to the destination file
        setIniFileValue(settingsConfigIniPath, "ultrapaw", "key_combo", keyCombo);
    }
    tsl::impl::parseOverlaySettings();
}



void addPackageInfo(auto& list, auto& packageHeader) {
    // Add a section break with small text to indicate the "Commands" section
    list->addItem(new tsl::elm::CategoryHeader(PACKAGE_INFO));
    
    constexpr int maxLineLength = 28;  // Adjust the maximum line length as needed
    constexpr int lineHeight = 20;  // Adjust the line height as needed
    constexpr int xOffset = 120;    // Adjust the horizontal offset as needed
    constexpr int fontSize = 16;    // Adjust the font size as needed
    int numEntries = 0;   // Adjust the number of entries as needed
    
    std::string::size_type startPos;
    std::string::size_type spacePos;
    
    std::string packageSectionString = "";
    std::string packageInfoString = "";
    if (packageHeader.version != "") {
        packageSectionString += VERSION+"\n";
        packageInfoString += (packageHeader.version+"\n").c_str();
        numEntries++;
    }
    if (packageHeader.creator != "") {
        packageSectionString += CREATOR+"\n";
        packageInfoString += (packageHeader.creator+"\n").c_str();
        numEntries++;
    }
    if (packageHeader.about != "") {
        std::string aboutHeaderText = ABOUT+"\n";
        std::string::size_type aboutHeaderLength = aboutHeaderText.length();
        std::string aboutText = packageHeader.about;
        
        packageSectionString += aboutHeaderText;
        
        // Split the about text into multiple lines with proper word wrapping
        startPos = 0;
        spacePos = 0;
        
        while (startPos < aboutText.length()) {
            std::string::size_type endPos = std::min(startPos + maxLineLength, aboutText.length());
            std::string line = aboutText.substr(startPos, endPos - startPos);
            
            // Check if the current line ends with a space; if not, find the last space in the line
            if (endPos < aboutText.length() && aboutText[endPos] != ' ') {
                spacePos = line.find_last_of(' ');
                if (spacePos != std::string::npos) {
                    endPos = startPos + spacePos;
                    line = aboutText.substr(startPos, endPos - startPos);
                }
            }
            
            packageInfoString += line + '\n';
            startPos = endPos + 1;
            numEntries++;
            
            // Add corresponding newline to the packageSectionString
            if (startPos < aboutText.length())
                packageSectionString += std::string(aboutHeaderLength, ' ') + '\n';
        }
    }
    if (packageHeader.credits != "") {
        std::string creditsHeaderText = CREDITS+"\n";
        std::string::size_type creditsHeaderLength = creditsHeaderText.length();
        std::string creditsText = packageHeader.credits;
        
        packageSectionString += creditsHeaderText;
        
        // Split the credits text into multiple lines with proper word wrapping
        startPos = 0;
        spacePos = 0;
        
        while (startPos < creditsText.length()) {
            std::string::size_type endPos = std::min(startPos + maxLineLength, creditsText.length());
            std::string line = creditsText.substr(startPos, endPos - startPos);
            
            // Check if the current line ends with a space; if not, find the last space in the line
            if (endPos < creditsText.length() && creditsText[endPos] != ' ') {
                spacePos = line.find_last_of(' ');
                if (spacePos != std::string::npos) {
                    endPos = startPos + spacePos;
                    line = creditsText.substr(startPos, endPos - startPos);
                }
            }
            
            packageInfoString += line + '\n';
            startPos = endPos + 1;
            numEntries++;
            
            // Add corresponding newline to the packageSectionString
            if (startPos < creditsText.length())
                packageSectionString += std::string(creditsHeaderLength, ' ') + '\n';
        }
    }
    
    
    // Remove trailing newline character
    if ((packageSectionString != "") && (packageSectionString.back() == '\n'))
        packageSectionString = packageSectionString.substr(0, packageSectionString.size() - 1);
    if ((packageInfoString != "") && (packageInfoString.back() == '\n'))
        packageInfoString = packageInfoString.substr(0, packageInfoString.size() - 1);
    
    
    if ((packageSectionString != "") && (packageInfoString != "")) {
        list->addItem(new tsl::elm::CustomDrawer([lineHeight, xOffset, fontSize, packageSectionString, packageInfoString](tsl::gfx::Renderer *renderer, s32 x, s32 y, s32 w, s32 h) {
            renderer->drawString(packageSectionString.c_str(), false, x, y + lineHeight, fontSize, tsl::style::color::ColorText);
            renderer->drawString(packageInfoString.c_str(), false, x + xOffset, y + lineHeight, fontSize, tsl::style::color::ColorText);
        }), fontSize * numEntries + lineHeight);
    }
}


/**
 * @brief Ultrahand-Overlay Protected Folders
 *
 * This block of code defines two vectors containing paths to protected folders used in the
 * Ultrahand-Overlay project. These folders are designated as protected to prevent certain
 * operations that may pose security risks.
 *
 * The two vectors include:
 *
 * - `protectedFolders`: Paths to standard protected folders.
 * - `ultraProtectedFolders`: Paths to ultra protected folders with stricter security.
 *
 * These protected folder paths are used within the Ultrahand-Overlay project to enforce
 * safety conditions and ensure that certain operations are not performed on sensitive
 * directories.
 */
const std::vector<std::string> protectedFolders = {
    "sdmc:/Nintendo/",
    "sdmc:/emuMMC/",
    "sdmc:/atmosphere/",
    "sdmc:/bootloader/",
    "sdmc:/switch/",
    "sdmc:/config/",
    "sdmc:/"
};
const std::vector<std::string> ultraProtectedFolders = {
    "sdmc:/Nintendo/",
    "sdmc:/emuMMC/"
};

/**
 * @brief Check if a path contains dangerous combinations.
 *
 * This function checks if a given path contains patterns that may pose security risks.
 *
 * @param patternPath The path to check.
 * @return True if the path contains dangerous combinations, otherwise false.
 */
bool isDangerousCombination(const std::string& patternPath) {
    // List of obviously dangerous patterns
    const std::vector<std::string> dangerousCombinationPatterns = {
        "*",         // Deletes all files/directories in the current directory
        "*/"         // Deletes all files/directories in the current directory
    };
    
    // List of obviously dangerous patterns
    const std::vector<std::string> dangerousPatterns = {
        "..",     // Attempts to traverse to parent directories
        "~"       // Represents user's home directory, can be dangerous if misused
    };
    
    // Check if the patternPath is an ultra protected folder
    for (const std::string& ultraProtectedFolder : ultraProtectedFolders) {
        if (patternPath.find(ultraProtectedFolder) == 0) {
            return true; // Pattern path is an ultra protected folder
        }
    }
    
    // Check if the patternPath is a protected folder
    for (const std::string& protectedFolder : protectedFolders) {
        if (patternPath == protectedFolder) {
            return true; // Pattern path is a protected folder
        }
        
        // Check if the patternPath starts with a protected folder and includes a dangerous pattern
        if (patternPath.find(protectedFolder) == 0) {
            std::string relativePath = patternPath.substr(protectedFolder.size());
            
            // Split the relativePath by '/' to handle multiple levels of wildcards
            std::vector<std::string> pathSegments;
            std::string pathSegment;
            
            for (char c : relativePath) {
                if (c == '/') {
                    if (!pathSegment.empty()) {
                        pathSegments.push_back(pathSegment);
                        pathSegment.clear();
                    }
                } else {
                    pathSegment += c;
                }
            }
            
            if (!pathSegment.empty()) {
                pathSegments.push_back(pathSegment);
            }
            
            for (const std::string& pathSegment : pathSegments) {
                // Check if the pathSegment includes a dangerous pattern
                for (const std::string& dangerousPattern : dangerousPatterns) {
                    if (pathSegment.find(dangerousPattern) != std::string::npos) {
                        return true; // Pattern path includes a dangerous pattern
                    }
                }
            }
        }
        
        // Check if the patternPath is a combination of a protected folder and a dangerous pattern
        for (const std::string& dangerousPattern : dangerousCombinationPatterns) {
            if (patternPath == protectedFolder + dangerousPattern) {
                return true; // Pattern path is a protected folder combined with a dangerous pattern
            }
        }
    }
    
    // Check if the patternPath is a dangerous pattern
    if (patternPath.find("sdmc:/") == 0) {
        std::string relativePath = patternPath.substr(6); // Remove "sdmc:/"
        
        // Split the relativePath by '/' to handle multiple levels of wildcards
        std::vector<std::string> pathSegments;
        std::string pathSegment;
        
        for (char c : relativePath) {
            if (c == '/') {
                if (!pathSegment.empty()) {
                    pathSegments.push_back(pathSegment);
                    pathSegment.clear();
                }
            } else {
                pathSegment += c;
            }
        }
        
        if (!pathSegment.empty()) {
            pathSegments.push_back(pathSegment);
        }
        
        for (const std::string& pathSegment : pathSegments) {
            // Check if the pathSegment includes a dangerous pattern
            for (const std::string& dangerousPattern : dangerousPatterns) {
                if (pathSegment == dangerousPattern) {
                    return true; // Pattern path is a dangerous pattern
                }
            }
        }
    }
    
    // Check if the patternPath includes a wildcard at the root level
    if (patternPath.find(":/") != std::string::npos) {
        std::string rootPath = patternPath.substr(0, patternPath.find(":/") + 2);
        if (rootPath.find('*') != std::string::npos) {
            return true; // Pattern path includes a wildcard at the root level
        }
    }
    
    // Check if the provided path matches any dangerous patterns
    for (const std::string& pattern : dangerousPatterns) {
        if (patternPath.find(pattern) != std::string::npos) {
            return true; // Path contains a dangerous pattern
        }
    }
    
    return false; // Pattern path is not a protected folder, a dangerous pattern, or includes a wildcard at the root level
}



bool isMarikoHWType()
{
    u64 hardware_type = -1;
    auto rc = splGetConfig(SplConfigItem_HardwareType, &hardware_type);
    if (R_FAILED(rc)) {
        logMessage("ERROR: splGetConfig failed to fetch HardwareType");
        return false;
    }

    logMessage("INFO: HardwareType: " + std::to_string(hardware_type));

    switch (hardware_type) {
    case 0: // Icosa
    case 1: // Copper
        return false; // Erista
    case 2: // Hoag
    case 3: // Iowa
    case 4: // Calcio
    case 5: // Aula
        return true; // Mariko
    default:
        logMessage("ERROR: unknown HardwareType: " + std::to_string(hardware_type));
        throw std::runtime_error("ERROR: unknown HardwareType: " + std::to_string(hardware_type));
        return false;
    }
}



/**
 * @brief Loads and parses options from an INI file.
 *
 * This function reads and parses options from an INI file, organizing them by section.
 *
 * @param configIniPath The path to the INI file.
 * @param makeConfig A flag indicating whether to create a config if it doesn't exist.
 * @return A vector containing pairs of section names and their associated key-value pairs.
 */
std::vector<std::pair<std::string, std::vector<std::vector<std::string>>>> loadOptionsFromIni(const std::string& configIniPath, bool makeConfig = false) {
    std::vector<std::pair<std::string, std::vector<std::vector<std::string>>>> options;
    
    FILE* configFile = fopen(configIniPath.c_str(), "r");
    if (!configFile ) {
        // Write the default INI file
        FILE* configFileOut = fopen(configIniPath.c_str(), "w");
        std::string commands;
        if (makeConfig) {
            commands = "["+REBOOT+"]\n"
                       "reboot\n"
                       "["+SHUTDOWN+"]\n"
                       "shutdown\n";
        } else {
            commands = "";
        }
        fprintf(configFileOut, "%s", commands.c_str());
        
        
        fclose(configFileOut);
        configFile = fopen(configIniPath.c_str(), "r");
    }
    
    constexpr size_t BufferSize = 131072; // Choose a larger buffer size for reading lines
    char line[BufferSize];
    std::string currentOption;
    std::vector<std::vector<std::string>> commands;
    static bool isMariko = isMarikoHWType();
    bool skipCommand = false;
    
    bool isFirstEntry = true;
    while (fgets(line, sizeof(line), configFile)) {
        std::string trimmedLine = line;
        trimmedLine.erase(trimmedLine.find_last_not_of("\r\n") + 1);  // Remove trailing newline character
        
        if (trimmedLine.empty() || trimmedLine[0] == '#') {
            // Skip empty lines and comment lines
            continue;
        } else if (trimmedLine == ";Mariko") {
            skipCommand = (!isMariko);
            continue;
        } else if (trimmedLine == ";Erista") {
            skipCommand = (isMariko);
            continue;
        } else if (trimmedLine[0] == '[' && trimmedLine.back() == ']') {
            if (isFirstEntry) { // for preventing header comments from being loaded within the first command section
                commands.clear();
                isFirstEntry = false;
            }
            
            // New option section
            if (!currentOption.empty()) {
                if(!skipCommand){
                // Store previous option and its commands
                options.emplace_back(std::move(currentOption), std::move(commands));
                }
                commands.clear();
                skipCommand = false;
            }
            currentOption = trimmedLine.substr(1, trimmedLine.size() - 2);  // Extract option name
        } else if (!currentOption.empty()) {
            // Command line
            std::istringstream iss(trimmedLine);
            std::vector<std::string> commandParts;
            std::string part;
            bool inQuotes = false;
            while (std::getline(iss, part, '\'')) {
                if (!part.empty()) {
                    if (!inQuotes) {
                        // Outside quotes, split on spaces
                        std::istringstream argIss(part);
                        std::string arg;
                        while (argIss >> arg) {
                            commandParts.push_back(arg);
                        }
                    } else {
                        // Inside quotes, treat as a whole argument
                        commandParts.push_back(part);
                    }
                }
                inQuotes = !inQuotes;
            }
            commands.push_back(std::move(commandParts));
        }
    }
    
    // Store the last option and its commands
    if (!currentOption.empty()) {
            if(!skipCommand){
                options.emplace_back(std::move(currentOption), std::move(commands));
        }
    }
    
    fclose(configFile);
    return options;
}




/**
 * @brief Replaces a placeholder with a replacement string in the input.
 *
 * This function replaces all occurrences of a specified placeholder with the
 * provided replacement string in the input string.
 *
 * @param input The input string.
 * @param placeholder The placeholder to replace.
 * @param replacement The string to replace the placeholder with.
 * @return The input string with placeholders replaced by the replacement string.
 */
std::string replacePlaceholder(const std::string& input, const std::string& placeholder, const std::string& replacement) {
    std::string result = input;
    std::size_t pos = result.find(placeholder);
    if (pos != std::string::npos) {
        result.replace(pos, placeholder.length(), replacement);
    }
    return result;
}



// `{hex_file(customAsciiPattern, offsetStr, length)}`
std::string replaceIniPlaceholder(const std::string& arg, const std::string& iniPath) {
    std::string replacement = arg;
    std::string searchString = "{ini_file(";
    
    std::size_t startPos = replacement.find(searchString);
    std::size_t endPos = replacement.find(")}");
    
    if (startPos != std::string::npos && endPos != std::string::npos && endPos > startPos) {
        std::string placeholderContent = replacement.substr(startPos + searchString.length(), endPos - startPos - searchString.length());
        
        // Split the placeholder content into its components (customAsciiPattern, offsetStr, length)
        std::vector<std::string> components;
        std::istringstream componentStream(placeholderContent);
        std::string component;
        
        while (std::getline(componentStream, component, ',')) {
            components.push_back(trim(component));
        }
        
        if (components.size() == 2) {
            // Extract individual components
            std::string iniSection = removeQuotes(components[0]);
            std::string iniKey = removeQuotes(components[1]);
            
            // Call the parsing function and replace the placeholder
            std::string parsedResult = parseValueFromIniSection(iniPath, iniSection, iniKey);
            
            //std::string parsedResult = customAsciiPattern+offsetStr;
            
            // Replace the entire placeholder with the parsed result
            replacement.replace(startPos, endPos - startPos + searchString.length() + 2, parsedResult);
        }
    }
    
    return replacement;
}

// `{hex_file(customAsciiPattern, offsetStr, length)}`
std::string replaceIniPlaceholderF(const std::string& arg, const std::string& iniPath, FILE*& file) {
    std::string replacement = arg;
    std::string searchString = "{ini_file(";
    
    std::size_t startPos = replacement.find(searchString);
    std::size_t endPos = replacement.find(")}");
    
    if (startPos != std::string::npos && endPos != std::string::npos && endPos > startPos) {
        std::string placeholderContent = replacement.substr(startPos + searchString.length(), endPos - startPos - searchString.length());
        
        // Split the placeholder content into its components (customAsciiPattern, offsetStr, length)
        std::vector<std::string> components;
        std::istringstream componentStream(placeholderContent);
        std::string component;
        
        while (std::getline(componentStream, component, ',')) {
            components.push_back(trim(component));
        }
        
        if (components.size() == 2) {
            // Extract individual components
            std::string iniSection = removeQuotes(components[0]);
            std::string iniKey = removeQuotes(components[1]);
            
            // Call the parsing function and replace the placeholder
            std::string parsedResult = parseValueFromIniSectionF(file, iniPath, iniSection, iniKey);
            
            //std::string parsedResult = customAsciiPattern+offsetStr;
            
            // Replace the entire placeholder with the parsed result
            replacement.replace(startPos, endPos - startPos + searchString.length() + 2, parsedResult);
        }
    }
    
    return replacement;
}




// this will modify `commands`
std::vector<std::vector<std::string>> getSourceReplacement(const std::vector<std::vector<std::string>> commands, const std::string& entry, size_t entryIndex) {
    std::vector<std::vector<std::string>> modifiedCommands;
    std::vector<std::string> listData;
    std::string replacement;
    std::string jsonPath, jsonString;
    std::string lastArg;
    //json_t* jsonData = nullptr;
    //json_error_t error;
    
    //bool addCommands = false;
    for (const auto& cmd : commands) {
        if (cmd.size() > 1) {
            if ((cmd[0] == "list_source") && (listData.empty())) {
                listData = stringToList(removeQuotes(cmd[1]));
            } else if ((cmd[0] == "json_file_source") && (jsonPath.empty())) {
                jsonPath = preprocessPath(cmd[1]);
                //jsonData = json_load_file(jsonPath.c_str(), 0, &error);
            } else if ((cmd[0] == "json_source") && (jsonString.empty())) {
                jsonString = cmd[1];
                //jsonData = stringToJson(removeQuotes(cmd[1]));
            }
        }
        
        
        std::vector<std::string> modifiedCmd = cmd;
        std::string line = "";
        for (auto& cmd : modifiedCmd) {
            line = line +" "+cmd;
        }
        //logMessage("source modifiedCmd pre:"+line);
        
        
        for (auto& arg : modifiedCmd) {
            // Add debug log messages to trace the modifications
            //logMessage("Before source replacement: " + arg);
            lastArg = "";
            while (arg.find("{file_source}") != std::string::npos) {
                arg = replacePlaceholder(arg, "{file_source}", entry);
                if (arg == lastArg)
                    break;
                lastArg = arg;
            }
            while (arg.find("{file_name}") != std::string::npos) {
                arg = replacePlaceholder(arg, "{file_name}", getNameFromPath(entry));
                if (arg == lastArg)
                    break;
                lastArg = arg;
            }
            while (arg.find("{folder_name}") != std::string::npos) {
                arg = replacePlaceholder(arg, "{folder_name}", getParentDirNameFromPath(entry));
                if (arg == lastArg)
                    break;
                lastArg = arg;
            }
            while (arg.find("{list_source(") != std::string::npos) {
                //arg = replacePlaceholder(arg, "{list_source}", entry);
                arg = replacePlaceholder(arg, "*", std::to_string(entryIndex));
                size_t startPos = arg.find("{list_source(");
                size_t endPos = arg.find(")}");
                if (endPos != std::string::npos && endPos > startPos) {
                    replacement = listData[entryIndex];
                    arg.replace(startPos, endPos - startPos + 2, replacement);
                }
                if (arg == lastArg)
                    break;
                lastArg = arg;
            }
            while (arg.find("{json_source(") != std::string::npos) {
                //std::string countStr = entry;
                arg = replacePlaceholder(arg, "*", std::to_string(entryIndex));
                size_t startPos = arg.find("{json_source(");
                size_t endPos = arg.find(")}");
                //logMessage("arg: "+arg);
                if (endPos != std::string::npos && endPos > startPos) {
                    //logMessage("jsonString: "+jsonString);
                    replacement = replaceJsonPlaceholder(arg.substr(startPos, endPos - startPos + 2), "json_source", jsonString);
                    arg.replace(startPos, endPos - startPos + 2, replacement);
                }
                if (arg == lastArg)
                    break;
                lastArg = arg;
            }
            while (arg.find("{json_file_source(") != std::string::npos) {
                //std::string countStr = entry;
                arg = replacePlaceholder(arg, "*", std::to_string(entryIndex));
                size_t startPos = arg.find("{json_file_source(");
                size_t endPos = arg.find(")}");
                if (endPos != std::string::npos && endPos > startPos) {
                    replacement = replaceJsonPlaceholder(arg.substr(startPos, endPos - startPos + 2), "json_file_source", jsonPath);
                    //logMessage("Mid source replacement: " + replacement);
                    arg.replace(startPos, endPos - startPos + 2, replacement);
                }
                if (arg == lastArg)
                    break;
                lastArg = arg;
            }
        }
        //logMessage("After source replacement: " + arg);
        //line = "";
        //for (auto& cmd : modifiedCmd) {
        //    line = line +" "+cmd;
        //}
        //logMessage("source modifiedCmd post:"+line);
        modifiedCommands.emplace_back(modifiedCmd);
    }
    return modifiedCommands;
}



void variableReplacement(std::vector<std::string>& cmd) {
    std::string commandName;
    std::string listString, jsonString, jsonPath, hexPath, iniPath;
    std::string replacement;
    std::string lastArg;
    
    std::vector<std::string> listData;
    
    //FILE* hexFile = nullptr;
    //FILE* iniFile = nullptr;
    //json_t* jsonData1 = nullptr;
    //json_t* jsonData2 = nullptr;
    //json_error_t error;
    
    // Get the command name (first part of the command)
    commandName = cmd[0];
    
    // Check for hex_file command and set hexPath
    if (commandName == "ini_file") {
        iniPath = preprocessPath(cmd[1]);
        
        //iniFile = fopen(iniPath.c_str(), "r");
    } else if (commandName == "hex_file") { // Check for hex_file command and set hexPath
        hexPath = preprocessPath(cmd[1]);
        //hexFile = fopen(hexPath.c_str(), "rb");
        
    } else if (commandName == "json") {
        jsonString = cmd[1];
        //jsonData1 = stringToJson(jsonString);
    } else if (commandName == "json_file") {
        jsonPath = preprocessPath(cmd[1]);
        //jsonData2 = json_load_file(jsonPath.c_str(), 0, &error);
    } else if (commandName == "list") {
        listString = removeQuotes(cmd[1]);
        listData = stringToList(listString);
    }
    
    // Process {hex_file(...)} placeholders
    for (auto& arg : cmd) {
        lastArg = "";
        while ((!iniPath.empty() && (arg.find("{ini_file(") != std::string::npos))) {
            size_t startPos = arg.find("{ini_file(");
            size_t endPos = arg.find(")}");
            if (endPos != std::string::npos && endPos > startPos) {
                replacement = replaceIniPlaceholder(arg.substr(startPos, endPos - startPos + 2), iniPath);
                //replacement = replaceIniPlaceholderF(arg.substr(startPos, endPos - startPos + 2), iniPath, iniFile);
                arg.replace(startPos, endPos - startPos + 2, replacement);
            }
            if (arg == lastArg)
                break;
            lastArg = arg;
        }
        
        
        while (!hexPath.empty() && (arg.find("{hex_file(") != std::string::npos)) {
            size_t startPos = arg.find("{hex_file(");
            size_t endPos = arg.find(")}");
            if (endPos != std::string::npos && endPos > startPos) {
                replacement = replaceHexPlaceholder(arg.substr(startPos, endPos - startPos + 2), hexPath);
                
                //replacement = replaceHexPlaceholderF(arg.substr(startPos, endPos - startPos + 2), hexPath, hexFile);
                arg.replace(startPos, endPos - startPos + 2, replacement);
            }
            if (arg == lastArg)
                break;
            lastArg = arg;
        }
        
        while ((!jsonString.empty() && (arg.find("{json(") != std::string::npos))) {
            //std::string countStr = entry;
            //arg = replacePlaceholder(arg, "*", entry);
            size_t startPos = arg.find("{json(");
            size_t endPos = arg.find(")}");
            if (endPos != std::string::npos && endPos > startPos) {
                //jsonData1 = stringToJson(jsonString);
                replacement = replaceJsonPlaceholder(arg.substr(startPos, endPos - startPos + 2), "json", jsonString);
                //replacement = replaceJsonPlaceholderF(arg.substr(startPos, endPos - startPos + 2), "json", jsonString, jsonData1);
                arg.replace(startPos, endPos - startPos + 2, replacement);
                
                //// Free jsonData1
                //if (jsonData1 != nullptr) {
                //    json_decref(jsonData1);
                //    jsonData1 = nullptr;
                //}
            }
            if (arg == lastArg)
                break;
            lastArg = arg;
        }
        while ((!jsonPath.empty() && (arg.find("{json_file(") != std::string::npos))) {
            //std::string countStr = entry;
            //arg = replacePlaceholder(arg, "*", entry);
            size_t startPos = arg.find("{json_file(");
            size_t endPos = arg.find(")}");
            if (endPos != std::string::npos && endPos > startPos) {
                //jsonData2 = json_load_file(jsonPath.c_str(), 0, &error);
                replacement = replaceJsonPlaceholder(arg.substr(startPos, endPos - startPos + 2), "json_file", jsonPath);
                //replacement = replaceJsonPlaceholderF(arg.substr(startPos, endPos - startPos + 2), "json_file", jsonPath, jsonData2);
                //logMessage("Mid source replacement: " + replacement);
                arg.replace(startPos, endPos - startPos + 2, replacement);
                
                //// Free jsonData2
                //if (jsonData2 != nullptr) {
                //    json_decref(jsonData2);
                //    jsonData2 = nullptr;
                //}
            }
            if (arg == lastArg)
                break;
            lastArg = arg;
        }
        
        while ((!listString.empty() && (arg.find("{list(") != std::string::npos))) {
            size_t startPos = arg.find("{list(");
            size_t endPos = arg.find(")}");
            if (endPos != std::string::npos && endPos > startPos) {
                int listIndex = stringToNumber(arg.substr(startPos, endPos - startPos + 2));
                replacement = listData[listIndex];
                arg.replace(startPos, endPos - startPos + 2, replacement);
                
                // Release the memory held by listData
                //listData.clear();
            }
            if (arg == lastArg)
                break;
            lastArg = arg;
        }
    }
    
    // Close the file
    //fclose(iniFile);
    // Close the file
    //fclose(hexFile);
    // Free jsonData1
    //if (jsonData1 != nullptr) {
    //    json_decref(jsonData1);
    //    jsonData1 = nullptr;
    //}
    // Free jsonData2
    //if (jsonData2 != nullptr) {
    //    json_decref(jsonData2);
    //    jsonData2 = nullptr;
    //}
    
    // Release the memory held by listData
    //listData.clear();
    
}


/**
 * @brief Interpret and execute a list of commands.
 *
 * This function interprets and executes a list of commands based on their names and arguments.
 *
 * @param commands A list of commands, where each command is represented as a vector of strings.
 */
bool interpretAndExecuteCommand(const std::vector<std::vector<std::string>> commands, const std::string packagePath="", const std::string selectedCommand="") {
    
    //auto boot_config_list(Payload::LoadHekateConfigList());
    //auto ini_config_list(Payload::LoadIniConfigList());
    //auto payload_config_list(Payload::LoadPayloadList());
    
    
    
    std::string commandName, bootCommandName, sourcePath, destinationPath, desiredSection, desiredNewSection, desiredKey, desiredNewKey, desiredValue, \
        offset, customPattern, hexDataToReplace, hexDataReplacement, fileUrl, clearOption;
    
    std::size_t occurrence;
    
    bool logging = false;
    bool refreshGui = false;
    
    std::string listString, jsonString, jsonPath, hexPath, iniPath, lastArg;
    
    // inidialize data variables
    std::vector<std::string> listData;
    //json_t* jsonData1 = nullptr;
    json_t* jsonData2 = nullptr;
    json_error_t error;
    //FILE* hexFile = nullptr;
    
    std::vector<std::string> command;
    std::string replacement;
    
    for (const auto& cmd : commands) {
        
        // Check the command and perform the appropriate action
        if (cmd.empty()) {
            // Empty command, do nothing
            continue;
        }
        
        // Get the command name (first part of the command)
        commandName = cmd[0];
        
        
        
        // Create a modified command vector to store changes
        //std::vector<std::string> newCommand;
        std::vector<std::string> modifiedCmd = cmd;
        
        for (auto& arg : modifiedCmd) {
            lastArg = "";
            while ((!hexPath.empty() && (arg.find("{hex_file(") != std::string::npos))) {
                size_t startPos = arg.find("{hex_file(");
                size_t endPos = arg.find(")}");
                if (endPos != std::string::npos && endPos > startPos) {
                    replacement = replaceHexPlaceholder(arg.substr(startPos, endPos - startPos + 2), hexPath);
                    //replacement = replaceHexPlaceholderFile(arg.substr(startPos, endPos - startPos + 2), hexFile);
                    arg.replace(startPos, endPos - startPos + 2, replacement);
                }
                if (arg == lastArg)
                    break;
                lastArg = arg;
            }
            while ((!iniPath.empty() && (arg.find("{ini_file(") != std::string::npos))) {
                size_t startPos = arg.find("{ini_file(");
                size_t endPos = arg.find(")}");
                if (endPos != std::string::npos && endPos > startPos) {
                    replacement = replaceIniPlaceholder(arg.substr(startPos, endPos - startPos + 2), iniPath);
                    //replacement = replaceHexPlaceholderFile(arg.substr(startPos, endPos - startPos + 2), hexFile);
                    arg.replace(startPos, endPos - startPos + 2, replacement);
                }
                if (arg == lastArg)
                    break;
                lastArg = arg;
            }
            while ((!listString.empty() && (arg.find("{list(") != std::string::npos))) {
                size_t startPos = arg.find("{list(");
                size_t endPos = arg.find(")}");
                if (endPos != std::string::npos && endPos > startPos) {
                    int listIndex = stringToNumber(arg.substr(startPos, endPos - startPos + 2));
                    listData = stringToList(listString);
                    replacement = listData[listIndex];
                    arg.replace(startPos, endPos - startPos + 2, replacement);
                    
                    // Release the memory held by listData
                    //listData.clear();
                }
                if (arg == lastArg)
                    break;
                lastArg = arg;
            }
            while ((!jsonString.empty() && (arg.find("{json(") != std::string::npos))) {
                //std::string countStr = entry;
                //arg = replacePlaceholder(arg, "*", entry);
                size_t startPos = arg.find("{json(");
                size_t endPos = arg.find(")}");
                if (endPos != std::string::npos && endPos > startPos) {
                    //jsonData1 = stringToJson(jsonString);
                    replacement = replaceJsonPlaceholder(arg.substr(startPos, endPos - startPos + 2), "json", jsonString);
                    arg.replace(startPos, endPos - startPos + 2, replacement);
                    
                    //// Free jsonData1
                    //if (jsonData1 != nullptr) {
                    //    json_decref(jsonData1);
                    //    jsonData1 = nullptr;
                    //}
                }
                if (arg == lastArg)
                    break;
                lastArg = arg;
            }
            while ((!jsonPath.empty() && (arg.find("{json_file(") != std::string::npos))) {
                //std::string countStr = entry;
                //arg = replacePlaceholder(arg, "*", entry);
                size_t startPos = arg.find("{json_file(");
                size_t endPos = arg.find(")}");
                if (endPos != std::string::npos && endPos > startPos) {
                    replacement = replaceJsonPlaceholder(arg.substr(startPos, endPos - startPos + 2), "json_file", jsonPath);
                    
                    //jsonData2 = json_load_file(jsonPath.c_str(), 0, &error);
                    //replacement = replaceJsonPlaceholderF2(arg.substr(startPos, endPos - startPos + 2), "json_file", jsonData2);
                    //logMessage("Mid source replacement: " + replacement);
                    arg.replace(startPos, endPos - startPos + 2, replacement);
                    
                    //// Free jsonData2
                    //if (jsonData2 != nullptr) {
                    //    json_decref(jsonData2);
                    //    jsonData2 = nullptr;
                    //}
                }
                if (arg == lastArg)
                    break;
                lastArg = arg;
            }
        }
        command = modifiedCmd; // update command
        
        
        // Variable replacement definitions
        if (commandName == "list") {
            listString = removeQuotes(command[1]);
            //listData = stringToList(listString);
        } else if (commandName == "json") {
            jsonString = command[1];
            //jsonData1 = stringToJson(jsonString);
        } else if (commandName == "json_file") {
            jsonPath = preprocessPath(command[1]);
            //jsonData2 = json_load_file(jsonPath.c_str(), 0, &error);
        } else if (commandName == "ini_file") {
            iniPath = preprocessPath(command[1]);
        } else if (commandName == "hex_file") {
            hexPath = preprocessPath(command[1]);
            // Open the file for reading in binary mode
            //FILE* hexFile = fopen(hexPath.c_str(), "rb");
            //if (!hexFile) {
            //    logMessage("Failed to open the file.");
            //}
        //} else if (commandName == "close_hex_file") {
        //    fclose(hexFile);
        // Perform actions based on the command name
        } else if (commandName == "make" || commandName == "mkdir") {
            // Delete command
            if (command.size() >= 2) {
                sourcePath = preprocessPath(command[1]);
                createDirectory(sourcePath);
            }
            
        } else if (commandName == "copy" || commandName == "cp") {
            // Copy command
            if (command.size() >= 3) {
                sourcePath = preprocessPath(command[1]);
                destinationPath = preprocessPath(command[2]);
                
                if (sourcePath.find('*') != std::string::npos) {
                    // Delete files or directories by pattern
                    copyFileOrDirectoryByPattern(sourcePath, destinationPath);
                } else {
                    copyFileOrDirectory(sourcePath, destinationPath);
                }
                
            }
        } else if (commandName == "mirror_copy" || commandName == "mirror_cp") {
            // Copy command
            if (command.size() >= 2) {
                sourcePath = preprocessPath(command[1]);
                if (command.size() >= 3) {
                    destinationPath = preprocessPath(command[2]);
                    mirrorCopyFiles(sourcePath, destinationPath);
                } else {
                    mirrorCopyFiles(sourcePath);
                }
            }
        } else if (commandName == "delete" || commandName == "del") {
            // Delete command
            if (command.size() >= 2) {
                sourcePath = preprocessPath(command[1]);
                if (!isDangerousCombination(sourcePath)) {
                    if (sourcePath.find('*') != std::string::npos) {
                        // Delete files or directories by pattern
                        deleteFileOrDirectoryByPattern(sourcePath);
                    } else {
                        deleteFileOrDirectory(sourcePath);
                    }
                }
            }
        } else if (commandName == "mirror_delete" || commandName == "mirror_del") {
            if (command.size() >= 2) {
                sourcePath = preprocessPath(command[1]);
                if (command.size() >= 3) {
                    destinationPath = preprocessPath(command[2]);
                    mirrorDeleteFiles(sourcePath, destinationPath);
                } else {
                    mirrorDeleteFiles(sourcePath);
                }
            }
        } else if (commandName == "rename" || commandName == "move" || commandName == "mv") {
            // Rename command
            if (command.size() >= 3) {
                sourcePath = preprocessPath(command[1]);
                destinationPath = preprocessPath(command[2]);
                //logMessage("sourcePath: "+sourcePath);
                //logMessage("destinationPath: "+destinationPath);
                if (!isDangerousCombination(sourcePath)) {
                    if (sourcePath.find('*') != std::string::npos) {
                        // Move files by pattern
                        moveFilesOrDirectoriesByPattern(sourcePath, destinationPath);
                    } else {
                        // Move single file or directory
                        moveFileOrDirectory(sourcePath, destinationPath);
                    }
                } else {
                    //logMessage( "Dangerous combo.");
                }
            } else {
                //logMessage( "Invalid move command.");
                //std::cout << "Invalid move command. Usage: move <source_path> <destination_path>" << std::endl;
            }
        } else if (commandName == "add-ini-section") {
            // Edit command
            if (command.size() >= 2) {
                sourcePath = preprocessPath(command[1]);
                desiredSection = removeQuotes(command[2]);
                
                addIniSection(sourcePath.c_str(), desiredSection.c_str());
            }
        } else if (commandName == "rename-ini-section") {
            // Edit command
            if (command.size() >= 3) {
                sourcePath = preprocessPath(command[1]);
                desiredSection = removeQuotes(command[2]);
                desiredNewSection = removeQuotes(command[3]);
                
                renameIniSection(sourcePath.c_str(), desiredSection.c_str(), desiredNewSection.c_str());
            }
        } else if (commandName == "remove-ini-section") {
            // Edit command
            if (command.size() >= 2) {
                sourcePath = preprocessPath(command[1]);
                desiredSection = removeQuotes(command[2]);
                
                removeIniSection(sourcePath.c_str(), desiredSection.c_str());
            }
        } else if (commandName == "set-ini-val" || commandName == "set-ini-value") {
            // Edit command
            if (command.size() >= 5) {
                sourcePath = preprocessPath(command[1]);
                desiredSection = removeQuotes(command[2]);
                desiredKey = removeQuotes(command[3]);
                desiredValue = "";
                for (size_t i = 4; i < command.size(); ++i) {
                    desiredValue += command[i];
                    if (i < command.size() - 1) {
                        desiredValue += " ";
                    }
                }
                setIniFileValue(sourcePath.c_str(), desiredSection.c_str(), desiredKey.c_str(), desiredValue.c_str());
            }
        } else if (commandName == "set-ini-key") {
            // Edit command
            if (command.size() >= 5) {
                sourcePath = preprocessPath(command[1]);
                desiredSection = removeQuotes(command[2]);
                desiredKey = removeQuotes(command[3]);
                for (size_t i = 4; i < command.size(); ++i) {
                    desiredNewKey += command[i];
                    if (i < command.size() - 1) {
                        desiredNewKey += " ";
                    }
                }
                
                setIniFileKey(sourcePath.c_str(), desiredSection.c_str(), desiredKey.c_str(), desiredNewKey.c_str());
            }
        } else if (commandName == "set-footer") {
            // Edit command
            if (command.size() >= 2) {
                desiredValue = removeQuotes(command[1]);
                //logMessage("path:" +(packagePath+configFileName));
                //logMessage("selectedCommand:" +selectedCommand);
                //logMessage("desiredValue:" +desiredValue);
                setIniFileValue((packagePath+configFileName).c_str(), selectedCommand.c_str(), "footer", desiredValue.c_str());
            }
        } else if (commandName == "hex-by-offset") {
            // Edit command
            if (command.size() >= 4) {
                sourcePath = preprocessPath(command[1]);
                offset = removeQuotes(command[2]);
                hexDataReplacement = removeQuotes(command[3]);
                hexEditByOffset(sourcePath.c_str(), offset.c_str(), hexDataReplacement.c_str());
            }
        } else if (commandName == "hex-by-custom-offset") {
            // Edit command
            if (command.size() >= 5) {
                sourcePath = preprocessPath(command[1]);
                customPattern = removeQuotes(command[2]);
                offset = removeQuotes(command[3]);
                hexDataReplacement = removeQuotes(command[4]);
                hexEditByCustomOffset(sourcePath.c_str(), customPattern.c_str(), offset.c_str(), hexDataReplacement.c_str());
            }
        } else if (commandName == "hex-by-decimal-custom-offset") {
            // Edit command - Hex data replacement with offset (decimal)
            if (command.size() >= 5) {
                sourcePath = preprocessPath(command[1]);
                customPattern = removeQuotes(command[2]);
                offset = removeQuotes(command[3]);
                hexDataReplacement = decimalToHex(removeQuotes(command[4]));
                hexEditByCustomOffset(sourcePath.c_str(), customPattern.c_str(), offset.c_str(), hexDataReplacement.c_str());
            }
        } else if (commandName == "hex-by-rdecimal-custom-offset") {
            // Edit command - Hex data replacement with offset (rdecimal)
            if (command.size() >= 5) {
                sourcePath = preprocessPath(command[1]);
                customPattern = removeQuotes(command[2]);
                offset = removeQuotes(command[3]);
                hexDataReplacement = decimalToReversedHex(removeQuotes(command[4]));
                hexEditByCustomOffset(sourcePath.c_str(), customPattern.c_str(), offset.c_str(), hexDataReplacement.c_str());
            }
        } else if (commandName == "hex-by-swap") {
            // Edit command - Hex data replacement with occurrence
            if (command.size() >= 4) {
                sourcePath = preprocessPath(command[1]);
                hexDataToReplace = removeQuotes(command[2]);
                hexDataReplacement = removeQuotes(command[3]);
                if (command.size() >= 5) {
                    occurrence = std::stoul(removeQuotes(command[4]));
                    hexEditFindReplace(sourcePath, hexDataToReplace, hexDataReplacement, occurrence);
                } else {
                    hexEditFindReplace(sourcePath, hexDataToReplace, hexDataReplacement);
                }
            }
        } else if (commandName == "hex-by-string") {
            // Edit command - Hex data replacement with occurrence
            if (command.size() >= 4) {
                sourcePath = preprocessPath(command[1]);
                hexDataToReplace = asciiToHex(removeQuotes(command[2]));
                hexDataReplacement = asciiToHex(removeQuotes(command[3]));
                //logMessage("hexDataToReplace: "+hexDataToReplace);
                //logMessage("hexDataReplacement: "+hexDataReplacement);
                
                // Fix miss-matched string sizes
                if (hexDataReplacement.length() < hexDataToReplace.length()) {
                    // Pad with spaces at the end
                    hexDataReplacement += std::string(hexDataToReplace.length() - hexDataReplacement.length(), '\0');
                } else if (hexDataReplacement.length() > hexDataToReplace.length()) {
                    // Add spaces to hexDataToReplace at the far right end
                    hexDataToReplace += std::string(hexDataReplacement.length() - hexDataToReplace.length(), '\0');
                }
                
                if (command.size() >= 5) {
                    occurrence = std::stoul(removeQuotes(command[4]));
                    hexEditFindReplace(sourcePath, hexDataToReplace, hexDataReplacement, occurrence);
                } else {
                    hexEditFindReplace(sourcePath, hexDataToReplace, hexDataReplacement);
                }
            }
        } else if (commandName == "hex-by-decimal") {
            // Edit command - Hex data replacement with occurrence
            if (command.size() >= 4) {
                sourcePath = preprocessPath(command[1]);
                hexDataToReplace = decimalToHex(removeQuotes(command[2]));
                hexDataReplacement = decimalToHex(removeQuotes(command[3]));
                //logMessage("hexDataToReplace: "+hexDataToReplace);
                //logMessage("hexDataReplacement: "+hexDataReplacement);
                if (command.size() >= 5) {
                    occurrence = std::stoul(removeQuotes(command[4]));
                    hexEditFindReplace(sourcePath, hexDataToReplace, hexDataReplacement, occurrence);
                } else {
                    hexEditFindReplace(sourcePath, hexDataToReplace, hexDataReplacement);
                }
            }
        } else if (commandName == "hex-by-rdecimal") {
            // Edit command - Hex data replacement with occurrence
            if (command.size() >= 4) {
                sourcePath = preprocessPath(command[1]);
                hexDataToReplace = decimalToReversedHex(removeQuotes(command[2]));
                hexDataReplacement = decimalToReversedHex(removeQuotes(command[3]));
                //logMessage("hexDataToReplace: "+hexDataToReplace);
                //logMessage("hexDataReplacement: "+hexDataReplacement);
                if (command.size() >= 5) {
                    occurrence = std::stoul(removeQuotes(command[4]));
                    hexEditFindReplace(sourcePath, hexDataToReplace, hexDataReplacement, occurrence);
                } else {
                    hexEditFindReplace(sourcePath, hexDataToReplace, hexDataReplacement);
                }
            }
        } else if (commandName == "download") {
            // Edit command - Hex data replacement with occurrence
            if (command.size() >= 3) {
                fileUrl = preprocessUrl(command[1]);
                destinationPath = preprocessPath(command[2]);
                logMessage("fileUrl: "+fileUrl);
                downloadFile(fileUrl, destinationPath);
            }
        } else if (commandName == "unzip") {
            // Edit command - Hex data replacement with occurrence
            if (command.size() >= 3) {
                sourcePath = preprocessPath(command[1]);
                destinationPath = preprocessPath(command[2]);
                unzipFile(sourcePath, destinationPath);
            }
        } else if (commandName == "exec") {
            // Edit command
            if (command.size() >= 2) {
                bootCommandName = removeQuotes(command[1]);
                if (isFileOrDirectory(packagePath+bootPackageFileName)) {
                    std::vector<std::pair<std::string, std::vector<std::vector<std::string>>>> bootOptions = loadOptionsFromIni(packagePath+bootPackageFileName, true);
                    for (const auto& bootOption:bootOptions) {
                        std::string bootOptionName = bootOption.first;
                        auto bootCommands = bootOption.second;
                        if (bootOptionName == bootCommandName) {
                            interpretAndExecuteCommand(bootCommands, packagePath+bootPackageFileName, bootOptionName); // Execute modified 
                            bootCommands.clear();
                            break;
                        }
                        bootCommands.clear();
                    }
                    if (bootOptions.size() > 0) {
                        auto bootOption = bootOptions[0];
                        
                    }
                    // Unload bootOptions by clearing it
                    bootOptions.clear();
                }
            }
        } else if (commandName == "reboot") { // credits to Studious Pancake for the Payload and utils methods
            std::string rebootOption;
            int rebootIndex = 0;
            
            
            if (util::IsErista() || util::SupportsMarikoRebootToConfig()) {
                if (command.size() >= 2) {
                    rebootOption = removeQuotes(command[1]);
                    
                    
                    if (command.size() >= 3) {
                        
                        if (rebootOption == "boot") {
                            std::string option = removeQuotes(command[2]);
                            Payload::HekateConfigList bootConfigList = Payload::LoadHekateConfigList();
                            auto bootConfigIterator = bootConfigList.begin();  // Define the iterator here
                            if (std::all_of(option.begin(), option.end(), ::isdigit)) {
                                rebootIndex = std::stoi(option);
                                
                                std::advance(bootConfigIterator, rebootIndex);
                                Payload::RebootToHekateConfig(*bootConfigIterator, false);
                            
                            } else { 
                                std::string entryName = option;
                                int rebootIndex = -1;  // Initialize rebootIndex to -1, indicating no match found
                                
                                for (auto it = bootConfigList.begin(); it != bootConfigList.end(); ++it) {
                                    if (it->name == entryName) {
                                        // Match found, store the index and break the loop
                                        rebootIndex = std::distance(bootConfigList.begin(), it);
                                        bootConfigIterator = it;  // Update the iterator to the matching element
                                        break;
                                    }
                                }
                                
                                if (rebootIndex != -1) {
                                    Payload::RebootToHekateConfig(*bootConfigIterator, false);
                                }
                            }
                            
                        } else if (rebootOption == "ini") {
                            std::string option = removeQuotes(command[2]);
                            Payload::HekateConfigList iniConfigList = Payload::LoadIniConfigList();
                            auto iniConfigIterator = iniConfigList.begin();
                            if (std::all_of(option.begin(), option.end(), ::isdigit)) {
                                rebootIndex = std::stoi(option);
                                
                                std::advance(iniConfigIterator, rebootIndex);
                                Payload::RebootToHekateConfig(*iniConfigIterator, true);
                            
                            } else { 
                                std::string entryName = option;
                                int rebootIndex = -1;  // Initialize rebootIndex to -1, indicating no match found
                                
                                for (auto it = iniConfigList.begin(); it != iniConfigList.end(); ++it) {
                                    if (it->name == entryName) {
                                        // Match found, store the index and break the loop
                                        rebootIndex = std::distance(iniConfigList.begin(), it);
                                        iniConfigIterator = it;  // Update the iterator to the matching element
                                        break;
                                    }
                                }
                                
                                if (rebootIndex != -1) {
                                    Payload::RebootToHekateConfig(*iniConfigIterator, true);
                                }
                            }
                        }
                    }
                    
                    if (rebootOption == "UMS")
                        Payload::RebootToHekateUMS(Payload::UmsTarget_Sd);
                    else if (isFileOrDirectory(rebootOption)) {
                        std::string fileName = getNameFromPath(rebootOption);
                        if (util::IsErista()) {
                            Payload::PayloadConfig reboot_payload = {fileName, rebootOption};
                            Payload::RebootToPayload(reboot_payload);
                        } else {
                            setIniFileValue("/bootloader/ini/" + fileName + ".ini", fileName, "payload", rebootOption); // generate entry
                            Payload::HekateConfigList iniConfigList = Payload::LoadIniConfigList();
                            
                            int rebootIndex = -1;  // Initialize rebootIndex to -1, indicating no match found
                            auto iniConfigIterator = iniConfigList.begin();  // Define the iterator here
                            
                            for (auto it = iniConfigList.begin(); it != iniConfigList.end(); ++it) {
                                if (it->name == fileName) {
                                    // Match found, store the index and break the loop
                                    rebootIndex = std::distance(iniConfigList.begin(), it);
                                    iniConfigIterator = it;  // Update the iterator to the matching element
                                    break;
                                }
                            }
                            
                            if (rebootIndex != -1) {
                                // A matching entry was found in the iniConfigList
                                //deleteFileOrDirectory("/bootloader/ini/" + fileName + ".ini");
                                Payload::RebootToHekateConfig(*iniConfigIterator, true);
                            }
                        }
                    }
                }
                
                if (rebootOption.empty())
                    Payload::RebootToHekate();
            }
            
            // Fall back reboot command
            i2cExit();
            splExit();
            fsdevUnmountAll();
            spsmShutdown(SpsmShutdownMode_Reboot);
            
            
        } else if (commandName == "shutdown") {
            // Reboot command
            splExit();
            fsdevUnmountAll();
            spsmShutdown(SpsmShutdownMode_Normal);
        } else if (commandName == "refresh") {
            refreshGui = true;
        } else if (commandName == "logging") {
            logging = !logging;
        } else if (commandName == "clear") {
            if (command.size() >= 2) {
                clearOption = removeQuotes(command[1]);
                if (clearOption == "log") {
                    deleteFileOrDirectory(logFilePath);
                }
            }
        }
        
        // Log the command using logMessage
        if (logging) {
            std::string message = "Executing command: ";
            for (const std::string& token : command) {
                message += token + " ";
            }
            //message += "\n";
            
            // Assuming logMessage is a function that logs the message
            // Replace this with the actual code to log the message
            logMessage(message);
        }
    }
    return refreshGui;
}<|MERGE_RESOLUTION|>--- conflicted
+++ resolved
@@ -61,12 +61,8 @@
 static const std::string bootPackageFileName = "boot_package.ini";
 static const std::string packageFileName = "package.ini";
 static const std::string configFileName = "config.ini";
-<<<<<<< HEAD
+static const std::string themeFileName = "theme.ini";
 static const std::string settingsPath = "sdmc:/config/ultrapaw/";
-=======
-static const std::string themeFileName = "theme.ini";
-static const std::string settingsPath = "sdmc:/config/ultrahand/";
->>>>>>> c1133a2d
 static const std::string settingsConfigIniPath = settingsPath + configFileName;
 static const std::string langPath = settingsPath+"lang/";
 static const std::string themeConfigIniPath = settingsPath + themeFileName;
