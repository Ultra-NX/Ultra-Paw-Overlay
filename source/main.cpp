/********************************************************************************
 * File: main.cpp
 * Author: ppkantorski
 * Description: 
 *   This file contains the main program logic for the Ultrahand Overlay project,
 *   an overlay executor designed for versatile crafting and management of overlays.
 *   It defines various functions, menu structures, and interaction logic to
 *   facilitate the seamless execution and customization of overlays within the project.
 * 
 *   Key Features:
 *   - Dynamic overlay loading and execution.
 *   - Integration with menu systems and submenus.
 *   - Configuration options through INI files.
 *   - Toggles for enabling/disabling specific commands.
 * 
 *   For the latest updates and contributions, visit the project's GitHub repository.
 *   (GitHub Repository: https://github.com/ppkantorski/Ultrahand-Overlay)
 * 
 *   Note: Please be aware that this notice cannot be altered or removed. It is a part
 *   of the project's documentation and must remain intact.
 *
 *  Copyright (c) 2023 ppkantorski
 *  All rights reserved.
 ********************************************************************************/

#define NDEBUG
#define STBTT_STATIC
#define TESLA_INIT_IMPL

#include <tesla.hpp>
#include <utils.hpp>


// Define external functions and variables
extern void logMessage(const std::string& message);
extern bool isFileOrDirectory(const std::string& path);
extern void createDirectory(const std::string& path);
extern std::vector<std::pair<std::string, std::vector<std::vector<std::string>>>> loadOptionsFromIni(const std::string& iniPath, bool ignoreComments);
extern std::map<std::string, std::map<std::string, std::string>> getParsedDataFromIniFile(const std::string& iniFilePath);
extern std::vector<std::string> getSubdirectories(const std::string& directoryPath);
extern std::string formatPriorityString(const std::string& priority, const int& desiredWidth);
extern void setIniFileValue(const std::string& iniFilePath, const std::string& section, const std::string& key, const std::string& value);
extern std::string getNameFromPath(const std::string& path);
extern std::string getParentDirNameFromPath(const std::string& path);
extern std::string dropExtension(const std::string& fileName);
extern std::string preprocessPath(const std::string& path);
extern std::vector<std::string> getFilesListByWildcards(const std::string& pathPattern);
//extern std::vector<std::vector<std::string>> getSourceReplacement(const std::vector<std::vector<std::string>> commands, const std::string& entry, size_t entryIndex);
//extern bool interpretAndExecuteCommand(std::vector<std::vector<std::string>>& commands, const std::string packagePath, const std::string keyName);



// Overlay booleans
//static bool shouldCloseMenu = false;
static bool returningToMain = false;
static bool returningToHiddenMain = false;
static bool returningToSettings = false;
static bool returningToPackage = false;
static bool returningToSubPackage = false;
static bool inMainMenu = false;
static bool inHiddenMode = false;
static bool inSettingsMenu = false;
static bool inSubSettingsMenu = false;
static bool inPackageMenu = false;
static bool inSubPackageMenu = false;
static bool inScriptMenu = false;
static bool inSelectionMenu = false;
static bool defaultMenuLoaded = true;
static bool freshSpawn = true;
static bool refreshGui = false;
static bool reloadMenu = false;
static bool reloadMenu2 = false;
static bool reloadMenu3 = false;
static bool isDownloaded = false;

static bool redrawWidget = false;
static bool showMenu = false;

static tsl::elm::OverlayFrame *rootFrame = nullptr;
static tsl::elm::List *list = nullptr;

// Command mode globals
static std::vector<std::string> commandModes = {"default", "toggle", "option"};
static std::vector<std::string> commandGroupings = {"default", "split"};
static std::string modePattern = ";mode=";
static std::string groupingPattern = ";grouping=";

static std::string lastMenu = "";
static std::string lastMenuMode = "";
static std::string lastKeyName = "";
static std::unordered_map<std::string, std::string> selectedFooterDict;
static auto selectedListItem = new tsl::elm::ListItem("");
static auto lastSelectedListItem = new tsl::elm::ListItem("");




// Command key defintitions
const static auto SCRIPT_KEY = KEY_MINUS;
const static auto SYSTEM_SETTINGS_KEY = KEY_PLUS;
const static auto SETTINGS_KEY = KEY_Y;
const static auto STAR_KEY = KEY_X;




// Forward declaration of the MainMenu class.
class MainMenu;

class UltrahandSettingsMenu : public tsl::Gui {
private:
    std::string entryName, entryMode, overlayName, dropdownSelection, settingsIniPath;
    bool isInSection, inQuotes, isFromMainMenu;
    std::string languagesVersion = std::string(APP_VERSION);
    
    int MAX_PRIORITY = 20;
    
    std::vector<std::string> defaultCombos = {"ZL+ZR+DDOWN", "ZL+ZR+DRIGHT", "ZL+ZR+DUP", "ZL+ZR+DLEFT", "L+R+DDOWN", "L+R+DRIGHT", "L+R+DUP", "L+R+DLEFT", "L+DDOWN+RS"};
    std::unordered_map<std::string, std::string> comboMap = {
        {"ZL+ZR+DDOWN", "\uE0E6+\uE0E7+\uE0EC"},
        {"ZL+ZR+DRIGHT", "\uE0E6+\uE0E7+\uE0EE"},
        {"ZL+ZR+DUP", "\uE0E6+\uE0E7+\uE0EB"},
        {"ZL+ZR+DLEFT", "\uE0E6+\uE0E7+\uE0ED"},
        {"L+R+DDOWN", "\uE0E4+\uE0E5+\uE0EC"},
        {"L+R+DRIGHT", "\uE0E4+\uE0E5+\uE0EE"},
        {"L+R+DUP", "\uE0E4+\uE0E5+\uE0EB"},
        {"L+R+DLEFT", "\uE0E4+\uE0E5+\uE0ED"},
        {"L+DDOWN+RS", "\uE0E4+\uE0EC+\uE0C5"}
    };
    std::vector<std::string> defaultLanguages = {"en", "es", "fr", "de", "ja", "kr", "it", "nl", "pt", "ru", "zh-cn", "zh-tw"};
public:
    /**
     * @brief Constructs a `ScriptOverlay` instance.
     *
     * Initializes a new instance of the `ScriptOverlay` class with the provided parameters.
     *
     * @param file The file path associated with the overlay.
     * @param key The specific key related to the overlay (optional).
     */
    UltrahandSettingsMenu(const std::string& selection = "") : dropdownSelection(selection) {}
    
    /**
     * @brief Destroys the `ScriptOverlay` instance.
     *
     * Cleans up any resources associated with the `ScriptOverlay` instance.
     */
    ~UltrahandSettingsMenu() {}
    
    /**
     * @brief Creates the graphical user interface (GUI) for the configuration overlay.
     *
     * This function initializes and sets up the GUI elements for the configuration overlay,
     * allowing users to modify settings in the INI file.
     *
     * @return A pointer to the GUI element representing the configuration overlay.
     */
    virtual tsl::elm::Element* createUI() override {
        
        //rootFrame = new tsl::elm::OverlayFrame("Ultrahand", versionLabel);
        
        if (dropdownSelection.empty())
            inSettingsMenu = true;
        else
            inSubSettingsMenu = true;
        
        
        list = new tsl::elm::List();
        
        
        if (dropdownSelection.empty()) {
            list->addItem(new tsl::elm::CategoryHeader(MAIN_SETTINGS));
            
            std::string fileContent = getFileContents(settingsConfigIniPath);
            
<<<<<<< HEAD
            std::string defaultLang = parseValueFromIniSection(settingsConfigIniPath, "ultrapaw", "default_lang");
            std::string defaultMenu = parseValueFromIniSection(settingsConfigIniPath, "ultrapaw", "default_menu");
            std::string keyCombo = trim(parseValueFromIniSection(settingsConfigIniPath, "ultrapaw", "key_combo"));
            std::string cleanVersionLabels = parseValueFromIniSection(settingsConfigIniPath, "ultrapaw", "clean_version_labels");
            std::string hideOverlayVersions = parseValueFromIniSection(settingsConfigIniPath, "ultrapaw", "hide_overlay_versions");
            std::string hidePackageVersions = parseValueFromIniSection(settingsConfigIniPath, "ultrapaw", "hide_package_versions");
=======
            std::string defaultLang = parseValueFromIniSection(settingsConfigIniPath, "ultrahand", "default_lang");
            std::string defaultMenu = parseValueFromIniSection(settingsConfigIniPath, "ultrahand", "default_menu");
            std::string keyCombo = trim(parseValueFromIniSection(settingsConfigIniPath, "ultrahand", "key_combo"));
>>>>>>> a3f735d8
            
            
            if (defaultLang.empty())
                defaultLang = "en";
            if (defaultMenu.empty())
                defaultMenu = "packages";
            if (keyCombo.empty())
                keyCombo = "ZL+ZR+DDOWN";
            
            
            //auto toggleListItem = new tsl::elm::ToggleListItem("Default Menu", false, "Packages", OVERLAYS);
            //toggleListItem->setState((defaultMenu == "packages"));
            //toggleListItem->setStateChangedListener([this, toggleListItem](bool state) {
            //    setIniFileValue(settingsConfigIniPath, "ultrapaw", "default_menu", state ? "packages" : "overlays");
            //});
            //list->addItem(toggleListItem);
            
            
            //auto listItem = new tsl::elm::ListItem("Default Menu");
            //listItem->setValue(defaultMenu);
            //
            //// Envolke selectionOverlay in optionMode
            //
            //listItem->setClickListener([this, listItem](uint64_t keys) { // Add 'command' to the capture list
            //    if (keys & KEY_A) {
            //        tsl::changeTo<UltrahandSettingsMenu>("defaultMenu");
            //        selectedListItem = listItem;
            //        return true;
            //    }
            //    return false;
            //});
            //list->addItem(listItem);
            
            auto listItem = new tsl::elm::ListItem(KEY_COMBO);
            listItem->setValue(comboMap[keyCombo]);
            
            // Envolke selectionOverlay in optionMode
            
            listItem->setClickListener([this, listItem](uint64_t keys) { // Add 'command' to the capture list
                if (keys & KEY_A) {
                    tsl::changeTo<UltrahandSettingsMenu>("keyComboMenu");
                    selectedListItem = listItem;
                    return true;
                }
                return false;
            });
            list->addItem(listItem);
            
            
            listItem = new tsl::elm::ListItem(LANGUAGE);
            listItem->setValue(defaultLang);
            
            // Envolke selectionOverlay in optionMode
            
            listItem->setClickListener([this, listItem](uint64_t keys) { // Add 'command' to the capture list
                if (keys & KEY_A) {
                    tsl::changeTo<UltrahandSettingsMenu>("languageMenu");
                    selectedListItem = listItem;
                    return true;
                }
                return false;
            });
            list->addItem(listItem);
            
            
            
            
<<<<<<< HEAD
            auto toggleListItem = new tsl::elm::ToggleListItem(CLEAN_LABELS, false, ON, OFF);
            toggleListItem->setState((cleanVersionLabels == "true"));
            toggleListItem->setStateChangedListener([this, cleanVersionLabels, toggleListItem](bool state) {
                setIniFileValue(settingsConfigIniPath, "ultrapaw", "clean_version_labels", state ? "true" : "false");
                if ((cleanVersionLabels == "true") != state) {
                    reloadMenu3 = true;
                    reloadMenu = true;
                    if (cleanVersionLabels == "false") {
                        auto loaderInfo = envGetLoaderInfo();
                        versionLabel = APP_VERSION+std::string("   (")+ extractTitle(loaderInfo)+" "+cleanVersionLabel(loaderInfo)+std::string(")"); // Still needs to parse nx-ovlloader instead of hard coding it
                    } else {
                        versionLabel = APP_VERSION+std::string("   (")+envGetLoaderInfo()+std::string(")");
                    }
=======
            
            listItem = new tsl::elm::ListItem(SOFTWARE_UPDATE);
            listItem->setValue(DROPDOWN_SYMBOL);
            
            listItem->setClickListener([this, listItem](uint64_t keys) { // Add 'command' to the capture list
                if (keys & KEY_A) {
                    tsl::changeTo<UltrahandSettingsMenu>("softwareUpdateMenu");
                    return true;
>>>>>>> a3f735d8
                }
                return false;
            });
            list->addItem(listItem);
            
            
<<<<<<< HEAD
            toggleListItem = new tsl::elm::ToggleListItem(OVERLAY_LABELS, false, ON, OFF);
            toggleListItem->setState((hideOverlayVersions == "false"));
            toggleListItem->setStateChangedListener([this, hideOverlayVersions, toggleListItem](bool state) {
                setIniFileValue(settingsConfigIniPath, "ultrapaw", "hide_overlay_versions", state ? "false" : "true");
                if ((hideOverlayVersions == "false") != state) {
                    reloadMenu = true;
=======
            
            
            list->addItem(new tsl::elm::CategoryHeader(UI_SETTINGS));
            
            
            
            listItem = new tsl::elm::ListItem(WIDGET);
            listItem->setValue(DROPDOWN_SYMBOL);
            
            listItem->setClickListener([this, listItem](uint64_t keys) { // Add 'command' to the capture list
                if (keys & KEY_A) {
                    tsl::changeTo<UltrahandSettingsMenu>("widgetMenu");
                    return true;
>>>>>>> a3f735d8
                }
                return false;
            });
            list->addItem(listItem);
            
<<<<<<< HEAD
            toggleListItem = new tsl::elm::ToggleListItem(PACKAGE_LABELS, false, ON, OFF);
            toggleListItem->setState((hidePackageVersions == "false"));
            toggleListItem->setStateChangedListener([this, hidePackageVersions, toggleListItem](bool state) {
                setIniFileValue(settingsConfigIniPath, "ultrapaw", "hide_package_versions", state ? "false" : "true");
                if ((hidePackageVersions == "false") != state) {
                    reloadMenu = true;
=======
            
            
            listItem = new tsl::elm::ListItem(VERSION_LABELS);
            listItem->setValue(DROPDOWN_SYMBOL);
            
            listItem->setClickListener([this, listItem](uint64_t keys) { // Add 'command' to the capture list
                if (keys & KEY_A) {
                    tsl::changeTo<UltrahandSettingsMenu>("versionLabelMenu");
                    return true;
>>>>>>> a3f735d8
                }
                return false;
            });
            list->addItem(listItem);
            
            
            
            
            
        } else if (dropdownSelection == "defaultMenu") {
            
            list->addItem(new tsl::elm::CategoryHeader("Default Menu"));
            
            std::string defaultMenu = parseValueFromIniSection(settingsConfigIniPath, "ultrapaw", "default_menu");
            
            std::vector<std::string> defaultMenuModes = {"overlays", "packages"};
            
            for (const auto& defaultMenuMode : defaultMenuModes) {
                
                tsl::elm::ListItem* listItem = new tsl::elm::ListItem(defaultMenuMode);
                
                if (defaultMenuMode == defaultMenu) {
                    listItem->setValue(CHECKMARK_SYMBOL);
                    lastSelectedListItem = listItem;
                }
                
                listItem->setClickListener([this, defaultMenuMode, listItem](uint64_t keys) { // Add 'this', 'i', and 'listItem' to the capture list
                    if (keys & KEY_A) {
                        setIniFileValue(settingsConfigIniPath, "ultrapaw", "default_menu", defaultMenuMode);
                        lastSelectedListItem->setValue("");
                        selectedListItem->setValue(defaultMenuMode);
                        listItem->setValue(CHECKMARK_SYMBOL);
                        lastSelectedListItem = listItem;
                        return true;
                    }
                    return false;
                });
                
                list->addItem(listItem);
            }
        
        
        
        } else if (dropdownSelection == "keyComboMenu") {
            
            list->addItem(new tsl::elm::CategoryHeader(KEY_COMBO));
            
            std::string defaultCombo = trim(parseValueFromIniSection(settingsConfigIniPath, "ultrapaw", "key_combo"));
            
            
            for (const auto& combo : defaultCombos) {
                
                tsl::elm::ListItem* listItem = new tsl::elm::ListItem(comboMap[combo]);
                
                if (combo == defaultCombo) {
                    listItem->setValue(CHECKMARK_SYMBOL);
                    lastSelectedListItem = listItem;
                }
                
                listItem->setClickListener([this, combo, defaultCombo, listItem](uint64_t keys) { // Add 'this', 'i', and 'listItem' to the capture list
                    if (keys & KEY_A) {
                        if (combo != defaultCombo) {
                            setIniFileValue(settingsConfigIniPath, "ultrapaw", "key_combo", combo);
                            reloadMenu = true;
                        }
                        
                        lastSelectedListItem->setValue("");
                        selectedListItem->setValue(comboMap[combo]);
                        listItem->setValue(CHECKMARK_SYMBOL);
                        lastSelectedListItem = listItem;
                        
                        return true;
                    }
                    return false;
                });
                
                list->addItem(listItem);
            }
        
        } else if (dropdownSelection == "languageMenu") {
            
            list->addItem(new tsl::elm::CategoryHeader(LANGUAGE));
            
            std::string defaulLang = parseValueFromIniSection(settingsConfigIniPath, "ultrapaw", "default_lang");
            
            
            
            for (const auto& defaultLangMode : defaultLanguages) {
                std::string langFile = "/config/ultrapaw/lang/"+defaultLangMode+".json";
                bool skipLang = (!isFileOrDirectory(langFile));
                if (defaultLangMode != "en") {
                    if (skipLang)
                        continue;
                }
                tsl::elm::ListItem* listItem = new tsl::elm::ListItem(defaultLangMode);
                
                if (defaultLangMode == defaulLang) {
                    listItem->setValue(CHECKMARK_SYMBOL);
                    lastSelectedListItem = listItem;
                }
                
                listItem->setClickListener([this, skipLang, defaultLangMode, defaulLang, langFile, listItem](uint64_t keys) { // Add 'this', 'i', and 'listItem' to the capture list
                    if (keys & KEY_A) {
<<<<<<< HEAD
                        if (defaultLangMode != defaulLang) {
                            setIniFileValue(settingsConfigIniPath, "ultrapaw", "default_lang", defaultLangMode);
                            reloadMenu = true;
                            reloadMenu2 = true;
                            
                            parseLanguage(langFile);
                            
                            if (skipLang) {
                                reinitializeLangVars();
                            }
                        }
=======
                        //if (defaultLangMode != defaulLang) {
                        setIniFileValue(settingsConfigIniPath, "ultrahand", "default_lang", defaultLangMode);
                        reloadMenu = true;
                        reloadMenu2 = true;
                        
                        parseLanguage(langFile);
                        
                        if (skipLang)
                            reinitializeLangVars();
                        //}
>>>>>>> a3f735d8
                        
                        lastSelectedListItem->setValue("");
                        selectedListItem->setValue(defaultLangMode);
                        listItem->setValue(CHECKMARK_SYMBOL);
                        lastSelectedListItem = listItem;
                        
                        return true;
                    }
                    return false;
                });
                
                list->addItem(listItem);
            }
        } else if (dropdownSelection == "softwareUpdateMenu") {
            list->addItem(new tsl::elm::CategoryHeader(SOFTWARE_UPDATE));
            
            auto listItem = new tsl::elm::ListItem(UPDATE_ULTRAHAND);
            
            // Envolke selectionOverlay in optionMode
            
            
            listItem->setClickListener([this, listItem](uint64_t keys) { // Add 'command' to the capture list
                if (keys & KEY_A) {
                    deleteFileOrDirectory("/config/ultrahand/downloads/ovlmenu.ovl");
                    isDownloaded = downloadFile(ultrahandRepo+"releases/latest/download/ovlmenu.ovl", "/config/ultrahand/downloads/");
                    if (isDownloaded) {
                        moveFileOrDirectory("/config/ultrahand/downloads/ovlmenu.ovl", "/switch/.overlays/ovlmenu.ovl");
                        listItem->setValue(CHECKMARK_SYMBOL);
                        languagesVersion = "latest";
                    } else
                        listItem->setValue(CROSSMARK_SYMBOL, false);
                    
                    return true;
                }
                return false;
            });
            list->addItem(listItem);
            
            listItem = new tsl::elm::ListItem(UPDATE_LANGUAGES);
            
            // Envolke selectionOverlay in optionMode
            
            listItem->setClickListener([this, listItem](uint64_t keys) { // Add 'command' to the capture list
                if (keys & KEY_A) {
                    deleteFileOrDirectory("/config/ultrahand/downloads/ovlmenu.ovl");
                    bool languageDownloaded = false;
                    if (languagesVersion == "latest")
                        languageDownloaded = downloadFile(ultrahandRepo+"releases/latest/download/lang.zip", "/config/ultrahand/downloads/");
                    else
                        languageDownloaded = downloadFile(ultrahandRepo+"releases/download/v"+languagesVersion+"/lang.zip", "/config/ultrahand/downloads/");
                    if (languageDownloaded) {
                        unzipFile("/config/ultrahand/downloads/lang.zip", "/config/ultrahand/downloads/lang/");
                        deleteFileOrDirectory("/config/ultrahand/downloads/lang.zip");
                        deleteFileOrDirectory("/config/ultrahand/lang/");
                        moveFileOrDirectory("/config/ultrahand/downloads/lang/", "/config/ultrahand/lang/");
                        listItem->setValue(CHECKMARK_SYMBOL);
                    } else
                        listItem->setValue(CROSSMARK_SYMBOL, false);
                    
                    return true;
                }
                return false;
            });
            list->addItem(listItem);
            
            
            list->addItem(new tsl::elm::CategoryHeader(OVERLAY_INFO));
            
            
            constexpr int lineHeight = 20;  // Adjust the line height as needed
            constexpr int xOffset = 120;    // Adjust the horizontal offset as needed
            constexpr int fontSize = 16;    // Adjust the font size as needed
            int numEntries = 0;   // Adjust the number of entries as needed
            
            std::string packageSectionString = "";
            std::string packageInfoString = "";
            
            packageSectionString += TITLE+'\n';
            packageInfoString += std::string("Ultrahand Overlay")+'\n';
            numEntries++;
            
            packageSectionString += VERSION+'\n';
            packageInfoString += std::string(APP_VERSION)+'\n';
            numEntries++;
            
            packageSectionString += CREATOR+'\n';
            packageInfoString += "b0rd2dEAth\n";
            numEntries++;
            
            std::string aboutHeaderText = ABOUT+'\n';
            std::string::size_type aboutHeaderLength = aboutHeaderText.length();
            std::string aboutText = "Ultrahand Overlay is a versatile tool that enables you to create and share custom command-based packages.";
            
            packageSectionString += aboutHeaderText;
            
            // Split the about text into multiple lines with proper word wrapping
            constexpr int maxLineLength = 28;  // Adjust the maximum line length as needed
            std::string::size_type startPos = 0;
            std::string::size_type spacePos = 0;
            
            while (startPos < aboutText.length()) {
                std::string::size_type endPos = std::min(startPos + maxLineLength, aboutText.length());
                std::string line = aboutText.substr(startPos, endPos - startPos);
                
                // Check if the current line ends with a space; if not, find the last space in the line
                if (endPos < aboutText.length() && aboutText[endPos] != ' ') {
                    spacePos = line.find_last_of(' ');
                    if (spacePos != std::string::npos) {
                        endPos = startPos + spacePos;
                        line = aboutText.substr(startPos, endPos - startPos);
                    }
                }
                
                packageInfoString += line + '\n';
                startPos = endPos + 1;
                numEntries++;
                
                // Add corresponding newline to the packageSectionString
                if (startPos < aboutText.length()) {
                    packageSectionString += std::string(aboutHeaderLength, ' ') + '\n';
                }
            }
            
            
            std::string creditsHeaderText = CREDITS+'\n';
            std::string::size_type creditsHeaderLength = creditsHeaderText.length();
            std::string creditsText = "Special thanks to B3711, ComplexNarrative, Faker_dev, MasaGratoR, meha, WerWolv, HookedBehemoth and many others. <3";
            
            packageSectionString += creditsHeaderText;
            
            // Split the about text into multiple lines with proper word wrapping
            //constexpr int maxLineLength = 28;  // Adjust the maximum line length as needed
            startPos = 0;
            spacePos = 0;
            
            while (startPos < creditsText.length()) {
                std::string::size_type endPos = std::min(startPos + maxLineLength, creditsText.length());
                std::string line = creditsText.substr(startPos, endPos - startPos);
                
                // Check if the current line ends with a space; if not, find the last space in the line
                if (endPos < creditsText.length() && creditsText[endPos] != ' ') {
                    spacePos = line.find_last_of(' ');
                    if (spacePos != std::string::npos) {
                        endPos = startPos + spacePos;
                        line = creditsText.substr(startPos, endPos - startPos);
                    }
                }
                
                packageInfoString += line + '\n';
                startPos = endPos + 1;
                numEntries++;
                
                // Add corresponding newline to the packageSectionString
                if (startPos < aboutText.length()) {
                    packageSectionString += std::string(creditsHeaderLength, ' ') + '\n';
                }
            }
            
            
            // Remove trailing newline character
            if ((packageSectionString != "") && (packageSectionString.back() == '\n')) {
                packageSectionString = packageSectionString.substr(0, packageSectionString.size() - 1);
            }
            if ((packageInfoString != "") && (packageInfoString.back() == '\n')) {
                packageInfoString = packageInfoString.substr(0, packageInfoString.size() - 1);
            }
            
            
            if ((packageSectionString != "") && (packageInfoString != "")) {
                list->addItem(new tsl::elm::CustomDrawer([lineHeight, xOffset, fontSize, packageSectionString, packageInfoString](tsl::gfx::Renderer *renderer, s32 x, s32 y, s32 w, s32 h) {
                    renderer->drawString(packageSectionString.c_str(), false, x, y + lineHeight, fontSize, a(tsl::style::color::ColorText));
                    renderer->drawString(packageInfoString.c_str(), false, x + xOffset, y + lineHeight, fontSize, a(tsl::style::color::ColorText));
                }), fontSize * numEntries + lineHeight);
            }
            
        } else if (dropdownSelection == "widgetMenu") {
            
            //std::string hideClock = parseValueFromIniSection(settingsConfigIniPath, "ultrahand", "hide_clock");
            //std::string hideBattery = parseValueFromIniSection(settingsConfigIniPath, "ultrahand", "hide_battery");
            //std::string hideSOCTemp = parseValueFromIniSection(settingsConfigIniPath, "ultrahand", "hide_soc_temp");
            //std::string hidePCBTemp = parseValueFromIniSection(settingsConfigIniPath, "ultrahand", "hide_soc_temp");
            
            
            list->addItem(new tsl::elm::CategoryHeader(WIDGET));
            
            auto toggleListItem = new tsl::elm::ToggleListItem(CLOCK, false, ON, OFF);
            toggleListItem->setState((hideClock == "false"));
            toggleListItem->setStateChangedListener([this, toggleListItem](bool state) {
                setIniFileValue(settingsConfigIniPath, "ultrahand", "hide_clock", state ? "false" : "true");
                reinitializeWidgetVars();
                redrawWidget = true;
            });
            list->addItem(toggleListItem);
            
            
            toggleListItem = new tsl::elm::ToggleListItem(BATTERY, false, ON, OFF);
            toggleListItem->setState((hideBattery == "false"));
            toggleListItem->setStateChangedListener([this, toggleListItem](bool state) {
                setIniFileValue(settingsConfigIniPath, "ultrahand", "hide_battery", state ? "false" : "true");
                reinitializeWidgetVars();
                redrawWidget = true;
            });
            list->addItem(toggleListItem);
            
            toggleListItem = new tsl::elm::ToggleListItem(SOC_TEMPERATURE, false, ON, OFF);
            toggleListItem->setState((hideSOCTemp == "false"));
            toggleListItem->setStateChangedListener([this, toggleListItem](bool state) {
                setIniFileValue(settingsConfigIniPath, "ultrahand", "hide_soc_temp", state ? "false" : "true");
                reinitializeWidgetVars();
                redrawWidget = true;
            });
            list->addItem(toggleListItem);
            
            toggleListItem = new tsl::elm::ToggleListItem(PCB_TEMPERATURE, false, ON, OFF);
            toggleListItem->setState((hidePCBTemp == "false"));
            toggleListItem->setStateChangedListener([this, toggleListItem](bool state) {
                setIniFileValue(settingsConfigIniPath, "ultrahand", "hide_pcb_temp", state ? "false" : "true");
                reinitializeWidgetVars();
                redrawWidget = true;
            });
            list->addItem(toggleListItem);
            
        } else if (dropdownSelection == "versionLabelMenu") {
            cleanVersionLabels = parseValueFromIniSection(settingsConfigIniPath, "ultrahand", "clean_version_labels");
            hideOverlayVersions = parseValueFromIniSection(settingsConfigIniPath, "ultrahand", "hide_overlay_versions");
            hidePackageVersions = parseValueFromIniSection(settingsConfigIniPath, "ultrahand", "hide_package_versions");
            
            if (cleanVersionLabels.empty())
                cleanVersionLabels = "false";
            if (hideOverlayVersions.empty())
                hideOverlayVersions = "false";
            if (hidePackageVersions.empty())
                hidePackageVersions = "false";
            
            list->addItem(new tsl::elm::CategoryHeader(VERSION_LABELS));
            
            std::string defaulLang = parseValueFromIniSection(settingsConfigIniPath, "ultrahand", "default_lang");
            
            
               
            auto toggleListItem = new tsl::elm::ToggleListItem(CLEAN_LABELS, false, ON, OFF);
            toggleListItem->setState((cleanVersionLabels == "true"));
            toggleListItem->setStateChangedListener([this, cleanVersionLabels, toggleListItem](bool state) {
                setIniFileValue(settingsConfigIniPath, "ultrahand", "clean_version_labels", state ? "true" : "false");
                if ((cleanVersionLabels == "true") != state) {
                    if (cleanVersionLabels == "false")
                        versionLabel = APP_VERSION+std::string("   (")+ extractTitle(loaderInfo)+" "+cleanVersionLabel(loaderInfo)+std::string(")"); // Still needs to parse nx-ovlloader instead of hard coding it
                    else
                        versionLabel = APP_VERSION+std::string("   (")+ extractTitle(loaderInfo)+" v"+cleanVersionLabel(loaderInfo)+std::string(")");
                    reinitializeVersionLabels();
                    reloadMenu2 = true;
                    reloadMenu = true;
                }
                
            });
            list->addItem(toggleListItem);
            
            
            toggleListItem = new tsl::elm::ToggleListItem(OVERLAY_LABELS, false, ON, OFF);
            toggleListItem->setState((hideOverlayVersions == "false"));
            toggleListItem->setStateChangedListener([this, hideOverlayVersions, toggleListItem](bool state) {
                setIniFileValue(settingsConfigIniPath, "ultrahand", "hide_overlay_versions", state ? "false" : "true");
                if ((hideOverlayVersions == "false") != state)
                    reloadMenu = true;
            });
            list->addItem(toggleListItem);
            
            toggleListItem = new tsl::elm::ToggleListItem(PACKAGE_LABELS, false, ON, OFF);
            toggleListItem->setState((hidePackageVersions == "false"));
            toggleListItem->setStateChangedListener([this, hidePackageVersions, toggleListItem](bool state) {
                setIniFileValue(settingsConfigIniPath, "ultrahand", "hide_package_versions", state ? "false" : "true");
                if ((hidePackageVersions == "false") != state)
                    reloadMenu = true;
            });
            list->addItem(toggleListItem);
            
        } else
            list->addItem(new tsl::elm::ListItem(FAILED_TO_OPEN + ": " + settingsIniPath));
        
<<<<<<< HEAD
        rootFrame = new tsl::elm::OverlayFrame("Ultra Paw", versionLabel);
        //rootFrame = new tsl::elm::OverlayFrame(entryName, "Ultrahand Settings");
=======
        rootFrame = new tsl::elm::OverlayFrame("Ultrahand", versionLabel);
>>>>>>> a3f735d8
        rootFrame->setContent(list);
        return rootFrame;
    }
    
    /**
     * @brief Handles user input for the configuration overlay.
     *
     * This function processes user input and responds accordingly within the configuration overlay.
     * It captures key presses and performs actions based on user interactions.
     *
     * @param keysDown   A bitset representing keys that are currently pressed.
     * @param keysHeld   A bitset representing keys that are held down.
     * @param touchInput Information about touchscreen input.
     * @param leftJoyStick Information about the left joystick input.
     * @param rightJoyStick Information about the right joystick input.
     * @return `true` if the input was handled within the overlay, `false` otherwise.
     */
    virtual bool handleInput(u64 keysDown, u64 keysHeld, touchPosition touchInput, JoystickPosition leftJoyStick, JoystickPosition rightJoyStick) override {
        if (inSettingsMenu && !inSubSettingsMenu) {
            if (!returningToSettings) {
                if (reloadMenu3) {
                    tsl::goBack();
                    tsl::changeTo<UltrahandSettingsMenu>();
                    reloadMenu3 = false;
                }
                
                if (keysHeld & KEY_B) {
                    //tsl::Overlay::get()->close();
                    //svcSleepThread(300'000'000);
                    //tsl::goBack();
                    inSettingsMenu = false;
                    if (lastMenu != "hiddenMenuMode")
                        returningToMain = true;
                    else
                        returningToHiddenMain = true;
                    lastMenu = "settingsMenu";
                    
                    tsl::goBack();
                    
                    if (reloadMenu) {
                        tsl::changeTo<MainMenu>(lastMenuMode);
                        reloadMenu = false;
                    }
                    
                    //tsl::Overlay::get()->close();
                    return true;
                }
            }
        } else if (inSubSettingsMenu) {
            if (keysHeld & KEY_B) {
                //tsl::Overlay::get()->close();
                //svcSleepThread(300'000'000);
                //tsl::goBack();
                inSubSettingsMenu = false;
                returningToSettings = true;
                tsl::goBack();
                
                if (reloadMenu2) {
                    tsl::goBack();
                    tsl::changeTo<UltrahandSettingsMenu>();
                    reloadMenu2 = false;
                }
                //tsl::Overlay::get()->close();
                return true;
            }
        }
        
        
        if (returningToSettings && !(keysHeld & KEY_B)){
            returningToSettings = false;
            inSettingsMenu = true;
        }
        
        if (redrawWidget) {
            reinitializeWidgetVars();
        }
        
        if (keysHeld & KEY_B)
            return false;
        
        return false;
        //return handleOverlayMenuInput(inScriptMenu, keysHeld, KEY_B);
    }
};



class SettingsMenu : public tsl::Gui {
private:
    std::string entryName, entryMode, overlayName, dropdownSelection, settingsIniPath;
    bool isInSection, inQuotes, isFromMainMenu;
    int MAX_PRIORITY = 20;
public:
    /**
     * @brief Constructs a `ScriptOverlay` instance.
     *
     * Initializes a new instance of the `ScriptOverlay` class with the provided parameters.
     *
     * @param file The file path associated with the overlay.
     * @param key The specific key related to the overlay (optional).
     */
    SettingsMenu(const std::string& name, const std::string& mode, const std::string& overlayName="", const std::string& selection = "") : entryName(name), entryMode(mode), overlayName(overlayName), dropdownSelection(selection) {}
    
    /**
     * @brief Destroys the `ScriptOverlay` instance.
     *
     * Cleans up any resources associated with the `ScriptOverlay` instance.
     */
    ~SettingsMenu() {}
    
    /**
     * @brief Creates the graphical user interface (GUI) for the configuration overlay.
     *
     * This function initializes and sets up the GUI elements for the configuration overlay,
     * allowing users to modify settings in the INI file.
     *
     * @return A pointer to the GUI element representing the configuration overlay.
     */
    virtual tsl::elm::Element* createUI() override {
        std::string header = entryName;
        if (entryMode == "overlay") {
            settingsIniPath = overlaysIniFilePath;
            header = overlayName;
        } else if (entryMode == "package")
            settingsIniPath = packagesIniFilePath;
        
        if (dropdownSelection.empty())
            inSettingsMenu = true;
        else
            inSubSettingsMenu = true;
        
        
        list = new tsl::elm::List();
        
        
        
        if (dropdownSelection.empty()) {
            list->addItem(new tsl::elm::CategoryHeader(header+" "+SETTINGS));
            
            
            std::string fileContent = getFileContents(settingsIniPath);
            
            std::string priorityValue = parseValueFromIniSection(settingsIniPath, entryName, "priority");
            
            std::string hideOption = parseValueFromIniSection(settingsIniPath, entryName, "hide");
            bool hide = false;
            
            std::string useOverlayLaunchArgs = parseValueFromIniSection(settingsIniPath, entryName, "use_launch_args");
            
            
            if (hideOption.empty())
                hideOption = "false";
            
            if (hideOption == "true")
                hide = true;
            
            
            //// Capitalize entryMode
            //std::string starLabel(entryMode);
            //starLabel[0] = std::toupper(starLabel[0]);
            //
            //// Envoke toggling
            //auto toggleListItem = new tsl::elm::ToggleListItem("Star "+starLabel, hide, ON, OFF);
            //toggleListItem->setStateChangedListener([this, toggleListItem](bool state) {
            //    if (!state) {
            //        setIniFileValue(settingsIniPath, entryName, "star", "true");
            //        toggleListItem->setState(!state);
            //    } else {
            //        setIniFileValue(settingsIniPath, entryName, "star", "false");
            //        toggleListItem->setState(!state);
            //    }
            //});
            //list->addItem(toggleListItem);
            
            
            
            // Capitalize entryMode
            std::string hideLabel(entryMode);
            //hideLabel[0] = std::toupper(hideLabel[0]);
            
            if (hideLabel == "overlay")
                hideLabel = HIDE_OVERLAY;
            else if (hideLabel == "package")
                hideLabel = HIDE_PACKAGE;
            
            
            
            // Envoke toggling
            auto toggleListItem = new tsl::elm::ToggleListItem(hideLabel, false, ON, OFF);
            toggleListItem->setState(hide);
            toggleListItem->setStateChangedListener([this, hide, toggleListItem](bool state) {
                setIniFileValue(settingsIniPath, entryName, "hide", state ? "true" : "false");
                if (hide != state)
                    reloadMenu = true; // this reloads before main menu
                if (!state)
                    reloadMenu2 = true; // this reloads at main menu
            });
            list->addItem(toggleListItem);
            
            
            
            auto listItem = new tsl::elm::ListItem(SORT_PRIORITY);
            listItem->setValue(priorityValue);
            
            // Envolke selectionOverlay in optionMode
            
            listItem->setClickListener([this, listItem](uint64_t keys) { // Add 'command' to the capture list
                if (keys & KEY_A) {
                    tsl::changeTo<SettingsMenu>(entryName, entryMode, overlayName, "priority");
                    selectedListItem = listItem;
                    return true;
                }
                return false;
            });
            list->addItem(listItem);
            
            if (entryMode == "overlay") {
                // Envoke toggling
                toggleListItem = new tsl::elm::ToggleListItem(LAUNCH_ARGUMENTS, false, ON, OFF);
                toggleListItem->setState((useOverlayLaunchArgs=="true"));
                toggleListItem->setStateChangedListener([this, useOverlayLaunchArgs, toggleListItem](bool state) {
                    setIniFileValue(settingsIniPath, entryName, "use_launch_args", state ? "true" : "false");
                    if ((useOverlayLaunchArgs=="true") != state)
                        reloadMenu = true; // this reloads before main menu
                    if (!state)
                        reloadMenu2 = true; // this reloads at main menu
                });
                list->addItem(toggleListItem);
            }
            
            
        } else if (dropdownSelection == "priority") {
            list->addItem(new tsl::elm::CategoryHeader(SORT_PRIORITY));
            
            std::string priorityValue = parseValueFromIniSection(settingsIniPath, entryName, "priority");
            
            for (int i = 0; i <= MAX_PRIORITY; ++i) { // for i in range 0->20 with 20 being the max value
                std::string iStr = std::to_string(i);
                tsl::elm::ListItem* listItem = new tsl::elm::ListItem(iStr);
                
                if (iStr == priorityValue) {
                    listItem->setValue(CHECKMARK_SYMBOL);
                    lastSelectedListItem = listItem;
                }
                
                listItem->setClickListener([this, iStr, priorityValue, listItem](uint64_t keys) { // Add 'this', 'i', and 'listItem' to the capture list
                    if (keys & KEY_A) {
                        if (iStr != priorityValue)
                            reloadMenu = true;
                        setIniFileValue(settingsIniPath, entryName, "priority", iStr);
                        lastSelectedListItem->setValue("");
                        selectedListItem->setValue(iStr);
                        listItem->setValue(CHECKMARK_SYMBOL);
                        lastSelectedListItem = listItem;
                        return true;
                    }
                    return false;
                });
                
                list->addItem(listItem);
            }
            
        } else
            list->addItem(new tsl::elm::ListItem(FAILED_TO_OPEN+": " + settingsIniPath));
        
        rootFrame = new tsl::elm::OverlayFrame("Ultra Paw", versionLabel);
        //rootFrame = new tsl::elm::OverlayFrame(entryName, "Ultrahand Settings");
        rootFrame->setContent(list);
        return rootFrame;
    }
    
    /**
     * @brief Handles user input for the configuration overlay.
     *
     * This function processes user input and responds accordingly within the configuration overlay.
     * It captures key presses and performs actions based on user interactions.
     *
     * @param keysDown   A bitset representing keys that are currently pressed.
     * @param keysHeld   A bitset representing keys that are held down.
     * @param touchInput Information about touchscreen input.
     * @param leftJoyStick Information about the left joystick input.
     * @param rightJoyStick Information about the right joystick input.
     * @return `true` if the input was handled within the overlay, `false` otherwise.
     */
    virtual bool handleInput(u64 keysDown, u64 keysHeld, touchPosition touchInput, JoystickPosition leftJoyStick, JoystickPosition rightJoyStick) override {
        if (inSettingsMenu && !inSubSettingsMenu) {
            if (!returningToSettings) {
                if (keysHeld & KEY_B) {
                    //tsl::Overlay::get()->close();
                    //svcSleepThread(300'000'000);
                    //tsl::goBack();
                    inSettingsMenu = false;
                    if (lastMenu != "hiddenMenuMode")
                        returningToMain = true;
                    else
                        returningToHiddenMain = true;
                    
                    tsl::goBack();
                    
                    if (reloadMenu) {
                        if (lastMenu == "hiddenMenuMode") {
                            tsl::goBack();
                            inMainMenu = false;
                            inHiddenMode = true;
                        } else
                            reloadMenu = false;
                        tsl::changeTo<MainMenu>(lastMenuMode);
                    }
                    
                    lastMenu = "settingsMenu";
                    //tsl::Overlay::get()->close();
                    return true;
                }
            }
        } else if (inSubSettingsMenu) {
            if (keysHeld & KEY_B) {
                //tsl::Overlay::get()->close();
                //svcSleepThread(300'000'000);
                //tsl::goBack();
                inSubSettingsMenu = false;
                returningToSettings = true;
                tsl::goBack();
                //tsl::Overlay::get()->close();
                return true;
            }
        }
        
        
        if (returningToSettings && !(keysHeld & KEY_B)){
            returningToSettings = false;
            inSettingsMenu = true;
        }
        
        
        if (keysHeld & KEY_B)
            return false;
        
        return false;
        //return handleOverlayMenuInput(inScriptMenu, keysHeld, KEY_B);
    }
};


/**
 * @brief The `ScriptOverlay` class handles configuration overlay functionality.
 *
 * This class manages the configuration overlay, allowing users to modify settings
 * in the INI file. It provides functions for creating, updating, and cleaning INI files
 * as well as handling user interactions related to configuration.
 */
class ScriptOverlay : public tsl::Gui {
private:
    std::string filePath, specificKey;
    bool isInSection, inQuotes, isFromMainMenu;

public:
    /**
     * @brief Constructs a `ScriptOverlay` instance.
     *
     * Initializes a new instance of the `ScriptOverlay` class with the provided parameters.
     *
     * @param file The file path associated with the overlay.
     * @param key The specific key related to the overlay (optional).
     */
    ScriptOverlay(const std::string& file, const std::string& key = "", const bool& fromMainMenu=false) : filePath(file), specificKey(key), isFromMainMenu(fromMainMenu) {}
    
    /**
     * @brief Destroys the `ScriptOverlay` instance.
     *
     * Cleans up any resources associated with the `ScriptOverlay` instance.
     */
    ~ScriptOverlay() {}
    
    /**
     * @brief Creates the graphical user interface (GUI) for the configuration overlay.
     *
     * This function initializes and sets up the GUI elements for the configuration overlay,
     * allowing users to modify settings in the INI file.
     *
     * @return A pointer to the GUI element representing the configuration overlay.
     */
    virtual tsl::elm::Element* createUI() override {
        inScriptMenu = true;
        std::string packageName = getNameFromPath(filePath);
        if (packageName == ".packages")
            packageName = ROOT_PACKAGE;
        
        list = new tsl::elm::List();
        
        std::string packageFile = filePath + packageFileName;
        std::string fileContent = getFileContents(packageFile);
        
        if (!fileContent.empty()) {
            std::string line;
            std::istringstream iss(fileContent);
            std::string currentCategory;
            isInSection = false;
            while (std::getline(iss, line)) {
                if (line.empty() || line.find_first_not_of('\n') == std::string::npos)
                    continue;
                
                if (line.front() == '[' && line.back() == ']') {
                    if (!specificKey.empty()) {
                        if (line.substr(1, line.size() - 2) == specificKey) {
                            currentCategory = line.substr(1, line.size() - 2);
                            isInSection = true;
                            list->addItem(new tsl::elm::CategoryHeader(currentCategory));
                        } else {
                            currentCategory.clear();
                            isInSection = false;
                        }
                    } else {
                        currentCategory = line.substr(1, line.size() - 2);
                        isInSection = true;
                        list->addItem(new tsl::elm::CategoryHeader(currentCategory));
                    }
                } else if (isInSection) {
                    auto listItem = new tsl::elm::ListItem(line);
                    listItem->setClickListener([line, this, listItem](uint64_t keys) {
                        if (keys & KEY_A) {
                            std::istringstream iss(line);
                            std::string part;
                            std::vector<std::vector<std::string>> commandVec;
                            std::vector<std::string> commandParts;
                            inQuotes = false;
                            
                            while (std::getline(iss, part, '\'')) {
                                if (!part.empty()) {
                                    if (!inQuotes) {
                                        std::istringstream argIss(part);
                                        std::string arg;
                                        while (argIss >> arg) {
                                            commandParts.emplace_back(arg);
                                        }
                                    } else
                                        commandParts.emplace_back(part);
                                }
                                inQuotes = !inQuotes;
                            }
                            
                            commandVec.emplace_back(std::move(commandParts));
                            interpretAndExecuteCommand(commandVec, filePath, specificKey);
                            listItem->setValue(CHECKMARK_SYMBOL);
                            return true;
                        }
                        return false;
                    });
                    list->addItem(listItem);
                }
            }
        } else
            list->addItem(new tsl::elm::ListItem(FAILED_TO_OPEN+": " + packageFile));
        
        rootFrame = new tsl::elm::OverlayFrame(packageName, "Ultra Paw Script");
        rootFrame->setContent(list);
        return rootFrame;
    }
    
    /**
     * @brief Handles user input for the configuration overlay.
     *
     * This function processes user input and responds accordingly within the configuration overlay.
     * It captures key presses and performs actions based on user interactions.
     *
     * @param keysDown   A bitset representing keys that are currently pressed.
     * @param keysHeld   A bitset representing keys that are held down.
     * @param touchInput Information about touchscreen input.
     * @param leftJoyStick Information about the left joystick input.
     * @param rightJoyStick Information about the right joystick input.
     * @return `true` if the input was handled within the overlay, `false` otherwise.
     */
    virtual bool handleInput(u64 keysDown, u64 keysHeld, touchPosition touchInput, JoystickPosition leftJoyStick, JoystickPosition rightJoyStick) override {
        if (inScriptMenu) {
            if (keysHeld & KEY_B) {
                //tsl::Overlay::get()->close();
                //svcSleepThread(300'000'000);
                //tsl::goBack();
                inScriptMenu = false;
                if (isFromMainMenu == false) {
                    if (lastMenu == "packageMenu")
                        returningToPackage = true;
                    else if (lastMenu == "subPackageMenu")
                        returningToSubPackage = true;
                } else
                    returningToMain = true;
                tsl::goBack();
                //tsl::Overlay::get()->close();
                return true;
            }
        }
        if (keysHeld & KEY_B)
            return false;
        return false;
        //return handleOverlayMenuInput(inScriptMenu, keysHeld, KEY_B);
    }
};



/**
 * @brief The `SelectionOverlay` class manages the selection overlay functionality.
 *
 * This class handles the selection overlay, allowing users to interact with and select various options.
 * It provides functions for creating the graphical user interface (GUI), handling user input, and executing commands.
 */
class SelectionOverlay : public tsl::Gui {
private:
    std::string filePath, specificKey, pathPattern, pathPatternOn, pathPatternOff, itemName, parentDirName, lastParentDirName;
    std::vector<std::string> filesList, filesListOn, filesListOff, filterList, filterListOn, filterListOff;
    std::vector<std::vector<std::string>> commands;
    std::string specifiedFooterKey;
    bool toggleState = false;
    std::string packageConfigIniPath;
    std::string commandMode, commandGrouping;
public:
    /**
     * @brief Constructs a `SelectionOverlay` instance.
     *
     * Initializes a new instance of the `SelectionOverlay` class with the provided parameters.
     *
     * @param file The file path associated with the overlay.
     * @param key The specific key related to the overlay (optional).
     * @param cmds A vector of vectors containing commands for the overlay (optional).
     */
    SelectionOverlay(const std::string& path, const std::string& key = "", const std::vector<std::vector<std::string>>& cmds = {}, const std::string& footerKey = "")
        : filePath(path), specificKey(key), commands(cmds), specifiedFooterKey(footerKey) {
            lastSelectedListItem = new tsl::elm::ListItem("");
        }
    /**
     * @brief Destroys the `SelectionOverlay` instance.
     *
     * Cleans up any resources associated with the `SelectionOverlay` instance.
     */
    ~SelectionOverlay() {}
    
    /**
     * @brief Creates the graphical user interface (GUI) for the selection overlay.
     *
     * Initializes and sets up the GUI elements for the selection overlay, allowing users to interact
     * with and select various options.
     *
     * @return A pointer to the GUI element representing the selection overlay.
     */
    virtual tsl::elm::Element* createUI() override {
        inSelectionMenu = true;
        PackageHeader packageHeader = getPackageHeaderFromIni(filePath+packageFileName);
        
        list = new tsl::elm::List();
        
        packageConfigIniPath = filePath + configFileName;
        
        commandMode = commandModes[0];
        commandGrouping = commandGroupings[0];
        
        std::string currentSection = "global";
        std::string sourceType = "default", sourceTypeOn = "default", sourceTypeOff = "default"; 
        std::string jsonPath, jsonPathOn, jsonPathOff;
        std::string jsonKey, jsonKeyOn, jsonKeyOff;
        
        
        std::vector<std::vector<std::string>> commandsOn;
        std::vector<std::vector<std::string>> commandsOff;
        std::string listString, listStringOn, listStringOff;
        std::vector<std::string> listData, listDataOn, listDataOff;
        std::string jsonString, jsonStringOn, jsonStringOff;
        json_t* jsonData = nullptr;
        json_t* jsonDataOn = nullptr;
        json_t* jsonDataOff = nullptr;
        
        
        // initial processing of commands
        for (const auto& cmd : commands) {
            
            if (!cmd.empty()) { // Isolate command settings
                // Extract the command mode
                if (cmd[0].find(modePattern) == 0) {
                    commandMode = cmd[0].substr(modePattern.length());
                    if (std::find(commandModes.begin(), commandModes.end(), commandMode) == commandModes.end())
                        commandMode = commandModes[0]; // reset to default if commandMode is unknown
                } else if (cmd[0].find(groupingPattern) == 0) {// Extract the command grouping
                    commandGrouping = cmd[0].substr(groupingPattern.length());
                    if (std::find(commandGroupings.begin(), commandGroupings.end(), commandGrouping) == commandGroupings.end())
                        commandGrouping = commandGroupings[0]; // reset to default if commandMode is unknown
                }
                
                // Extract the command grouping
                if (commandMode == "toggle") {
                    if (cmd[0].find("on:") == 0)
                        currentSection = "on";
                    else if (cmd[0].find("off:") == 0)
                        currentSection = "off";
                    
                    // Seperation of command chuncks
                    if (currentSection == "global") {
                        commandsOn.push_back(cmd);
                        commandsOff.push_back(cmd);
                    } else if (currentSection == "on")
                        commandsOn.push_back(cmd);
                    else if (currentSection == "off")
                        commandsOff.push_back(cmd);
                } else if (commandMode == "option") {
                    // 
                    
                }
                
            }
            if (cmd.size() > 1) { // Pre-process advanced commands
                if (cmd[0] == "filter") {
                    if (currentSection == "global")
                        filterList.push_back(cmd[1]);
                    else if (currentSection == "on")
                        filterListOn.push_back(cmd[1]);
                    else if (currentSection == "off")
                        filterListOff.push_back(cmd[1]);
                } else if (cmd[0] == "file_source") {
                    if (currentSection == "global") {
                        pathPattern = cmd[1];
                        filesList = getFilesListByWildcards(pathPattern);
                        sourceType = "file";
                    } else if (currentSection == "on") {
                        pathPatternOn = cmd[1];
                        filesListOn = getFilesListByWildcards(pathPatternOn);
                        sourceTypeOn = "file";
                    } else if (currentSection == "off") {
                        pathPatternOff = cmd[1];
                        filesListOff = getFilesListByWildcards(pathPatternOff);
                        sourceTypeOff = "file";
                    }
                } else if (cmd[0] == "json_file_source") {
                    if (currentSection == "global") {
                        jsonPath = preprocessPath(cmd[1]);
                        //jsonData = readJsonFromFile(jsonPath);
                        sourceType = "json_file";
                        if (cmd.size() > 2)
                            jsonKey = cmd[2]; //json display key
                    } else if (currentSection == "on") {
                        jsonPathOn = preprocessPath(cmd[1]);
                        //jsonDataOn = readJsonFromFile(jsonPathOn);
                        sourceTypeOn = "json_file";
                        if (cmd.size() > 2)
                            jsonKeyOn = cmd[2]; //json display key
                    } else if (currentSection == "off") {
                        jsonPathOff = preprocessPath(cmd[1]);
                        //jsonDataOff = readJsonFromFile(jsonPathOff);
                        sourceTypeOff = "json_file";
                        if (cmd.size() > 2)
                            jsonKeyOff = cmd[2]; //json display key
                    }
                } else if (cmd[0] == "list_source") {
                    if (currentSection == "global") {
                        listString = removeQuotes(cmd[1]);
                        //listData = stringToList(removeQuotes(cmd[1]));
                        sourceType = "list";
                    } else if (currentSection == "on") {
                        listStringOn = removeQuotes(cmd[1]);
                        //listDataOn = stringToList(removeQuotes(cmd[1]));
                        sourceTypeOn = "list";
                    } else if (currentSection == "off") {
                        listStringOff = removeQuotes(cmd[1]);
                        //listDataOff = stringToList(removeQuotes(cmd[1]));
                        sourceTypeOff = "list";
                    }
                } else if (cmd[0] == "json_source") {
                    if (currentSection == "global") {
                        jsonString = removeQuotes(cmd[1]); // convert string to jsonData
                        //jsonData = stringToJson(cmd[1]); // convert string to jsonData
                        sourceType = "json";
                        
                        if (cmd.size() > 2)
                            jsonKey = cmd[2]; //json display key
                    } else if (currentSection == "on") {
                        jsonStringOn = removeQuotes(cmd[1]); // convert string to jsonData
                        //jsonDataOn = stringToJson(cmd[1]); // convert string to jsonData
                        sourceTypeOn = "json";
                        
                        if (cmd.size() > 2)
                            jsonKeyOn = cmd[2]; //json display key
                        
                    } else if (currentSection == "off") {
                        jsonStringOff = removeQuotes(cmd[1]); // convert string to jsonData
                        //jsonDataOff = stringToJson(cmd[1]); // convert string to jsonData
                        sourceTypeOff = "json";
                        
                        if (cmd.size() > 2)
                            jsonKeyOff = cmd[2]; //json display key
                    }
                }
            } 
        }
        
        // items can be paths, commands, or variables depending on source
        std::vector<std::string> selectedItemsList, selectedItemsListOn, selectedItemsListOff;
        
        // Get the list of files matching the pattern
        if (commandMode == "default" || commandMode == "option") {
            if (sourceType == "file")
                selectedItemsList = filesList;
            else if (sourceType == "list")
                selectedItemsList = stringToList(listString);
            else if ((sourceType == "json") || (sourceType == "json_file")) {
                if (sourceType == "json")
                    jsonData = stringToJson(jsonString);
                else if (sourceType == "json_file")
                    jsonData = readJsonFromFile(jsonPath);
                
                // Populate items list based upon jsonKey
                if ((jsonData) && json_is_array(jsonData)) {
                    size_t arraySize = json_array_size(jsonData);
                    for (size_t i = 0; i < arraySize; ++i) {
                        json_t* item = json_array_get(jsonData, i);
                        if (item && json_is_object(item)) {
                            json_t* keyValue = json_object_get(item, jsonKey.c_str());
                            if (keyValue && json_is_string(keyValue)) {
                                const char* name = json_string_value(keyValue);
                                selectedItemsList.push_back(std::string(name));
                            }
                        }
                    }
                }
                // Free jsonDataOn
                if (jsonData != nullptr) {
                    json_decref(jsonData);
                    jsonData = nullptr;
                }
            }
        } else if (commandMode == "toggle") {
            if (sourceTypeOn == "file")
                selectedItemsListOn = filesListOn;
            else if (sourceTypeOn == "list")
                selectedItemsListOn = stringToList(listStringOn);
            else if ((sourceTypeOn == "json") || (sourceTypeOn == "json_file")) {
                if (sourceTypeOn == "json")
                    jsonDataOn = stringToJson(jsonStringOn);
                else if (sourceTypeOn == "json_file")
                    jsonDataOn = readJsonFromFile(jsonPathOn);
                
                
                // Populate items list based upon jsonKey
                if ((jsonDataOn) && json_is_array(jsonDataOn)) {
                    size_t arraySize = json_array_size(jsonDataOn);
                    for (size_t i = 0; i < arraySize; ++i) {
                        json_t* item = json_array_get(jsonDataOn, i);
                        if (item && json_is_object(item)) {
                            json_t* keyValue = json_object_get(item, jsonKeyOn.c_str());
                            if (keyValue && json_is_string(keyValue)) {
                                const char* name = json_string_value(keyValue);
                                selectedItemsListOn.push_back(std::string(name));
                            }
                        }
                    }
                }
                // Free jsonDataOn
                if (jsonDataOn != nullptr) {
                    json_decref(jsonDataOn);
                    jsonDataOn = nullptr;
                }
            }
            
            if (sourceTypeOff == "file")
                selectedItemsListOff = filesListOff;
            else if (sourceTypeOff == "list")
                selectedItemsListOff = stringToList(listStringOff);
            else if ((sourceTypeOff == "json") || (sourceTypeOff == "json_file")) {
                if (sourceTypeOff == "json")
                    jsonDataOff = stringToJson(jsonStringOff);
                else if (sourceTypeOff == "json_file")
                    jsonDataOff = readJsonFromFile(jsonPathOff);
                
                
                // Populate items list based upon jsonKey
                if ((jsonDataOff) && json_is_array(jsonDataOff)) {
                    size_t arraySize = json_array_size(jsonDataOff);
                    for (size_t i = 0; i < arraySize; ++i) {
                        json_t* item = json_array_get(jsonDataOff, i);
                        if (item && json_is_object(item)) {
                            json_t* keyValue = json_object_get(item, jsonKeyOff.c_str());
                            if (keyValue && json_is_string(keyValue)) {
                                const char* name = json_string_value(keyValue);
                                selectedItemsListOff.push_back(std::string(name));
                            }
                        }
                    }
                }
                // Free jsonDataOff
                if (jsonDataOff != nullptr) {
                    json_decref(jsonDataOff);
                    jsonDataOff = nullptr;
                }
            }
            
            
            // Apply On Filter
            filterItemsList(filterListOn, selectedItemsListOn);
            
            // Apply Off Filter
            filterItemsList(filterListOff, selectedItemsListOff);
            
            
            selectedItemsList.reserve(selectedItemsListOn.size() + selectedItemsListOff.size());
            selectedItemsList.insert(selectedItemsList.end(), selectedItemsListOn.begin(), selectedItemsListOn.end());
            selectedItemsList.insert(selectedItemsList.end(), selectedItemsListOff.begin(), selectedItemsListOff.end());
            
            
            // WARNING: This assumes items list is a path list. (May need a long term solution still.)
            if (commandGrouping == "split") {
                
                std::sort(selectedItemsList.begin(), selectedItemsList.end(), [](const std::string& a, const std::string& b) {
                    std::string parentDirA = getParentDirNameFromPath(a);
                    std::string parentDirB = getParentDirNameFromPath(b);
                    
                    // Compare parent directory names
                    if (parentDirA != parentDirB)
                        return parentDirA < parentDirB;
                    else {
                        // Parent directory names are the same, compare filenames
                        std::string filenameA = getNameFromPath(a);
                        std::string filenameB = getNameFromPath(b);
                        
                        // Compare filenames
                        return filenameA < filenameB;
                    }
                });
            } else {
                std::sort(selectedItemsList.begin(), selectedItemsList.end(), [](const std::string& a, const std::string& b) {
                    return getNameFromPath(a) < getNameFromPath(b);
                });
            }
        }
        
        // Apply filter to selectedItemsList
        filterItemsList(filterList, selectedItemsList);
        
        
        if (commandGrouping == "default")
            list->addItem(new tsl::elm::CategoryHeader(removeTag(specificKey.substr(1)))); // remove * from key
        
        
        // Add each file as a menu item
        for (size_t i = 0; i < selectedItemsList.size(); ++i) {
            const std::string& selectedItem = selectedItemsList[i];
            
            //std::vector<std::vector<std::string>> modifiedCommands = getModifyCommands(commands, selectedItem);
            //std::vector<std::vector<std::string>> modifiedCommands = getModifyCommands(commands, std::to_string(i));
            
            // For entries that are paths
            itemName = getNameFromPath(selectedItem);
            if (!isDirectory(preprocessPath(selectedItem)))
                itemName = dropExtension(itemName);
            
            parentDirName = getParentDirNameFromPath(selectedItem);
            
            if ((commandGrouping == "split") && (lastParentDirName.empty() || (lastParentDirName != parentDirName))){
                list->addItem(new tsl::elm::CategoryHeader(removeQuotes(parentDirName)));
                lastParentDirName = parentDirName.c_str();
            }
            
            
            if (commandMode == "default" || commandMode == "option") { // for handiling toggles
                size_t pos = selectedItem.find(" - ");
                std::string footer = "";
                std::string optionName = selectedItem;
                if (pos != std::string::npos) {
                    footer = selectedItem.substr(pos + 2); // Assign the part after "&&" as the footer
                    optionName = selectedItem.substr(0, pos); // Strip the "&&" and everything after it
                }
                auto listItem = new tsl::elm::ListItem(optionName);
                
                if (commandMode == "option") {
                    if (selectedFooterDict[specifiedFooterKey] == selectedItem) { // needs to be fixed
                        lastSelectedListItem = listItem;
                        listItem->setValue(CHECKMARK_SYMBOL);
                    } else
                        listItem->setValue(footer);
                } else
                    listItem->setValue(footer, true);
                
                //if ((commandMode == "option") && selectedFooterDict[specificKey] == selectedItem) {
                //    lastSelectedListItem = listItem;
                //    listItem->setValue(CHECKMARK_SYMBOL);
                //} else {
                //    if (commandMode == "option") {
                //        listItem->setValue(footer);
                //    } else {
                //        listItem->setValue(footer, true);
                //    }
                //    
                //}
                
                //listItem->setValue(footer, true);
                
                
                if (sourceType == "json") { // For JSON wildcards
                    listItem->setClickListener([this, i, optionName, cmds=commands, footer, selectedItem, listItem](uint64_t keys) { // Add 'command' to the capture list
                        if (keys & KEY_A) {
                            if (commandMode == "option") {
                                selectedFooterDict[specifiedFooterKey] = selectedItem;
                                lastSelectedListItem->setValue(footer, true);
                            }
                            std::vector<std::vector<std::string>> modifiedCmds = getSourceReplacement(cmds, selectedItem, i); // replace source
                            //modifiedCmds = getSecondaryReplacement(modifiedCmds); // replace list and json
                            refreshGui = interpretAndExecuteCommand(modifiedCmds, filePath, specificKey); // Execute modified 
                            
                            listItem->setValue(CHECKMARK_SYMBOL);
                            
                            if (commandMode == "option")
                                lastSelectedListItem = listItem;
                            
                            return true;
                        }
                        return false;
                    });
                    list->addItem(listItem);
                } else {
                    listItem->setClickListener([this, i, optionName, cmds=commands, footer, selectedItem, listItem](uint64_t keys) { // Add 'command' to the capture list
                        if (keys & KEY_A) {
                            if (commandMode == "option") {
                                selectedFooterDict[specifiedFooterKey] = selectedItem;
                                lastSelectedListItem->setValue(footer, true);
                            }
                            
                            std::vector<std::vector<std::string>> modifiedCmds = getSourceReplacement(cmds, selectedItem, i); // replace source
                            //modifiedCmds = getSecondaryReplacement(modifiedCmds); // replace list and json
                            refreshGui = interpretAndExecuteCommand(modifiedCmds, filePath, specificKey); // Execute modified 
                            
                            listItem->setValue(CHECKMARK_SYMBOL);
                            
                            if (commandMode == "option")
                                lastSelectedListItem = listItem;
                            
                            return true;
                        }
                        return false;
                    });
                    list->addItem(listItem);
                }
            } else if (commandMode == "toggle") {
                auto toggleListItem = new tsl::elm::ToggleListItem(itemName, false, ON, OFF);
                
                // Set the initial state of the toggle item
                bool toggleStateOn = std::find(selectedItemsListOn.begin(), selectedItemsListOn.end(), selectedItem) != selectedItemsListOn.end();
                toggleListItem->setState(toggleStateOn);
                
                toggleListItem->setStateChangedListener([this, i, cmdsOn=commandsOn, cmdsOff=commandsOff, selectedItem, selectedItemsListOn, selectedItemsListOff, toggleListItem](bool state) {
                    if (!state) {
                        if (std::find(selectedItemsListOn.begin(), selectedItemsListOn.end(), selectedItem) != selectedItemsListOn.end()) {
                            // Toggle switched to On
                            std::vector<std::vector<std::string>> modifiedCmds = getSourceReplacement(cmdsOn, selectedItem, i); // replace source
                            refreshGui = interpretAndExecuteCommand(modifiedCmds, filePath, specificKey); // Execute modified 
                        } else
                            toggleListItem->setState(!state);
                    } else {
                        if (std::find(selectedItemsListOff.begin(), selectedItemsListOff.end(), selectedItem) != selectedItemsListOff.end()) {
                            // Toggle switched to Off
                            std::vector<std::vector<std::string>> modifiedCmds = getSourceReplacement(cmdsOff, selectedItem, i); // replace source
                            refreshGui = interpretAndExecuteCommand(modifiedCmds, filePath, specificKey); // Execute modified 
                        } else
                            toggleListItem->setState(!state);
                    }
                });
                list->addItem(toggleListItem);
            }
            //count++;
        }
        
        rootFrame = new tsl::elm::OverlayFrame(getNameFromPath(filePath), "Ultra Paw Package", "", packageHeader.color);
        rootFrame->setContent(list);
        
        return rootFrame;
    }
    
    /**
     * @brief Handles user input for the selection overlay.
     *
     * Processes user input and responds accordingly within the selection overlay.
     * Captures key presses and performs actions based on user interactions.
     *
     * @param keysDown A bitset representing keys that are currently pressed.
     * @param keysHeld A bitset representing keys that are held down.
     * @param touchInput Information about touchscreen input.
     * @param leftJoyStick Information about the left joystick input.
     * @param rightJoyStick Information about the right joystick input.
     * @return `true` if the input was handled within the overlay, `false` otherwise.
     */
    virtual bool handleInput(u64 keysDown, u64 keysHeld, touchPosition touchInput, JoystickPosition leftJoyStick, JoystickPosition rightJoyStick) override {
        if (refreshGui) {
            tsl::changeTo<SelectionOverlay>(filePath, specificKey, commands, specifiedFooterKey);
            refreshGui = false;
        }
        
        if (inSelectionMenu) {
            if (keysHeld & KEY_B) {
                inSelectionMenu = false;
                
                if (lastMenu == "packageMenu")
                    returningToPackage = true;
                else if (lastMenu == "subPackageMenu")
                    returningToSubPackage = true;
                
                if (commandMode == "option") {
                    if (isFileOrDirectory(packageConfigIniPath)) {
                        auto packageConfigData = getParsedDataFromIniFile(packageConfigIniPath);
                        if (packageConfigData.count(specificKey) > 0) {
                            auto& optionSection = packageConfigData[specificKey];
                            if (optionSection.count("footer") > 0) {
                                auto& commandFooter = optionSection["footer"];
                                if (commandFooter != "null")
                                    selectedListItem->setValue(commandFooter);
                            }
                        }
                    }
                }
                
                tsl::goBack();
                return true;
            }
        } 
        if (keysHeld & KEY_B)
            return false;
        
        return false;
    }
};


/**
 * @brief The `PackageMenu` class handles sub-menu overlay functionality.
 *
 * This class manages sub-menu overlays, allowing users to interact with specific menu options.
 * It provides functions for creating, updating, and navigating sub-menus, as well as handling user interactions related to sub-menu items.
 */
class PackageMenu : public tsl::Gui {
private:
    tsl::hlp::ini::IniData packageConfigData;
    std::string packagePath, dropdownSection, currentPage, pathReplace, pathReplaceOn, pathReplaceOff;
    std::string filePath, specificKey, pathPattern, pathPatternOn, pathPatternOff, itemName, parentDirName, lastParentDirName;
    std::vector<std::string> filesList, filesListOn, filesListOff, filterList, filterListOn, filterListOff;
    bool usingPages = false;
public:
    /**
     * @brief Constructs a `PackageMenu` instance for a specific sub-menu path.
     *
     * Initializes a new instance of the `PackageMenu` class for the given sub-menu path.
     *
     * @param path The path to the sub-menu.
     */
    PackageMenu(const std::string& path, const std::string& sectionName = "", const std::string& page = "left", const std::string& mode = "package") : packagePath(path), dropdownSection(sectionName), currentPage(page) {}
    /**
     * @brief Destroys the `PackageMenu` instance.
     *
     * Cleans up any resources associated with the `PackageMenu` instance.
     */
    ~PackageMenu() {
        //if (inPackageMenu) {
        //    selectedFooterDict.clear(); // Clears all data from the map, making it empty again
        //}
    }
    
    /**
     * @brief Creates the graphical user interface (GUI) for the sub-menu overlay.
     *
     * This function initializes and sets up the GUI elements for the sub-menu overlay,
     * allowing users to interact with specific menu options.
     *
     * @return A pointer to the GUI element representing the sub-menu overlay.
     */
    virtual tsl::elm::Element* createUI() override {
        if (dropdownSection.empty()){
            inPackageMenu = true;
            lastMenu = "packageMenu";
        } else {
            inSubPackageMenu = true;
            lastMenu = "subPackageMenu";
        }
        
        
        // Load options from INI file in the subdirectory
        std::string packageIniPath = packagePath + packageFileName;
        std::string packageConfigIniPath = packagePath + configFileName;
        PackageHeader packageHeader = getPackageHeaderFromIni(packageIniPath);
        
        //rootFrame = new tsl::elm::OverlayFrame(getNameFromPath(packagePath), "Ultra Paw Package", "", packageHeader.color);
        list = new tsl::elm::List();
        auto listItem = static_cast<tsl::elm::ListItem*>(nullptr);
        
        std::vector<std::pair<std::string, std::vector<std::vector<std::string>>>> options = loadOptionsFromIni(packageIniPath);
        
        
        
        bool skipSection = false;
        // Populate the sub menu with options
        //for (const auto& option : options) {
        std::string lastSection = "";
        std::string pageLeftName = "";
        std::string pageRightName = "";
        std::string drawLocation = "";
        
        
        for (size_t i = 0; i < options.size(); ++i) {
            auto& option = options[i];
            
            std::string optionName = option.first;
            auto commands = option.second;
            
            std::string footer; 
            bool useSelection = false;
            
            
            std::string commandFooter = "null";
            std::string commandMode = "default";
            std::string commandGrouping = "default";
            
            std::string currentSection = "global";
            std::string sourceType = "default", sourceTypeOn = "default", sourceTypeOff = "default"; //"file", "json_file", "json", "list"
            //std::string sourceType, sourceTypeOn, sourceTypeOff; //"file", "json_file", "json", "list"
            std::string jsonPath, jsonPathOn, jsonPathOff;
            std::string jsonKey, jsonKeyOn, jsonKeyOff;
            
            
            std::vector<std::vector<std::string>> commandsOn;
            std::vector<std::vector<std::string>> commandsOff;
            std::vector<std::string> listData, listDataOn, listDataOff;
            
            // items can be paths, commands, or variables depending on source
            //std::vector<std::string> selectedItemsList, selectedItemsListOn, selectedItemsListOff;
            
            if (drawLocation.empty() || currentPage == drawLocation || (optionName[0] == '@')) {
                
                // Custom header implementation
                if (!dropdownSection.empty()) {
                    if (i == 0) {
                        // Add a section break with small text to indicate the "Commands" section
                        //if (dropdownSection[0] == '*') {
                        //    dropdownSection = dropdownSection.substr(1);
                        //}
                        list->addItem(new tsl::elm::CategoryHeader(removeTag(dropdownSection.substr(1))));
                        skipSection = true;
                        lastSection = dropdownSection;
                    }
                    if (commands.size() == 0) {
                        if (optionName == dropdownSection)
                            skipSection = false;
                        else
                            skipSection = true;
                        continue;
                    }
                } else {
                    if (commands.size() == 0) {
                        if (optionName[0] == '@') {
                            if (drawLocation.empty()) {
                                pageLeftName = optionName.substr(1);
                                drawLocation = "left";
                            } else {
                                pageRightName = optionName.substr(1);
                                usingPages = true;
                                drawLocation = "right";
                            }
                        } else if (optionName[0] == '*') {
                            // Create reference to PackageMenu with dropdownSection set to optionName
                            listItem = new tsl::elm::ListItem(removeTag(optionName.substr(1)), DROPDOWN_SYMBOL);
                            
                            listItem->setClickListener([this, optionName](s64 key) {
                                if (key & KEY_A) {
                                    inPackageMenu = false;
                                    tsl::changeTo<PackageMenu>(packagePath, optionName);
                                    return true;
                                }
                                return false;
                            });
                            list->addItem(listItem);
                            
                            
                            skipSection = true;
                        } else {
                            if (optionName != lastSection) {
                                
                                if (removeTag(optionName) == PACKAGE_INFO || removeTag(optionName) == "Package Info") {
                                    // Add a section break with small text to indicate the "Commands" section
                                    list->addItem(new tsl::elm::CategoryHeader(PACKAGE_INFO));
                                    lastSection = optionName;
                                    
                                    
                                    constexpr int lineHeight = 20;  // Adjust the line height as needed
                                    constexpr int xOffset = 120;    // Adjust the horizontal offset as needed
                                    constexpr int fontSize = 16;    // Adjust the font size as needed
                                    int numEntries = 0;   // Adjust the number of entries as needed
                                    
                                    std::string packageSectionString = "";
                                    std::string packageInfoString = "";
                                    if (packageHeader.version != "") {
                                        packageSectionString += VERSION+"\n";
                                        packageInfoString += (packageHeader.version+"\n").c_str();
                                        numEntries++;
                                    }
                                    if (packageHeader.creator != "") {
                                        packageSectionString += CREATOR+"\n";
                                        packageInfoString += (packageHeader.creator+"\n").c_str();
                                        numEntries++;
                                    }
                                    if (packageHeader.about != "") {
                                        std::string aboutHeaderText = ABOUT+"\n";
                                        std::string::size_type aboutHeaderLength = aboutHeaderText.length();
                                        std::string aboutText = packageHeader.about;
                                        
                                        packageSectionString += aboutHeaderText;
                                        
                                        // Split the about text into multiple lines with proper word wrapping
                                        constexpr int maxLineLength = 28;  // Adjust the maximum line length as needed
                                        std::string::size_type startPos = 0;
                                        std::string::size_type spacePos = 0;
                                        
                                        while (startPos < aboutText.length()) {
                                            std::string::size_type endPos = std::min(startPos + maxLineLength, aboutText.length());
                                            std::string line = aboutText.substr(startPos, endPos - startPos);
                                            
                                            // Check if the current line ends with a space; if not, find the last space in the line
                                            if (endPos < aboutText.length() && aboutText[endPos] != ' ') {
                                                spacePos = line.find_last_of(' ');
                                                if (spacePos != std::string::npos) {
                                                    endPos = startPos + spacePos;
                                                    line = aboutText.substr(startPos, endPos - startPos);
                                                }
                                            }
                                            
                                            packageInfoString += line + '\n';
                                            startPos = endPos + 1;
                                            numEntries++;
                                            
                                            // Add corresponding newline to the packageSectionString
                                            if (startPos < aboutText.length())
                                                packageSectionString += std::string(aboutHeaderLength, ' ') + '\n';
                                        }
                                    }
                                    
                                    
                                    // Remove trailing newline character
                                    if ((packageSectionString != "") && (packageSectionString.back() == '\n'))
                                        packageSectionString = packageSectionString.substr(0, packageSectionString.size() - 1);
                                    if ((packageInfoString != "") && (packageInfoString.back() == '\n'))
                                        packageInfoString = packageInfoString.substr(0, packageInfoString.size() - 1);
                                    
                                    
                                    if ((packageSectionString != "") && (packageInfoString != "")) {
                                        list->addItem(new tsl::elm::CustomDrawer([lineHeight, xOffset, fontSize, packageSectionString, packageInfoString](tsl::gfx::Renderer *renderer, s32 x, s32 y, s32 w, s32 h) {
                                            renderer->drawString(packageSectionString.c_str(), false, x, y + lineHeight, fontSize, a(tsl::style::color::ColorText));
                                            renderer->drawString(packageInfoString.c_str(), false, x + xOffset, y + lineHeight, fontSize, a(tsl::style::color::ColorText));
                                        }), fontSize * numEntries + lineHeight);
                                    }
                                } else {
                                    // Add a section break with small text to indicate the "Commands" section
                                    list->addItem(new tsl::elm::CategoryHeader(removeTag(optionName)));
                                    lastSection = optionName;
                                }
                            }
                            skipSection = false;
                        }
                        
                        
                        continue;
                    } else if (i == 0) {
                        // Add a section break with small text to indicate the "Commands" section
                        list->addItem(new tsl::elm::CategoryHeader(COMMANDS));
                        skipSection = false;
                        lastSection = "Commands";
                    }
                }
                
                //if (optionName == "Section 1") {
                //    for (const auto& cmd : commands) {
                //        for (const auto& x : cmd) {
                //            logMessage("Commands: "+x);
                //        }
                //    }
                //}
                
                // initial processing of commands
                for (const auto& cmd : commands) {
                    
                    if (!cmd.empty()) { // Isolate command settings
                        // Extract the command mode
                        if (cmd[0].find(modePattern) == 0) {
                            commandMode = cmd[0].substr(modePattern.length());
                            if (std::find(commandModes.begin(), commandModes.end(), commandMode) == commandModes.end())
                                commandMode = commandModes[0]; // reset to default if commandMode is unknown
                        } else if (cmd[0].find(groupingPattern) == 0) {// Extract the command grouping
                            commandGrouping = cmd[0].substr(groupingPattern.length());
                            if (std::find(commandGroupings.begin(), commandGroupings.end(), commandGrouping) == commandGroupings.end())
                                commandGrouping = commandGroupings[0]; // reset to default if commandMode is unknown
                        }
                        
                        // Extract the command grouping
                        if (commandMode == "toggle") {
                            if (cmd[0].find("on:") == 0)
                                currentSection = "on";
                            else if (cmd[0].find("off:") == 0)
                                currentSection = "off";
                            
                            // Seperation of command chuncks
                            if (currentSection == "global") {
                                commandsOn.push_back(cmd);
                                commandsOff.push_back(cmd);
                            } else if (currentSection == "on")
                                commandsOn.push_back(cmd);
                            else if (currentSection == "off")
                                commandsOff.push_back(cmd);
                        }
                        
                    }
                    if (cmd.size() > 1) { // Pre-process advanced commands
                        //if (cmd[0] == "filter") {
                        //    if (currentSection == "global") {
                        //        filterList.push_back(cmd[1]);
                        //    } else if (currentSection == "on") {
                        //        filterListOn.push_back(cmd[1]);
                        //    } else if (currentSection == "off") {
                        //        filterListOff.push_back(cmd[1]);
                        //    }
                        if (cmd[0] == "file_source") {
                            if (currentSection == "global") {
                                pathPattern = cmd[1];
                                //filesList = getFilesListByWildcards(pathPattern);
                                sourceType = "file";
                            } else if (currentSection == "on") {
                                pathPatternOn = cmd[1];
                                //filesListOn = getFilesListByWildcards(pathPatternOn);
                                sourceTypeOn = "file";
                            } else if (currentSection == "off") {
                                pathPatternOff = cmd[1];
                                //filesListOff = getFilesListByWildcards(pathPatternOff);
                                sourceTypeOff = "file";
                            }
                        }
                    }
                }
                
                if (isFileOrDirectory(packageConfigIniPath)) {
                    packageConfigData = getParsedDataFromIniFile(packageConfigIniPath);
                    
                    
                    if (packageConfigData.count(optionName) > 0) {
                        auto& optionSection = packageConfigData[optionName];
                        
                        // For hiding the versions of overlays/packages
                        if (optionSection.count("mode") > 0)
                            commandMode = optionSection["mode"];
                        else
                            setIniFileValue(packageConfigIniPath, optionName, "mode", commandMode);
                        
                        if (optionSection.count("grouping") > 0)
                            commandGrouping = optionSection["grouping"];
                        else
                            setIniFileValue(packageConfigIniPath, optionName, "grouping", commandGrouping);
                        
                        if (optionSection.count("footer") > 0)
                            commandFooter = optionSection["footer"];
                        else
                            setIniFileValue(packageConfigIniPath, optionName, "footer", commandFooter);
                        
                    }
                } else { // write data if settings are not loaded
                    setIniFileValue(packageConfigIniPath, optionName, "mode", commandMode);
                    setIniFileValue(packageConfigIniPath, optionName, "grouping", commandGrouping);
                    setIniFileValue(packageConfigIniPath, optionName, "footer", "null");
                }
                
                
                
                // Get Option name and footer
                if (optionName[0] == '*') { 
                    useSelection = true;
                    optionName = optionName.substr(1); // Strip the "*" character on the left
                    footer = DROPDOWN_SYMBOL;
                } else {
                    size_t pos = optionName.find(" - ");
                    if (pos != std::string::npos) {
                        footer = optionName.substr(pos + 2); // Assign the part after "&&" as the footer
                        optionName = optionName.substr(0, pos); // Strip the "&&" and everything after it
                    }
                }
                
                if (commandMode == "option") {
                    // override loading of the command footer
                    if (commandFooter != "null")
                        footer = commandFooter;
                    else
                        footer = OPTION_SYMBOL;
                }
                
                if (skipSection == false) { // for skipping the drawing of sections
                    if (useSelection) { // For wildcard commands (dropdown menus)
                        
                        if ((footer == DROPDOWN_SYMBOL) || (footer.empty()))
                            listItem = new tsl::elm::ListItem(removeTag(optionName), footer);
                        else {
                            listItem = new tsl::elm::ListItem(removeTag(optionName));
                            if (commandMode == "option")
                                listItem->setValue(footer);
                            else
                                listItem->setValue(footer, true);
                            
                        }
                        
                        if (footer == UNAVAILABLE_SELECTION)
                            listItem->setValue(footer, true);
                        
                        //std::vector<std::vector<std::string>> modifiedCommands = getModifyCommands(option.second, pathReplace);
                        listItem->setClickListener([cmds = commands, keyName = option.first, this, packagePath = this->packagePath, footer, lastSection, listItem](uint64_t keys) {
                            if ((keys & KEY_A) && (footer != UNAVAILABLE_SELECTION)) {
                                if (inPackageMenu)
                                    inPackageMenu = false;
                                if (inSubPackageMenu)
                                    inSubPackageMenu = false;
                                
                                selectedListItem = listItem;
                                
                                std::string newKey = "";
                                if (inPackageMenu) {
                                    newKey = lastSection + keyName;
                                    if (selectedFooterDict.find(newKey) == selectedFooterDict.end())
                                        selectedFooterDict[newKey] = footer;
                                } else {
                                    newKey = "sub_" + lastSection + keyName;
                                    if (selectedFooterDict.find(newKey) == selectedFooterDict.end())
                                        selectedFooterDict[newKey] = footer;
                                }
                                tsl::changeTo<SelectionOverlay>(packagePath, keyName, cmds, newKey);
                                lastKeyName = keyName;
                                
                                return true;
                            } else if (keys & SCRIPT_KEY) {
                                if (inPackageMenu)
                                    inPackageMenu = false;
                                if (inSubPackageMenu)
                                    inSubPackageMenu = false;
                                tsl::changeTo<ScriptOverlay>(packagePath, keyName);
                                return true;
                            }
                            return false;
                        });
                        
                        list->addItem(listItem);
                    } else { // For everything else
                        
                        const std::string& selectedItem = optionName;
                        
                        // For entries that are paths
                        itemName = getNameFromPath(selectedItem);
                        if (!isDirectory(preprocessPath(selectedItem)))
                            itemName = dropExtension(itemName);
                        parentDirName = getParentDirNameFromPath(selectedItem);
                        
                        
                        if (commandMode == "default" || commandMode == "option") { // for handiling toggles
                            auto listItem = new tsl::elm::ListItem(removeTag(optionName));
                            if (commandMode == "default")
                                listItem->setValue(footer, true);
                            else
                                listItem->setValue(footer);
                            
                            
                            if (sourceType == "json") { // For JSON wildcards
                                listItem->setClickListener([this, i, cmds=commands, keyName = option.first, selectedItem, listItem](uint64_t keys) { // Add 'command' to the capture list
                                    if (keys & KEY_A) {
                                        std::vector<std::vector<std::string>> modifiedCmds = getSourceReplacement(cmds, keyName, i); // replace source
                                        //modifiedCmds = getSecondaryReplacement(modifiedCmds); // replace list and json
                                        refreshGui = interpretAndExecuteCommand(modifiedCmds, packagePath, keyName); // Execute modified 
                                        listItem->setValue(CHECKMARK_SYMBOL);
                                        return true;
                                    }  else if (keys & SCRIPT_KEY) {
                                        if (inPackageMenu)
                                            inPackageMenu = false;
                                        if (inSubPackageMenu)
                                            inSubPackageMenu = false;
                                        tsl::changeTo<ScriptOverlay>(packagePath, keyName);
                                        return true;
                                    }
                                    
                                    return false;
                                });
                                list->addItem(listItem);
                            } else {
                                listItem->setClickListener([this, i, cmds=commands, keyName = option.first, selectedItem, listItem](uint64_t keys) { // Add 'command' to the capture list
                                    if (keys & KEY_A) {
                                        std::vector<std::vector<std::string>> modifiedCmds = getSourceReplacement(cmds, keyName, i); // replace source
                                        //modifiedCmds = getSecondaryReplacement(modifiedCmds); // replace list and json
                                        refreshGui = interpretAndExecuteCommand(modifiedCmds, packagePath, keyName); // Execute modified 
                                        
                                        listItem->setValue(CHECKMARK_SYMBOL);
                                        return true;
                                    }  else if (keys & SCRIPT_KEY) {
                                        if (inPackageMenu)
                                            inPackageMenu = false;
                                        if (inSubPackageMenu)
                                            inSubPackageMenu = false;
                                        tsl::changeTo<ScriptOverlay>(packagePath, keyName);
                                        return true;
                                    }
                                    return false;
                                });
                                list->addItem(listItem);
                            }
                        } else if (commandMode == "toggle") {
                            
                            
                            auto toggleListItem = new tsl::elm::ToggleListItem(removeTag(optionName), false, ON, OFF);
                            // Set the initial state of the toggle item
                            bool toggleStateOn = isFileOrDirectory(preprocessPath(pathPatternOn));
                            
                            toggleListItem->setState(toggleStateOn);
                            
                            toggleListItem->setStateChangedListener([this, i, cmdsOn=commandsOn, cmdsOff=commandsOff, toggleStateOn, keyName = option.first](bool state) {
                                if (!state) {
                                    // Toggle switched to On
                                    if (toggleStateOn) {
                                        std::vector<std::vector<std::string>> modifiedCmds = getSourceReplacement(cmdsOn, preprocessPath(pathPatternOn), i); // replace source
                                        //modifiedCmds = getSecondaryReplacement(modifiedCmds); // replace list and json
                                        refreshGui = interpretAndExecuteCommand(modifiedCmds, packagePath, keyName); // Execute modified 
                                    } else {
                                        // Handle the case where the command should only run in the source_on section
                                        // Add your specific code here
                                    }
                                } else {
                                    // Toggle switched to Off
                                    if (!toggleStateOn) {
                                        std::vector<std::vector<std::string>> modifiedCmds = getSourceReplacement(cmdsOff, preprocessPath(pathPatternOff), i); // replace source
                                        //modifiedCmds = getSecondaryReplacement(modifiedCmds); // replace list and json
                                        refreshGui = interpretAndExecuteCommand(modifiedCmds, packagePath, keyName); // Execute modified 
                                    } else {
                                        // Handle the case where the command should only run in the source_off section
                                        // Add your specific code here
                                    }
                                }
                            });
                            list->addItem(toggleListItem);
                        }
                    }
                }
            }
        }
        
        
        if (usingPages) {
<<<<<<< HEAD
            if (currentPage == "left") {
                rootFrame = new tsl::elm::OverlayFrame(getNameFromPath(packagePath), "Ultra Paw Package", "", packageHeader.color, "", pageRightName);
            } else if (currentPage == "right") {
                rootFrame = new tsl::elm::OverlayFrame(getNameFromPath(packagePath), "Ultra Paw Package", "", packageHeader.color, pageLeftName, "");
            }
        } else {
            rootFrame = new tsl::elm::OverlayFrame(getNameFromPath(packagePath), "Ultra Paw Package", "", packageHeader.color);
        }
=======
            if (currentPage == "left")
                rootFrame = new tsl::elm::OverlayFrame(getNameFromPath(packagePath), "Ultrahand Package", "", packageHeader.color, "", pageRightName);
            else if (currentPage == "right")
                rootFrame = new tsl::elm::OverlayFrame(getNameFromPath(packagePath), "Ultrahand Package", "", packageHeader.color, pageLeftName, "");
        } else
            rootFrame = new tsl::elm::OverlayFrame(getNameFromPath(packagePath), "Ultrahand Package", "", packageHeader.color);
>>>>>>> a3f735d8
        rootFrame->setContent(list);
        
        return rootFrame;
    }
    
    /**
     * @brief Handles user input for the sub-menu overlay.
     *
     * Processes user input and responds accordingly within the sub-menu overlay.
     * Captures key presses and performs actions based on user interactions.
     *
     * @param keysDown A bitset representing keys that are currently pressed.
     * @param keysHeld A bitset representing keys that are held down.
     * @param touchInput Information about touchscreen input.
     * @param leftJoyStick Information about the left joystick input.
     * @param rightJoyStick Information about the right joystick input.
     * @return `true` if the input was handled within the overlay, `false` otherwise.
     */
    virtual bool handleInput(uint64_t keysDown, uint64_t keysHeld, touchPosition touchInput, JoystickPosition leftJoyStick, JoystickPosition rightJoyStick) override {
        if (refreshGui) {
            tsl::changeTo<PackageMenu>(packagePath);
            refreshGui = false;
        }
        
        if (usingPages) {
            if (currentPage == "left") {
                if ((keysHeld & KEY_DRIGHT) && !(keysHeld & (KEY_DLEFT | KEY_DUP | KEY_DDOWN | KEY_B | KEY_A | KEY_X | KEY_Y | KEY_L | KEY_R | KEY_ZL | KEY_ZR))) {
                    tsl::changeTo<PackageMenu>(packagePath, dropdownSection, "right");
                    return true;
                }
            } else if (currentPage == "right") {
                if ((keysHeld & KEY_DLEFT) && !(keysHeld & (KEY_DRIGHT | KEY_DUP | KEY_DDOWN | KEY_B | KEY_A | KEY_X | KEY_Y | KEY_L | KEY_R | KEY_ZL | KEY_ZR))) {
                    //tsl::changeTo<PackageMenu>(packagePath, dropdownSection, "left");
                    tsl::goBack();
                    return true;
                }
            } 
        }
        
        if (!returningToPackage && inPackageMenu) {
            if ((keysHeld & KEY_B)) {
                //tsl::Overlay::get()->close();
                //svcSleepThread(300'000'000);
                //tsl::goBack();
                inPackageMenu = false;
                returningToMain = true;
                tsl::goBack();
                tsl::goBack();
                tsl::changeTo<MainMenu>();
                
                //tsl::Overlay::get()->close();
                return true;
            }
        }
        
        if (!returningToSubPackage && inSubPackageMenu) {
            if ((keysHeld & KEY_B)) {
                inSubPackageMenu = false;
                returningToPackage = true;
                lastMenu = "packageMenu";
                tsl::goBack();
                
                //tsl::Overlay::get()->close();
                return true;
            }
        }
        
        
        if (keysHeld & KEY_B)
            return false;
        
        if (returningToPackage && !(keysHeld & KEY_B)){
            returningToPackage = false;
            inPackageMenu = true;
        }
        
        if (returningToSubPackage && !(keysHeld & KEY_B)){
            returningToSubPackage = false;
            inSubPackageMenu = true;
        }
        
        return false;
        
        //return handleOverlayMenuInput(inPackageMenu, keysHeld, KEY_B);
    }
};



/**
 * @brief The `MainMenu` class handles the main menu overlay functionality.
 *
 * This class manages the main menu overlay, allowing users to navigate and access various submenus.
 * It provides functions for creating, updating, and navigating the main menu, as well as handling user interactions related to menu navigation.
 */
class MainMenu : public tsl::Gui {
private:
    tsl::hlp::ini::IniData settingsData, themesData, packageConfigData;
    std::string packageIniPath = packageDirectory + packageFileName;
    std::string packageConfigIniPath = packageDirectory + configFileName;
    std::string menuMode, defaultMenuMode, inOverlayString, fullPath, optionName, priority, starred, hide;
    bool useDefaultMenu = false;
    bool useOverlayLaunchArgs = false;
    std::string hiddenMenuMode;
    bool initializingSpawn = false;
    
    std::string defaultLang = "en";
    std::string packagePath, pathReplace, pathReplaceOn, pathReplaceOff;
    std::string filePath, specificKey, pathPattern, pathPatternOn, pathPatternOff, itemName, parentDirName, lastParentDirName;
    std::vector<std::string> filesList, filesListOn, filesListOff, filterList, filterListOn, filterListOff;
public:
    /**
     * @brief Constructs a `MainMenu` instance.
     *
     * Initializes a new instance of the `MainMenu` class with the necessary parameters.
     */
    MainMenu(const std::string& hiddenMenuMode = "") : hiddenMenuMode(hiddenMenuMode) {}
    /**
     * @brief Destroys the `MainMenu` instance.
     *
     * Cleans up any resources associated with the `MainMenu` instance.
     */
    ~MainMenu() {}
    
    /**
     * @brief Creates the graphical user interface (GUI) for the main menu overlay.
     *
     * This function initializes and sets up the GUI elements for the main menu overlay,
     * allowing users to navigate and access various submenus.
     *
     * @return A pointer to the GUI element representing the main menu overlay.
     */
    virtual tsl::elm::Element* createUI() override {
        if (!inHiddenMode)
            inMainMenu = true;
        
        lastMenuMode = hiddenMenuMode;
        
        //defaultMenuMode = "last_menu";
        defaultMenuMode = "overlays";
        menuMode = "overlays";
        
        createDirectory(packageDirectory);
        createDirectory(settingsPath);
        
        bool settingsLoaded = false;
        if (isFileOrDirectory(settingsConfigIniPath)) {
            settingsData = getParsedDataFromIniFile(settingsConfigIniPath);
            if (settingsData.count("ultrapaw") > 0) {
                auto& ultrahandSection = settingsData["ultrapaw"];
                
                if (ultrahandSection.count("clean_version_labels") > 0)
                    cleanVersionLabels = ultrahandSection["clean_version_labels"];
<<<<<<< HEAD
                } else {
                    setIniFileValue(settingsConfigIniPath, "ultrapaw", "clean_version_labels", "true");
=======
                else {
                    setIniFileValue(settingsConfigIniPath, "ultrahand", "clean_version_labels", "true");
>>>>>>> a3f735d8
                    cleanVersionLabels = "false";
                }
                
                // For hiding the versions of overlays/packages
                if (ultrahandSection.count("hide_overlay_versions") > 0)
                    hideOverlayVersions = ultrahandSection["hide_overlay_versions"];
<<<<<<< HEAD
                } else {
                    setIniFileValue(settingsConfigIniPath, "ultrapaw", "hide_overlay_versions", "false");
=======
                else {
                    setIniFileValue(settingsConfigIniPath, "ultrahand", "hide_overlay_versions", "false");
>>>>>>> a3f735d8
                    hideOverlayVersions = "false";
                }
                if (ultrahandSection.count("hide_package_versions") > 0)
                    hidePackageVersions = ultrahandSection["hide_package_versions"];
<<<<<<< HEAD
                } else {
                    setIniFileValue(settingsConfigIniPath, "ultrapaw", "hide_package_versions", "false");
=======
                else {
                    setIniFileValue(settingsConfigIniPath, "ultrahand", "hide_package_versions", "false");
>>>>>>> a3f735d8
                    hidePackageVersions = "false";
                }
                
                if (ultrahandSection.count("last_menu") > 0) {
                    menuMode = ultrahandSection["last_menu"];
                    if (ultrahandSection.count("default_menu") > 0) {
                        defaultMenuMode = ultrahandSection["default_menu"];
                        if (ultrahandSection.count("in_overlay") > 0)
                            settingsLoaded = true;
                    }
                }
                
                if (ultrahandSection.count("default_lang") > 0)
                    defaultLang = ultrahandSection["default_lang"];
<<<<<<< HEAD
                } else {
                    setIniFileValue(settingsConfigIniPath, "ultrapaw", "default_lang", defaultLang);
                }
                
                if (ultrahandSection.count("datetime_format") == 0) {
                    setIniFileValue(settingsConfigIniPath, "ultrapaw", "datetime_format", DEFAULT_DT_FORMAT);
                }
=======
                else
                    setIniFileValue(settingsConfigIniPath, "ultrahand", "default_lang", defaultLang);
                
                if (ultrahandSection.count("datetime_format") == 0)
                    setIniFileValue(settingsConfigIniPath, "ultrahand", "datetime_format", DEFAULT_DT_FORMAT);
>>>>>>> a3f735d8
                
                if (ultrahandSection.count("hide_clock") == 0)
                    setIniFileValue(settingsConfigIniPath, "ultrahand", "hide_clock", "false");
                if (ultrahandSection.count("hide_battery") == 0)
                    setIniFileValue(settingsConfigIniPath, "ultrahand", "hide_battery", "true");
                if (ultrahandSection.count("hide_pcb_temp") == 0)
                    setIniFileValue(settingsConfigIniPath, "ultrahand", "hide_pcb_temp", "true");
                if (ultrahandSection.count("hide_soc_temp") == 0)
                    setIniFileValue(settingsConfigIniPath, "ultrahand", "hide_soc_temp", "true");
                
                //if (ultrahandSection.count("in_overlay") > 0) {
                //    inOverlayString = ultrahandSection["in_overlay"];
                //    if (inOverlayString == "true") {
                //        setIniFileValue(settingsConfigIniPath, "ultrapaw", "in_overlay", "false");
                //    }
                //    settingsLoaded = true;
                //}
            }
        }
        if (!settingsLoaded) { // write data if settings are not loaded
            setIniFileValue(settingsConfigIniPath, "ultrapaw", "default_lang", defaultLang);
            setIniFileValue(settingsConfigIniPath, "ultrapaw", "default_menu", defaultMenuMode);
            setIniFileValue(settingsConfigIniPath, "ultrapaw", "last_menu", menuMode);
            setIniFileValue(settingsConfigIniPath, "ultrapaw", "in_overlay", "false");
        }
        
        
        //if (!showMenu) {
        //    rootFrame = new tsl::elm::OverlayFrame("","");
        //    rootFrame->setContent(list);
        //    return rootFrame;
        //}
        
<<<<<<< HEAD
        std::string langFile = "/config/ultrapaw/lang/"+defaultLang+".json";
        if (isFileOrDirectory(langFile)) {
=======
        std::string langFile = "/config/ultrahand/lang/"+defaultLang+".json";
        if (isFileOrDirectory(langFile))
>>>>>>> a3f735d8
            parseLanguage(langFile);
        
        // write default theme
        if (isFileOrDirectory(themeConfigIniPath)) {
            themesData = getParsedDataFromIniFile(themeConfigIniPath);
            if (themesData.count("theme") > 0) {
                auto& themedSection = themesData["theme"];
                
                if (themedSection.count("clock_color") == 0)
                    setIniFileValue(themeConfigIniPath, "theme", "clock_color", "#FFFFFF");
                
                if (themedSection.count("battery_color") == 0)
                    setIniFileValue(themeConfigIniPath, "theme", "battery_color", "#FFFFFF");
                
                if (themedSection.count("text_color") == 0)
                    setIniFileValue(themeConfigIniPath, "theme", "text_color", "#FFFFFF");
                
                if (themedSection.count("trackbar_color") == 0)
                    setIniFileValue(themeConfigIniPath, "theme", "trackbar_color", "#555555");
                
                if (themedSection.count("highlight_color_1") == 0)
                    setIniFileValue(themeConfigIniPath, "theme", "highlight_color_1", "#2288CC");
                
                if (themedSection.count("highlight_color_2") == 0)
                    setIniFileValue(themeConfigIniPath, "theme", "highlight_color_2", "#88FFFF");
                
            } else {
                setIniFileValue(themeConfigIniPath, "theme", "clock_color", "#FFFFFF");
                setIniFileValue(themeConfigIniPath, "theme", "battery_color", "#FFFFFF");
                setIniFileValue(themeConfigIniPath, "theme", "text_color", "#FFFFFF");
                setIniFileValue(themeConfigIniPath, "theme", "trackbar_color", "#555555");
                setIniFileValue(themeConfigIniPath, "theme", "highlight_color_1", "#2288CC");
                setIniFileValue(themeConfigIniPath, "theme", "highlight_color_2", "#88FFFF");
            }
        } else {
            setIniFileValue(themeConfigIniPath, "theme", "clock_color", "#FFFFFF");
            setIniFileValue(themeConfigIniPath, "theme", "battery_color", "#FFFFFF");
            setIniFileValue(themeConfigIniPath, "theme", "text_color", "#FFFFFF");
            setIniFileValue(themeConfigIniPath, "theme", "trackbar_color", "#555555");
            setIniFileValue(themeConfigIniPath, "theme", "highlight_color_1", "#2288CC");
            setIniFileValue(themeConfigIniPath, "theme", "highlight_color_2", "#88FFFF");
        }
        
        copyTeslaKeyComboToUltrahand();
        
        //setIniFileValue(settingsConfigIniPath, "ultrapaw", "in_overlay", "false");
        
        
        if ((defaultMenuMode == "overlays") || (defaultMenuMode == "packages")) {
            if (defaultMenuLoaded) {
                menuMode = defaultMenuMode.c_str();
                defaultMenuLoaded = false;
            }
        } else {
            defaultMenuMode = "last_menu";
            setIniFileValue(settingsConfigIniPath, "ultrapaw", "default_menu", defaultMenuMode);
        }
        
        if (cleanVersionLabels == "true")
            versionLabel = APP_VERSION+std::string("   (")+ extractTitle(loaderInfo)+" "+cleanVersionLabel(loaderInfo)+std::string(")"); // Still needs to parse nx-ovlloader instead of hard coding it
        else
            versionLabel = APP_VERSION+std::string("   (")+ extractTitle(loaderInfo)+" v"+cleanVersionLabel(loaderInfo)+std::string(")");
        
        list = new tsl::elm::List();
        
        
        
        if (!hiddenMenuMode.empty())
            menuMode = hiddenMenuMode;
        
        
        // Overlays menu
        if (menuMode == "overlays") {
            if (!inHiddenMode)
                list->addItem(new tsl::elm::CategoryHeader(OVERLAYS));
            else
                list->addItem(new tsl::elm::CategoryHeader(HIDDEN_OVERLAYS));
            
            
            // Load overlay files
            std::vector<std::string> overlayFiles = getFilesListByWildcard(overlayDirectory+"*.ovl");
            //std::sort(overlayFiles.begin(), overlayFiles.end()); // Sort overlay files alphabetically
            
            
            FILE* overlaysIniFile = fopen(overlaysIniFilePath.c_str(), "r");
            if (!overlaysIniFile) {
                fclose(fopen(overlaysIniFilePath.c_str(), "w")); // The INI file doesn't exist, so create an empty one.
                initializingSpawn = true;
            } else
                fclose(overlaysIniFile); // The file exists, so close it.
            
            // load overlayList from overlaysIniFilePath.  this will be the overlayFilenames
            std::vector<std::string> overlayList;
            std::vector<std::string> hiddenOverlayList;
            
            
            // Load subdirectories
            if (!overlayFiles.empty()) {
                // Load the INI file and parse its content.
                std::map<std::string, std::map<std::string, std::string>> overlaysIniData = getParsedDataFromIniFile(overlaysIniFilePath);
                
                for (const auto& overlayFile : overlayFiles) {
                    
                    std::string overlayFileName = getNameFromPath(overlayFile);
                    
                    if (overlayFileName == "ovlmenu.ovl" or overlayFileName.substr(0, 1) == ".")
                        continue;
                    
                    //overlayList.push_back(overlayFileName);
                    
                    // Check if the overlay name exists in the INI data.
                    if (overlaysIniData.find(overlayFileName) == overlaysIniData.end()) {
                        // The entry doesn't exist; initialize it.
                        overlayList.push_back("0020_"+overlayFileName);
                        setIniFileValue(overlaysIniFilePath, overlayFileName, "priority", "20");
                        setIniFileValue(overlaysIniFilePath, overlayFileName, "star", "false");
                        setIniFileValue(overlaysIniFilePath, overlayFileName, "hide", "false");
                        setIniFileValue(overlaysIniFilePath, overlayFileName, "use_launch_args", "false");
                        setIniFileValue(overlaysIniFilePath, overlayFileName, "launch_args", "");
                        
                    } else {
                        // Read priority and starred status from ini
                        priority = "0020";
                        starred = "false";
                        hide = "false";
                        
                        // Check if the "priority" key exists in overlaysIniData for overlayFileName
                        if (overlaysIniData.find(overlayFileName) != overlaysIniData.end() &&
                            overlaysIniData[overlayFileName].find("priority") != overlaysIniData[overlayFileName].end()) {
                            priority = formatPriorityString(overlaysIniData[overlayFileName]["priority"]);
                        } else
                            setIniFileValue(overlaysIniFilePath, overlayFileName, "priority", "20");
                        
                        // Check if the "star" key exists in overlaysIniData for overlayFileName
                        if (overlaysIniData.find(overlayFileName) != overlaysIniData.end() &&
                            overlaysIniData[overlayFileName].find("star") != overlaysIniData[overlayFileName].end()) {
                            starred = overlaysIniData[overlayFileName]["star"];
                        } else
                            setIniFileValue(overlaysIniFilePath, overlayFileName, "star", "false");
                        
                        // Check if the "hide" key exists in overlaysIniData for overlayFileName
                        if (overlaysIniData.find(overlayFileName) != overlaysIniData.end() &&
                            overlaysIniData[overlayFileName].find("hide") != overlaysIniData[overlayFileName].end()) {
                            hide = overlaysIniData[overlayFileName]["hide"];
                        } else
                            setIniFileValue(overlaysIniFilePath, overlayFileName, "hide", "false");
                        
                        // Check if the "hide" key exists in overlaysIniData for overlayFileName
                        if (overlaysIniData.find(overlayFileName) != overlaysIniData.end() &&
                            overlaysIniData[overlayFileName].find("use_launch_args") != overlaysIniData[overlayFileName].end()) {
                            //useOverlayLaunchArgs = (overlaysIniData[overlayFileName]["use_launch_args"] == "true");
                        } else
                            setIniFileValue(overlaysIniFilePath, overlayFileName, "use_launch_args", "false");
                        
                        // Check if the "hide" key exists in overlaysIniData for overlayFileName
                        if (overlaysIniData.find(overlayFileName) != overlaysIniData.end() &&
                            overlaysIniData[overlayFileName].find("launch_args") != overlaysIniData[overlayFileName].end()) {
                            //overlayLaunchArgs = overlaysIniData[overlayFileName]["launch_args"];
                        } else
                            setIniFileValue(overlaysIniFilePath, overlayFileName, "launch_args", "");
                        
                        
                        
                        
                        // Get the name and version of the overlay file
                        auto [result, overlayName, overlayVersion] = getOverlayInfo(overlayDirectory+overlayFileName);
                        if (result != ResultSuccess)
                            continue;
                        
                        if (hide == "false") {
                            if (starred == "true")
                                overlayList.push_back("-1_"+priority+"_"+overlayName+"_"+overlayVersion+"_"+overlayFileName);
                            else
                                overlayList.push_back(priority+"_"+overlayName+"_"+overlayVersion+"_"+overlayFileName);
                            
                        } else {
                            if (starred == "true")
                                hiddenOverlayList.push_back("-1_"+priority+"_"+overlayName+"_"+overlayVersion+"_"+overlayFileName);
                            else
                                hiddenOverlayList.push_back(priority+"_"+overlayName+"_"+overlayVersion+"_"+overlayFileName);
                            
                        }
                    }
                }
                
                std::sort(overlayList.begin(), overlayList.end());
                std::sort(hiddenOverlayList.begin(), hiddenOverlayList.end());
                
                
                if (inHiddenMode)
                    overlayList = hiddenOverlayList;
                
                
                for (const auto& taintedOverlayFileName : overlayList) {
                    
                    //logMessage(taintedOverlayFileName);
                    
                    std::string overlayFileName;
                    std::string overlayStarred = "false";
                    
                    std::string overlayVersion, overlayName;
                    
                    // Detect if starred
                    if ((taintedOverlayFileName.substr(0, 3) == "-1_"))
                        overlayStarred = "true";
                    
                    // Find the position of the last underscore
                    size_t lastUnderscorePos = taintedOverlayFileName.rfind('_');
                    // Check if an underscore was found
                    if (lastUnderscorePos != std::string::npos) {
                        // Extract overlayFileName starting from the character after the last underscore
                        overlayFileName = taintedOverlayFileName.substr(lastUnderscorePos + 1);
                        
                        // Now, find the position of the second-to-last underscore
                        size_t secondLastUnderscorePos = taintedOverlayFileName.rfind('_', lastUnderscorePos - 1);
                        
                        if (secondLastUnderscorePos != std::string::npos) {
                            // Extract overlayName between the two underscores
                            overlayVersion = taintedOverlayFileName.substr(secondLastUnderscorePos + 1, lastUnderscorePos - secondLastUnderscorePos - 1);
                            // Now, find the position of the second-to-last underscore
                            size_t thirdLastUnderscorePos = taintedOverlayFileName.rfind('_', secondLastUnderscorePos - 1);
                            if (secondLastUnderscorePos != std::string::npos)
                                overlayName = taintedOverlayFileName.substr(thirdLastUnderscorePos + 1, secondLastUnderscorePos - thirdLastUnderscorePos - 1);
                        }
                    }
                    
                    
                    //logMessage(overlayFileName);
                    
                    std::string overlayFile = overlayDirectory+overlayFileName;
                    //logMessage(overlayFile);
                    
                    //// Get the name and version of the overlay file
                    //auto [result, overlayName, overlayVersion] = getOverlayInfo(overlayFile);
                    //if (result != ResultSuccess)
                    //    continue;
                    
                    //logMessage(overlayName);
                    
                    std::string newOverlayName = overlayName.c_str();
                    if (overlayStarred == "true")
                        newOverlayName = STAR_SYMBOL+" "+newOverlayName;
                    
                    
                    
                    // Toggle the starred status
                    std::string newStarred = (overlayStarred == "true") ? "false" : "true";
                    
                    tsl::elm::ListItem* listItem = nullptr;
                    
                    //logMessage(overlayFile);
                    if (isFileOrDirectory(overlayFile)) {
                        listItem = new tsl::elm::ListItem(newOverlayName);
                        if (cleanVersionLabels == "true")
                            overlayVersion = cleanVersionLabel(overlayVersion);
                        if (hideOverlayVersions != "true")
                            listItem->setValue(overlayVersion, true);
                        
                        // Add a click listener to load the overlay when clicked upon
                        listItem->setClickListener([this, overlayFile, newStarred, overlayFileName, overlayName](s64 key) {
                            if (key & KEY_A) {
                                // Load the overlay here
                                //inMainMenu = false;
                                //inOverlay = true;
<<<<<<< HEAD
                                setIniFileValue(settingsConfigIniPath, "ultrapaw", "in_overlay", "true"); // this is handled within tesla.hpp
                                tsl::setNextOverlay(overlayFile);
                                //tsl::setNextOverlay(overlayFile, "--microOverlay");
=======
                                setIniFileValue(settingsConfigIniPath, "ultrahand", "in_overlay", "true"); // this is handled within tesla.hpp
                                //if (useOverlayLaunchArgs) {
                                //    logMessage("LaunchArgs: "+overlayLaunchArgs);
                                //    tsl::setNextOverlay(overlayFile, overlayLaunchArgs);
                                //} else
                                //    tsl::setNextOverlay(overlayFile);
                                //logMessage("LaunchArgs: "+overlayLaunchArgs);
                                std::string useOverlayLaunchArgs = parseValueFromIniSection(overlaysIniFilePath, overlayFileName, "use_launch_args");
                                std::string overlayLaunchArgs = parseValueFromIniSection(overlaysIniFilePath, overlayFileName, "launch_args");
                                
                                
                                if (useOverlayLaunchArgs == "true")
                                    tsl::setNextOverlay(overlayFile, overlayLaunchArgs);
                                else
                                    tsl::setNextOverlay(overlayFile);
>>>>>>> a3f735d8
                                //envSetNextLoad(overlayPath, "");
                                tsl::Overlay::get()->close();
                                //inMainMenu = true;
                                return true;
                            } else if (key & STAR_KEY) {
                                std::string tmpMode(hiddenMenuMode);
                                if (!overlayFile.empty()) {
                                    // Update the INI file with the new value
                                    setIniFileValue(overlaysIniFilePath, overlayFileName, "star", newStarred);
                                    // Now, you can use the newStarred value for further processing if needed
                                }
                                if (inHiddenMode) {
                                    tsl::goBack();
                                    inMainMenu = false;
                                    inHiddenMode = true;
                                }
                                tsl::changeTo<MainMenu>(tmpMode);
                                //lastMenuMode = tmpMode;
                                return true;
                            } else if (key & SETTINGS_KEY) {
                                if (!inHiddenMode) {
                                    lastMenu = "";
                                    inMainMenu = false;
                                } else {
                                    lastMenu = "hiddenMenuMode";
                                    inHiddenMode = false;
                                }
                                
                                tsl::changeTo<SettingsMenu>(overlayFileName, "overlay", overlayName);
                                return true;
                            }
                            return false;
                        });
                    }
                    if (listItem != nullptr)
                        list->addItem(listItem);
                }
                
                if (!hiddenOverlayList.empty() && !inHiddenMode) {
                    auto listItem = new tsl::elm::ListItem(HIDDEN, DROPDOWN_SYMBOL);
                    
                    //std::vector<std::vector<std::string>> modifiedCommands = getModifyCommands(option.second, pathReplace);
                    listItem->setClickListener([this](uint64_t keys) {
                        if (keys & KEY_A) {
                            inMainMenu = false;
                            inHiddenMode = true;
                            tsl::changeTo<MainMenu>("overlays");
                            return true;
                        }
                        return false;
                    });
                    
                    list->addItem(listItem);
                }
            }
        }
        
        
        
        // Packages menu
        if (menuMode == "packages" ) {
            
            // Create the directory if it doesn't exist
            createDirectory(packageDirectory);
            
            
            FILE* packagesIniFile = fopen(packagesIniFilePath.c_str(), "r");
            if (!packagesIniFile) {
                fclose(fopen(packagesIniFilePath.c_str(), "w")); // The INI file doesn't exist, so create an empty one.
                initializingSpawn = true;
            } else
                fclose(packagesIniFile); // The file exists, so close it.
            
            std::vector<std::string> packageList;
            std::vector<std::string> hiddenPackageList;
            
            // Load the INI file and parse its content.
            std::map<std::string, std::map<std::string, std::string>> packagesIniData = getParsedDataFromIniFile(packagesIniFilePath);
            // Load subdirectories
            std::vector<std::string> subdirectories = getSubdirectories(packageDirectory);
            //for (size_t i = 0; i < subdirectories.size(); ++i) {
            for (const auto& packageName: subdirectories) {
                if (packageName.substr(0, 1) == ".")
                    continue;
                // Check if the overlay name exists in the INI data.
                if (packagesIniData.find(packageName) == packagesIniData.end()) {
                    // The entry doesn't exist; initialize it.
                    packageList.push_back("0020_"+packageName);
                    setIniFileValue(packagesIniFilePath, packageName, "priority", "20");
                    setIniFileValue(packagesIniFilePath, packageName, "star", "false");
                    setIniFileValue(packagesIniFilePath, packageName, "hide", "false");
                } else {
                    // Read priority and starred status from ini
                    priority = "0020";
                    starred = "false";
                    hide = "false";
                    
                    // Check if the "priority" key exists in overlaysIniData for overlayFileName
                    if (packagesIniData.find(packageName) != packagesIniData.end() &&
                        packagesIniData[packageName].find("priority") != packagesIniData[packageName].end()) {
                        priority = formatPriorityString(packagesIniData[packageName]["priority"]);
                    } else
                        setIniFileValue(packagesIniFilePath, packageName, "priority", "20");
                    
                    // Check if the "star" key exists in overlaysIniData for overlayFileName
                    if (packagesIniData.find(packageName) != packagesIniData.end() &&
                        packagesIniData[packageName].find("star") != packagesIniData[packageName].end()) {
                        starred = packagesIniData[packageName]["star"];
                    } else
                        setIniFileValue(packagesIniFilePath, packageName, "star", "false");
                    
                    // Check if the "star" key exists in overlaysIniData for overlayFileName
                    if (packagesIniData.find(packageName) != packagesIniData.end() &&
                        packagesIniData[packageName].find("hide") != packagesIniData[packageName].end()) {
                        hide = packagesIniData[packageName]["hide"];
                    } else
                        setIniFileValue(packagesIniFilePath, packageName, "hide", "false");
                    
                    if (hide == "false") {
                        if (starred == "true")
                            packageList.push_back("-1_"+priority+"_"+packageName);
                        else
                            packageList.push_back(priority+"_"+packageName);
                    } else {
                        if (starred == "true")
                            hiddenPackageList.push_back("-1_"+priority+"_"+packageName);
                        else
                            hiddenPackageList.push_back(priority+"_"+packageName);
                    }
                }
            }
            std::sort(packageList.begin(), packageList.end());
            std::sort(hiddenPackageList.begin(), hiddenPackageList.end());
            
            if (inHiddenMode)
                packageList = hiddenPackageList;
            
            for (size_t i = 0; i < packageList.size(); ++i) {
                auto taintePackageName = packageList[i];
                if (i == 0) {
                    if (!inHiddenMode)
                        list->addItem(new tsl::elm::CategoryHeader(PACKAGES));
                    else
                        list->addItem(new tsl::elm::CategoryHeader(HIDDEN_PACKAGES));
                }
                //bool usingStar = false;
                std::string packageName = taintePackageName.c_str();
                std::string packageStarred = "false";
                
                if ((packageName.length() >= 2) && (packageName.substr(0, 3) == "-1_")) {
                    // strip first two characters
                    packageName = packageName.substr(3);
                    packageStarred = "true";
                }
                
                packageName = packageName.substr(5);
                
                std::string newPackageName = packageName.c_str();
                if (packageStarred == "true")
                    newPackageName = STAR_SYMBOL+" "+newPackageName;
                
                std::string packageFilePath = packageDirectory + packageName+ "/";
                
                // Toggle the starred status
                std::string newStarred = (packageStarred == "true") ? "false" : "true";
                
                tsl::elm::ListItem* listItem = nullptr;
                if (isFileOrDirectory(packageFilePath)) {
                    PackageHeader packageHeader = getPackageHeaderFromIni(packageFilePath+packageFileName);
                    //if (count == 0) {
                    //    // Add a section break with small text to indicate the "Packages" section
                    //    list->addItem(new tsl::elm::CategoryHeader(PACKAGES));
                    //}
                    
                    listItem = new tsl::elm::ListItem(newPackageName);
                    if (cleanVersionLabels == "true")
                        packageHeader.version = cleanVersionLabel(packageHeader.version);
                    if (hidePackageVersions != "true")
                       listItem->setValue(packageHeader.version, true);
                    
                    // Add a click listener to load the overlay when clicked upon
                    listItem->setClickListener([this, packageFilePath, newStarred, packageName](s64 key) {
                        if (key & KEY_A) {
                            if (!inHiddenMode)
                                inMainMenu = false;
                            else
                                inHiddenMode = false;
                            
                            // read commands from package's boot_package.ini
                            
                            if (isFileOrDirectory(packageFilePath+bootPackageFileName)) {
                                std::vector<std::pair<std::string, std::vector<std::vector<std::string>>>> bootOptions = loadOptionsFromIni(packageFilePath+bootPackageFileName, true);
                                if (bootOptions.size() > 0) {
                                    for (const auto& bootOption:bootOptions) {
                                        std::string bootOptionName = bootOption.first;
                                        auto bootCommands = bootOption.second;
                                        if (bootOptionName == "boot") {
                                            refreshGui = interpretAndExecuteCommand(bootCommands, packageFilePath+bootPackageFileName, bootOptionName); // Execute modified 
                                            break;
                                        }
                                    }
                                }
                            }
                            
                            
                            tsl::changeTo<PackageMenu>(packageFilePath, "");
                            
                            return true;
                        } else if (key & STAR_KEY) {
                            std::string tmpMode(hiddenMenuMode);
                            if (!packageName.empty())
                                setIniFileValue(packagesIniFilePath, packageName, "star", newStarred); // Update the INI file with the new value
                            
                            if (inHiddenMode) {
                                tsl::goBack();
                                inMainMenu = false;
                                inHiddenMode = true;
                            }
                            tsl::changeTo<MainMenu>(tmpMode);
                            //lastMenuMode = tmpMode;
                            return true;
                        } else if (key & SETTINGS_KEY) {
                            
                            if (!inHiddenMode) {
                                lastMenu = "";
                                inMainMenu = false;
                            } else {
                                lastMenu = "hiddenMenuMode";
                                inHiddenMode = false;
                            }
                            
                            tsl::changeTo<SettingsMenu>(packageName, "package");
                            return true;
                        }
                        return false;
                    });
                    list->addItem(listItem);
                    //count++;
                }
            }
            
            if (!hiddenPackageList.empty() && !inHiddenMode) {
                auto listItem = new tsl::elm::ListItem(HIDDEN, DROPDOWN_SYMBOL);
                
                //std::vector<std::vector<std::string>> modifiedCommands = getModifyCommands(option.second, pathReplace);
                listItem->setClickListener([this](uint64_t keys) {
                    if (keys & KEY_A) {
                        inMainMenu = false;
                        inHiddenMode = true;
                        tsl::changeTo<MainMenu>("packages");
                        return true;
                    }
                    return false;
                });
                
                list->addItem(listItem);
            }
            
            
            // ********* THIS PART ALWAYS NEEDS TO MIRROR WHAT IS WITHIN SUBMENU (perhaps create a new method?)*********
            
            
            if (!inHiddenMode) {
                // Load options from INI file
                std::vector<std::pair<std::string, std::vector<std::vector<std::string>>>> options = loadOptionsFromIni(packageIniPath, true);
                
                // initialize packageConfigIniPath text file
                
                for (size_t i = 0; i < options.size(); ++i) {
                    auto option = options[i];
                    
                    std::string optionName = option.first;
                    auto commands = option.second;
                    
                    std::string footer; 
                    bool useSelection = false;
                    
                    
                    std::string commandFooter = "null";
                    std::string commandMode = "default";
                    std::string commandGrouping = "default";
                    
                    std::string currentSection = "global";
                    std::string sourceType = "default", sourceTypeOn = "default", sourceTypeOff = "default"; 
                    //std::string sourceType, sourceTypeOn, sourceTypeOff; //"file", "json_file", "json", "list"
                    std::string jsonPath, jsonPathOn, jsonPathOff;
                    std::string jsonKey, jsonKeyOn, jsonKeyOff;
                    
                    
                    std::vector<std::vector<std::string>> commandsOn;
                    std::vector<std::vector<std::string>> commandsOff;
                    std::vector<std::string> listData, listDataOn, listDataOff;
                    
                    
                    if (commands.size() == 0) {
                        // Add a section break with small text to indicate the "Commands" section
                        list->addItem(new tsl::elm::CategoryHeader(removeTag(optionName)));
                        continue;
                    } else if (i == 0) // Add a section break with small text to indicate the "Commands" section
                        list->addItem(new tsl::elm::CategoryHeader(COMMANDS));
                    
                    
                    
                    
                    // items can be paths, commands, or variables depending on source
                    //std::vector<std::string> selectedItemsList, selectedItemsListOn, selectedItemsListOff;
                    
                    // initial processing of commands
                    for (const auto& cmd : commands) {
                        
                        
                        if (!cmd.empty()) { // Isolate command settings
                            // Extract the command mode
                            if (cmd[0].find(modePattern) == 0) {
                                commandMode = cmd[0].substr(modePattern.length());
                                if (std::find(commandModes.begin(), commandModes.end(), commandMode) == commandModes.end())
                                    commandMode = commandModes[0]; // reset to default if commandMode is unknown
                            } else if (cmd[0].find(groupingPattern) == 0) {// Extract the command grouping
                                commandGrouping = cmd[0].substr(groupingPattern.length());
                                if (std::find(commandGroupings.begin(), commandGroupings.end(), commandGrouping) == commandGroupings.end())
                                    commandGrouping = commandGroupings[0]; // reset to default if commandMode is unknown
                            }
                            
                            // Extract the command grouping
                            if (commandMode == "toggle") {
                                if (cmd[0].find("on:") == 0)
                                    currentSection = "on";
                                else if (cmd[0].find("off:") == 0)
                                    currentSection = "off";
                                
                                // Seperation of command chuncks
                                if (currentSection == "global") {
                                    commandsOn.push_back(cmd);
                                    commandsOff.push_back(cmd);
                                } else if (currentSection == "on")
                                    commandsOn.push_back(cmd);
                                else if (currentSection == "off")
                                    commandsOff.push_back(cmd);
                            }
                        }
                        if (cmd.size() > 1) { // Pre-process advanced commands
                            //if (cmd[0] == "filter") {
                            //    if (currentSection == "global") {
                            //        filterList.push_back(cmd[1]);
                            //    } else if (currentSection == "on") {
                            //        filterListOn.push_back(cmd[1]);
                            //    } else if (currentSection == "off") {
                            //        filterListOff.push_back(cmd[1]);
                            //    }
                            if (cmd[0] == "file_source") {
                                if (currentSection == "global") {
                                    pathPattern = cmd[1];
                                    //filesList = getFilesListByWildcards(pathPattern);
                                    sourceType = "file";
                                } else if (currentSection == "on") {
                                    pathPatternOn = cmd[1];
                                    //filesListOn = getFilesListByWildcards(pathPatternOn);
                                    sourceTypeOn = "file";
                                } else if (currentSection == "off") {
                                    pathPatternOff = cmd[1];
                                    //filesListOff = getFilesListByWildcards(pathPatternOff);
                                    sourceTypeOff = "file";
                                }
                            }
                        }
                    }
                    
                    
                    
                    
                    if (isFileOrDirectory(packageConfigIniPath)) {
                        packageConfigData = getParsedDataFromIniFile(packageConfigIniPath);
                        
                        
                        if (packageConfigData.count(optionName) > 0) {
                            auto& optionSection = packageConfigData[optionName];
                            
                            // For hiding the versions of overlays/packages
                            if (optionSection.count("mode") > 0)
                                commandMode = optionSection["mode"];
                            else
                                setIniFileValue(packageConfigIniPath, optionName, "mode", commandMode);
                            
                            if (optionSection.count("grouping") > 0)
                                commandGrouping = optionSection["grouping"];
                            else
                                setIniFileValue(packageConfigIniPath, optionName, "grouping", commandGrouping);
                            
                            
                            if (optionSection.count("footer") > 0)
                                commandFooter = optionSection["footer"];
                            else
                                setIniFileValue(packageConfigIniPath, optionName, "footer", commandFooter);
                            
                        }
                    } else { // write data if settings are not loaded
                        setIniFileValue(packageConfigIniPath, optionName, "mode", commandMode);
                        setIniFileValue(packageConfigIniPath, optionName, "grouping", commandGrouping);
                        setIniFileValue(packageConfigIniPath, optionName, "footer", commandFooter);
                    }
                    
                    
                    
                    // get Option Name and footer
                    if (optionName[0] == '*') { 
                        useSelection = true;
                        optionName = optionName.substr(1); // Strip the "*" character on the left
                        footer = DROPDOWN_SYMBOL;
                    } else {
                        size_t pos = optionName.find(" - ");
                        if (pos != std::string::npos) {
                            footer = optionName.substr(pos + 2); // Assign the part after "&&" as the footer
                            optionName = optionName.substr(0, pos); // Strip the "&&" and everything after it
                        }
                    }
                    
                    // override loading of the command footer
                    if (commandFooter != "null")
                        footer = commandFooter;
                    
                    
                    if (useSelection) { // For wildcard commands (dropdown menus)
                        auto listItem = static_cast<tsl::elm::ListItem*>(nullptr);
                        if ((footer == DROPDOWN_SYMBOL) || (footer.empty()))
                            listItem = new tsl::elm::ListItem(removeTag(optionName), footer);
                        else {
                            listItem = new tsl::elm::ListItem(removeTag(optionName));
                            listItem->setValue(footer, true);
                        }
                        
                        //std::vector<std::vector<std::string>> modifiedCommands = getModifyCommands(option.second, pathReplace);
                        listItem->setClickListener([this, cmds = commands, keyName = option.first, packagePath = packageDirectory, listItem](uint64_t keys) {
                            if (keys & KEY_A) {
                                inMainMenu = false;
                                tsl::changeTo<SelectionOverlay>(packagePath, keyName, cmds);
                                return true;
                            } else if (keys & SCRIPT_KEY) {
                                inMainMenu = false; // Set boolean to true when entering a submenu
                                tsl::changeTo<ScriptOverlay>(packagePath, keyName, true);
                                return true;
                            }
                            return false;
                        });
                        
                        list->addItem(listItem);
                    } else { // For everything else
                        
                        const std::string& selectedItem = optionName;
                        
                        // For entries that are paths
                        itemName = getNameFromPath(selectedItem);
                        if (!isDirectory(preprocessPath(selectedItem)))
                            itemName = dropExtension(itemName);
                        parentDirName = getParentDirNameFromPath(selectedItem);
                        
                        
                        if (commandMode == "default" || commandMode == "option") { // for handiling toggles
                            auto listItem = new tsl::elm::ListItem(removeTag(optionName));
                            listItem->setValue(footer, true);
                            
                            if (sourceType == "json") { // For JSON wildcards
                                listItem->setClickListener([this, i, cmds=commands, packagePath = packageDirectory, keyName = option.first, selectedItem, listItem](uint64_t keys) { // Add 'command' to the capture list
                                    if (keys & KEY_A) {
                                        std::vector<std::vector<std::string>> modifiedCmds = getSourceReplacement(cmds, selectedItem, i); // replace source
                                        //modifiedCmds = getSecondaryReplacement(modifiedCmds); // replace list and json
                                        refreshGui = interpretAndExecuteCommand(modifiedCmds, packagePath, keyName); // Execute modified 
                                        
                                        listItem->setValue(CHECKMARK_SYMBOL);
                                        return true;
                                    } else if (keys & SCRIPT_KEY) {
                                        inMainMenu = false; // Set boolean to true when entering a submenu
                                        tsl::changeTo<ScriptOverlay>(packagePath, keyName, true);
                                        return true;
                                    }
                                    
                                    return false;
                                });
                                list->addItem(listItem);
                            } else {
                                listItem->setClickListener([this, i, cmds=commands, packagePath = packageDirectory, keyName = option.first, selectedItem, listItem](uint64_t keys) { // Add 'command' to the capture list
                                    if (keys & KEY_A) {
                                        std::vector<std::vector<std::string>> modifiedCmds = getSourceReplacement(cmds, selectedItem, i); // replace source
                                        //modifiedCmds = getSecondaryReplacement(modifiedCmds); // replace list and json
                                        refreshGui = interpretAndExecuteCommand(modifiedCmds, packagePath, keyName); // Execute modified 
                                        
                                        listItem->setValue(CHECKMARK_SYMBOL);
                                        return true;
                                    } else if (keys & SCRIPT_KEY) {
                                        inMainMenu = false; // Set boolean to true when entering a submenu
                                        tsl::changeTo<ScriptOverlay>(packagePath, keyName, true);
                                        return true;
                                    }
                                    return false;
                                });
                                list->addItem(listItem);
                            }
                        } else if (commandMode == "toggle") {
                            
                            
                            auto toggleListItem = new tsl::elm::ToggleListItem(removeTag(optionName), false, ON, OFF);
                            // Set the initial state of the toggle item
                            bool toggleStateOn = isFileOrDirectory(preprocessPath(pathPatternOn));
                            
                            toggleListItem->setState(toggleStateOn);
                            
                            toggleListItem->setStateChangedListener([this, i, cmdsOn=commandsOn, cmdsOff=commandsOff, toggleStateOn, packagePath = packageDirectory, keyName = option.first](bool state) {
                                if (!state) {
                                    // Toggle switched to On
                                    if (toggleStateOn) {
                                        std::vector<std::vector<std::string>> modifiedCmds = getSourceReplacement(cmdsOn, preprocessPath(pathPatternOn), i); // replace source
                                        //modifiedCmds = getSecondaryReplacement(modifiedCmds); // replace list and json
                                        refreshGui = interpretAndExecuteCommand(modifiedCmds, packagePath, keyName); // Execute modified 
                                    } else {
                                        // Handle the case where the command should only run in the source_on section
                                        // Add your specific code here
                                    }
                                } else {
                                    // Toggle switched to Off
                                    if (!toggleStateOn) {
                                        std::vector<std::vector<std::string>> modifiedCmds = getSourceReplacement(cmdsOff, preprocessPath(pathPatternOff),  i); // replace source
                                        //modifiedCmds = getSecondaryReplacement(modifiedCmds); // replace list and json
                                        refreshGui = interpretAndExecuteCommand(modifiedCmds, packagePath, keyName); // Execute modified 
                                    } else {
                                        // Handle the case where the command should only run in the source_off section
                                        // Add your specific code here
                                    }
                                }
                            });
                            list->addItem(toggleListItem);
                        }
                    }
                }
            }
        }
        if (initializingSpawn) {
            initializingSpawn = false;
            return createUI(); 
        }
        
        
        rootFrame = new tsl::elm::OverlayFrame("Ultra Paw", versionLabel, menuMode+hiddenMenuMode);
        rootFrame->setContent(list);
        return rootFrame;
    }
    
    /**
     * @brief Handles user input for the main menu overlay.
     *
     * Processes user input and responds accordingly within the main menu overlay.
     * Captures key presses and performs actions based on user interactions.
     *
     * @param keysDown A bitset representing keys that are currently pressed.
     * @param keysHeld A bitset representing keys that are held down.
     * @param touchInput Information about touchscreen input.
     * @param leftJoyStick Information about the left joystick input.
     * @param rightJoyStick Information about the right joystick input.
     * @return `true` if the input was handled within the overlay, `false` otherwise.
     */
    virtual bool handleInput(uint64_t keysDown, uint64_t keysHeld, touchPosition touchInput, JoystickPosition leftJoyStick, JoystickPosition rightJoyStick) override {
        
        if (refreshGui) {
            tsl::changeTo<MainMenu>(lastMenuMode);
            refreshGui = false;
        }
        
        
        if (inMainMenu && !inHiddenMode){
            if (isDownloaded) // for handling software updates
                tsl::Overlay::get()->close();
            
            if (!freshSpawn && !returningToMain && !returningToHiddenMain) {
                if ((keysHeld & KEY_DRIGHT) && !(keysHeld & (KEY_DLEFT | KEY_DUP | KEY_DDOWN | KEY_B | KEY_A | KEY_X | KEY_Y | KEY_L | KEY_R | KEY_ZL | KEY_ZR))) {
                    if (menuMode != "packages") {
                        setIniFileValue(settingsConfigIniPath, "ultrapaw", "last_menu", "packages");
                        tsl::changeTo<MainMenu>();
                        return true;
                    }
                }
                if ((keysHeld & KEY_DLEFT) && !(keysHeld & (KEY_DRIGHT | KEY_DUP | KEY_DDOWN | KEY_B | KEY_A | KEY_X | KEY_Y | KEY_L | KEY_R | KEY_ZL | KEY_ZR))) {
                    if (menuMode != "overlays") {
                        setIniFileValue(settingsConfigIniPath, "ultrapaw", "last_menu", "overlays");
                        tsl::goBack();
                        tsl::changeTo<MainMenu>();
                        return true;
                    }
                }
                if (keysHeld & KEY_B) {
                    //inMainMenu = false;
                    setIniFileValue(settingsConfigIniPath, "ultrapaw", "last_menu", defaultMenuMode);
                    tsl::Overlay::get()->close();
                    return true;
                }
                if (keysHeld & SYSTEM_SETTINGS_KEY)
                    tsl::changeTo<UltrahandSettingsMenu>();
            }
        }
        if (!inMainMenu && inHiddenMode) {
            if (!returningToHiddenMain && !returningToMain) {
                if (keysHeld & KEY_B) {
                    returningToMain = true;
                    inHiddenMode = false;
                    
                    if (reloadMenu2) {
                        tsl::goBack();
                        tsl::changeTo<MainMenu>();
                        reloadMenu2 = false;
                        return true;
                    }
                    
                    tsl::goBack();
                    return true;
                }
            }
        }
        
        
        if (keysHeld & KEY_B)
            return false;
        
        if (freshSpawn && !(keysHeld & KEY_B))
            freshSpawn = false;
        
        if (returningToMain && !(keysHeld & KEY_B)){
            returningToMain = false;
            inMainMenu = true;
            selectedFooterDict.clear();
        }
        if (returningToHiddenMain && !(keysHeld & KEY_B)){
            returningToHiddenMain = false;
            inHiddenMode = true;
            selectedFooterDict.clear();
        }
        
        if (redrawWidget) {
            reinitializeWidgetVars();
            redrawWidget = false;
        }
        
        return false;
    }
};


/**
 * @brief The `Overlay` class manages the main overlay functionality.
 *
 * This class is responsible for handling the main overlay, which provides access to various application features and options.
 * It initializes necessary services, handles user input, and manages the transition between different menu modes.
 */
class Overlay : public tsl::Overlay {
public:
    /**
     * @brief Initializes essential services and resources.
     *
     * This function initializes essential services and resources required for the overlay to function properly.
     * It sets up file system mounts, initializes network services, and performs other necessary tasks.
     */
    virtual void initServices() override {
        loaderInfo = envGetLoaderInfo();
        versionLabel = APP_VERSION+std::string("   (")+ extractTitle(loaderInfo)+" v"+cleanVersionLabel(loaderInfo)+std::string(")");
        fsdevMountSdmc();
        splInitialize();
        spsmInitialize();
        i2cInitialize();
        ASSERT_FATAL(socketInitializeDefault());
        ASSERT_FATAL(nifmInitialize(NifmServiceType_User));
        ASSERT_FATAL(smInitialize());
    }
    
    /**
     * @brief Exits and cleans up services and resources.
     *
     * This function is responsible for exiting and cleaning up services and resources
     * when the overlay is no longer in use. It should release any allocated resources and
     * properly shut down services to avoid memory leaks.
     */
    virtual void exitServices() override {
        socketExit();
        nifmExit();
        i2cExit();
        smExit();
        spsmExit();
        splExit();
        fsdevUnmountAll();
    }
    
    /**
     * @brief Performs actions when the overlay becomes visible.
     *
     * This function is called when the overlay transitions from an invisible state to a visible state.
     * It can be used to perform actions or updates specific to the overlay's visibility.
     */
    virtual void onShow() override {
        //if (rootFrame != nullptr) {
        //    if (inMainMenu && redrawMenu) {
        //        //tsl::Overlay::get()->getCurrentGui()->removeFocus();
        //        //rebuildUI();
        //        showMenu = true;
        //        tsl::changeTo<MainMenu>(lastMenuMode);
        //        //rootFrame->invalidate();
        //        //tsl::Overlay::get()->getCurrentGui()->requestFocus(rootFrame, tsl::FocusDirection::None);
        //    }
        //}
        //redrawMenu = true;
    } 
    
    /**
     * @brief Performs actions when the overlay becomes visible.
     *
     * This function is called when the overlay transitions from an invisible state to a visible state.
     * It can be used to perform actions or updates specific to the overlay's visibility.
     */
    virtual void onHide() override {
        //if (inMainMenu) {
        //    redrawMenu = false;
        //}
    } 
    
    /**
     * @brief Loads the initial graphical user interface (GUI) for the overlay.
     *
     * This function is responsible for loading the initial GUI when the overlay is launched.
     * It returns a unique pointer to the GUI element that will be displayed as the overlay's starting interface.
     * You can also pass arguments to the constructor of the GUI element if needed.
     *
     * @return A unique pointer to the initial GUI element.
     */
    virtual std::unique_ptr<tsl::Gui> loadInitialGui() override {
        return initially<MainMenu>();  // Initial Gui to load. It's possible to pass arguments to its constructor like this
    }
};


/**
 * @brief The entry point of the application.
 *
 * This function serves as the entry point for the application. It takes command-line arguments,
 * initializes necessary services, and starts the main loop of the overlay. The `argc` parameter
 * represents the number of command-line arguments, and `argv` is an array of C-style strings
 * containing the actual arguments.
 *
 * @param argc The number of command-line arguments.
 * @param argv An array of C-style strings representing command-line arguments.
 * @return The application's exit code.
 */
int main(int argc, char* argv[]) {
    return tsl::loop<Overlay, tsl::impl::LaunchFlags::None>(argc, argv);
}
<|MERGE_RESOLUTION|>--- conflicted
+++ resolved
@@ -1,3584 +1,3475 @@
-/********************************************************************************
- * File: main.cpp
- * Author: ppkantorski
- * Description: 
- *   This file contains the main program logic for the Ultrahand Overlay project,
- *   an overlay executor designed for versatile crafting and management of overlays.
- *   It defines various functions, menu structures, and interaction logic to
- *   facilitate the seamless execution and customization of overlays within the project.
- * 
- *   Key Features:
- *   - Dynamic overlay loading and execution.
- *   - Integration with menu systems and submenus.
- *   - Configuration options through INI files.
- *   - Toggles for enabling/disabling specific commands.
- * 
- *   For the latest updates and contributions, visit the project's GitHub repository.
- *   (GitHub Repository: https://github.com/ppkantorski/Ultrahand-Overlay)
- * 
- *   Note: Please be aware that this notice cannot be altered or removed. It is a part
- *   of the project's documentation and must remain intact.
- *
- *  Copyright (c) 2023 ppkantorski
- *  All rights reserved.
- ********************************************************************************/
-
-#define NDEBUG
-#define STBTT_STATIC
-#define TESLA_INIT_IMPL
-
-#include <tesla.hpp>
-#include <utils.hpp>
-
-
-// Define external functions and variables
-extern void logMessage(const std::string& message);
-extern bool isFileOrDirectory(const std::string& path);
-extern void createDirectory(const std::string& path);
-extern std::vector<std::pair<std::string, std::vector<std::vector<std::string>>>> loadOptionsFromIni(const std::string& iniPath, bool ignoreComments);
-extern std::map<std::string, std::map<std::string, std::string>> getParsedDataFromIniFile(const std::string& iniFilePath);
-extern std::vector<std::string> getSubdirectories(const std::string& directoryPath);
-extern std::string formatPriorityString(const std::string& priority, const int& desiredWidth);
-extern void setIniFileValue(const std::string& iniFilePath, const std::string& section, const std::string& key, const std::string& value);
-extern std::string getNameFromPath(const std::string& path);
-extern std::string getParentDirNameFromPath(const std::string& path);
-extern std::string dropExtension(const std::string& fileName);
-extern std::string preprocessPath(const std::string& path);
-extern std::vector<std::string> getFilesListByWildcards(const std::string& pathPattern);
-//extern std::vector<std::vector<std::string>> getSourceReplacement(const std::vector<std::vector<std::string>> commands, const std::string& entry, size_t entryIndex);
-//extern bool interpretAndExecuteCommand(std::vector<std::vector<std::string>>& commands, const std::string packagePath, const std::string keyName);
-
-
-
-// Overlay booleans
-//static bool shouldCloseMenu = false;
-static bool returningToMain = false;
-static bool returningToHiddenMain = false;
-static bool returningToSettings = false;
-static bool returningToPackage = false;
-static bool returningToSubPackage = false;
-static bool inMainMenu = false;
-static bool inHiddenMode = false;
-static bool inSettingsMenu = false;
-static bool inSubSettingsMenu = false;
-static bool inPackageMenu = false;
-static bool inSubPackageMenu = false;
-static bool inScriptMenu = false;
-static bool inSelectionMenu = false;
-static bool defaultMenuLoaded = true;
-static bool freshSpawn = true;
-static bool refreshGui = false;
-static bool reloadMenu = false;
-static bool reloadMenu2 = false;
-static bool reloadMenu3 = false;
-static bool isDownloaded = false;
-
-static bool redrawWidget = false;
-static bool showMenu = false;
-
-static tsl::elm::OverlayFrame *rootFrame = nullptr;
-static tsl::elm::List *list = nullptr;
-
-// Command mode globals
-static std::vector<std::string> commandModes = {"default", "toggle", "option"};
-static std::vector<std::string> commandGroupings = {"default", "split"};
-static std::string modePattern = ";mode=";
-static std::string groupingPattern = ";grouping=";
-
-static std::string lastMenu = "";
-static std::string lastMenuMode = "";
-static std::string lastKeyName = "";
-static std::unordered_map<std::string, std::string> selectedFooterDict;
-static auto selectedListItem = new tsl::elm::ListItem("");
-static auto lastSelectedListItem = new tsl::elm::ListItem("");
-
-
-
-
-// Command key defintitions
-const static auto SCRIPT_KEY = KEY_MINUS;
-const static auto SYSTEM_SETTINGS_KEY = KEY_PLUS;
-const static auto SETTINGS_KEY = KEY_Y;
-const static auto STAR_KEY = KEY_X;
-
-
-
-
-// Forward declaration of the MainMenu class.
-class MainMenu;
-
-class UltrahandSettingsMenu : public tsl::Gui {
-private:
-    std::string entryName, entryMode, overlayName, dropdownSelection, settingsIniPath;
-    bool isInSection, inQuotes, isFromMainMenu;
-    std::string languagesVersion = std::string(APP_VERSION);
-    
-    int MAX_PRIORITY = 20;
-    
-    std::vector<std::string> defaultCombos = {"ZL+ZR+DDOWN", "ZL+ZR+DRIGHT", "ZL+ZR+DUP", "ZL+ZR+DLEFT", "L+R+DDOWN", "L+R+DRIGHT", "L+R+DUP", "L+R+DLEFT", "L+DDOWN+RS"};
-    std::unordered_map<std::string, std::string> comboMap = {
-        {"ZL+ZR+DDOWN", "\uE0E6+\uE0E7+\uE0EC"},
-        {"ZL+ZR+DRIGHT", "\uE0E6+\uE0E7+\uE0EE"},
-        {"ZL+ZR+DUP", "\uE0E6+\uE0E7+\uE0EB"},
-        {"ZL+ZR+DLEFT", "\uE0E6+\uE0E7+\uE0ED"},
-        {"L+R+DDOWN", "\uE0E4+\uE0E5+\uE0EC"},
-        {"L+R+DRIGHT", "\uE0E4+\uE0E5+\uE0EE"},
-        {"L+R+DUP", "\uE0E4+\uE0E5+\uE0EB"},
-        {"L+R+DLEFT", "\uE0E4+\uE0E5+\uE0ED"},
-        {"L+DDOWN+RS", "\uE0E4+\uE0EC+\uE0C5"}
-    };
-    std::vector<std::string> defaultLanguages = {"en", "es", "fr", "de", "ja", "kr", "it", "nl", "pt", "ru", "zh-cn", "zh-tw"};
-public:
-    /**
-     * @brief Constructs a `ScriptOverlay` instance.
-     *
-     * Initializes a new instance of the `ScriptOverlay` class with the provided parameters.
-     *
-     * @param file The file path associated with the overlay.
-     * @param key The specific key related to the overlay (optional).
-     */
-    UltrahandSettingsMenu(const std::string& selection = "") : dropdownSelection(selection) {}
-    
-    /**
-     * @brief Destroys the `ScriptOverlay` instance.
-     *
-     * Cleans up any resources associated with the `ScriptOverlay` instance.
-     */
-    ~UltrahandSettingsMenu() {}
-    
-    /**
-     * @brief Creates the graphical user interface (GUI) for the configuration overlay.
-     *
-     * This function initializes and sets up the GUI elements for the configuration overlay,
-     * allowing users to modify settings in the INI file.
-     *
-     * @return A pointer to the GUI element representing the configuration overlay.
-     */
-    virtual tsl::elm::Element* createUI() override {
-        
-        //rootFrame = new tsl::elm::OverlayFrame("Ultrahand", versionLabel);
-        
-        if (dropdownSelection.empty())
-            inSettingsMenu = true;
-        else
-            inSubSettingsMenu = true;
-        
-        
-        list = new tsl::elm::List();
-        
-        
-        if (dropdownSelection.empty()) {
-            list->addItem(new tsl::elm::CategoryHeader(MAIN_SETTINGS));
-            
-            std::string fileContent = getFileContents(settingsConfigIniPath);
-            
-<<<<<<< HEAD
-            std::string defaultLang = parseValueFromIniSection(settingsConfigIniPath, "ultrapaw", "default_lang");
-            std::string defaultMenu = parseValueFromIniSection(settingsConfigIniPath, "ultrapaw", "default_menu");
-            std::string keyCombo = trim(parseValueFromIniSection(settingsConfigIniPath, "ultrapaw", "key_combo"));
-            std::string cleanVersionLabels = parseValueFromIniSection(settingsConfigIniPath, "ultrapaw", "clean_version_labels");
-            std::string hideOverlayVersions = parseValueFromIniSection(settingsConfigIniPath, "ultrapaw", "hide_overlay_versions");
-            std::string hidePackageVersions = parseValueFromIniSection(settingsConfigIniPath, "ultrapaw", "hide_package_versions");
-=======
-            std::string defaultLang = parseValueFromIniSection(settingsConfigIniPath, "ultrahand", "default_lang");
-            std::string defaultMenu = parseValueFromIniSection(settingsConfigIniPath, "ultrahand", "default_menu");
-            std::string keyCombo = trim(parseValueFromIniSection(settingsConfigIniPath, "ultrahand", "key_combo"));
->>>>>>> a3f735d8
-            
-            
-            if (defaultLang.empty())
-                defaultLang = "en";
-            if (defaultMenu.empty())
-                defaultMenu = "packages";
-            if (keyCombo.empty())
-                keyCombo = "ZL+ZR+DDOWN";
-            
-            
-            //auto toggleListItem = new tsl::elm::ToggleListItem("Default Menu", false, "Packages", OVERLAYS);
-            //toggleListItem->setState((defaultMenu == "packages"));
-            //toggleListItem->setStateChangedListener([this, toggleListItem](bool state) {
-            //    setIniFileValue(settingsConfigIniPath, "ultrapaw", "default_menu", state ? "packages" : "overlays");
-            //});
-            //list->addItem(toggleListItem);
-            
-            
-            //auto listItem = new tsl::elm::ListItem("Default Menu");
-            //listItem->setValue(defaultMenu);
-            //
-            //// Envolke selectionOverlay in optionMode
-            //
-            //listItem->setClickListener([this, listItem](uint64_t keys) { // Add 'command' to the capture list
-            //    if (keys & KEY_A) {
-            //        tsl::changeTo<UltrahandSettingsMenu>("defaultMenu");
-            //        selectedListItem = listItem;
-            //        return true;
-            //    }
-            //    return false;
-            //});
-            //list->addItem(listItem);
-            
-            auto listItem = new tsl::elm::ListItem(KEY_COMBO);
-            listItem->setValue(comboMap[keyCombo]);
-            
-            // Envolke selectionOverlay in optionMode
-            
-            listItem->setClickListener([this, listItem](uint64_t keys) { // Add 'command' to the capture list
-                if (keys & KEY_A) {
-                    tsl::changeTo<UltrahandSettingsMenu>("keyComboMenu");
-                    selectedListItem = listItem;
-                    return true;
-                }
-                return false;
-            });
-            list->addItem(listItem);
-            
-            
-            listItem = new tsl::elm::ListItem(LANGUAGE);
-            listItem->setValue(defaultLang);
-            
-            // Envolke selectionOverlay in optionMode
-            
-            listItem->setClickListener([this, listItem](uint64_t keys) { // Add 'command' to the capture list
-                if (keys & KEY_A) {
-                    tsl::changeTo<UltrahandSettingsMenu>("languageMenu");
-                    selectedListItem = listItem;
-                    return true;
-                }
-                return false;
-            });
-            list->addItem(listItem);
-            
-            
-            
-            
-<<<<<<< HEAD
-            auto toggleListItem = new tsl::elm::ToggleListItem(CLEAN_LABELS, false, ON, OFF);
-            toggleListItem->setState((cleanVersionLabels == "true"));
-            toggleListItem->setStateChangedListener([this, cleanVersionLabels, toggleListItem](bool state) {
-                setIniFileValue(settingsConfigIniPath, "ultrapaw", "clean_version_labels", state ? "true" : "false");
-                if ((cleanVersionLabels == "true") != state) {
-                    reloadMenu3 = true;
-                    reloadMenu = true;
-                    if (cleanVersionLabels == "false") {
-                        auto loaderInfo = envGetLoaderInfo();
-                        versionLabel = APP_VERSION+std::string("   (")+ extractTitle(loaderInfo)+" "+cleanVersionLabel(loaderInfo)+std::string(")"); // Still needs to parse nx-ovlloader instead of hard coding it
-                    } else {
-                        versionLabel = APP_VERSION+std::string("   (")+envGetLoaderInfo()+std::string(")");
-                    }
-=======
-            
-            listItem = new tsl::elm::ListItem(SOFTWARE_UPDATE);
-            listItem->setValue(DROPDOWN_SYMBOL);
-            
-            listItem->setClickListener([this, listItem](uint64_t keys) { // Add 'command' to the capture list
-                if (keys & KEY_A) {
-                    tsl::changeTo<UltrahandSettingsMenu>("softwareUpdateMenu");
-                    return true;
->>>>>>> a3f735d8
-                }
-                return false;
-            });
-            list->addItem(listItem);
-            
-            
-<<<<<<< HEAD
-            toggleListItem = new tsl::elm::ToggleListItem(OVERLAY_LABELS, false, ON, OFF);
-            toggleListItem->setState((hideOverlayVersions == "false"));
-            toggleListItem->setStateChangedListener([this, hideOverlayVersions, toggleListItem](bool state) {
-                setIniFileValue(settingsConfigIniPath, "ultrapaw", "hide_overlay_versions", state ? "false" : "true");
-                if ((hideOverlayVersions == "false") != state) {
-                    reloadMenu = true;
-=======
-            
-            
-            list->addItem(new tsl::elm::CategoryHeader(UI_SETTINGS));
-            
-            
-            
-            listItem = new tsl::elm::ListItem(WIDGET);
-            listItem->setValue(DROPDOWN_SYMBOL);
-            
-            listItem->setClickListener([this, listItem](uint64_t keys) { // Add 'command' to the capture list
-                if (keys & KEY_A) {
-                    tsl::changeTo<UltrahandSettingsMenu>("widgetMenu");
-                    return true;
->>>>>>> a3f735d8
-                }
-                return false;
-            });
-            list->addItem(listItem);
-            
-<<<<<<< HEAD
-            toggleListItem = new tsl::elm::ToggleListItem(PACKAGE_LABELS, false, ON, OFF);
-            toggleListItem->setState((hidePackageVersions == "false"));
-            toggleListItem->setStateChangedListener([this, hidePackageVersions, toggleListItem](bool state) {
-                setIniFileValue(settingsConfigIniPath, "ultrapaw", "hide_package_versions", state ? "false" : "true");
-                if ((hidePackageVersions == "false") != state) {
-                    reloadMenu = true;
-=======
-            
-            
-            listItem = new tsl::elm::ListItem(VERSION_LABELS);
-            listItem->setValue(DROPDOWN_SYMBOL);
-            
-            listItem->setClickListener([this, listItem](uint64_t keys) { // Add 'command' to the capture list
-                if (keys & KEY_A) {
-                    tsl::changeTo<UltrahandSettingsMenu>("versionLabelMenu");
-                    return true;
->>>>>>> a3f735d8
-                }
-                return false;
-            });
-            list->addItem(listItem);
-            
-            
-            
-            
-            
-        } else if (dropdownSelection == "defaultMenu") {
-            
-            list->addItem(new tsl::elm::CategoryHeader("Default Menu"));
-            
-            std::string defaultMenu = parseValueFromIniSection(settingsConfigIniPath, "ultrapaw", "default_menu");
-            
-            std::vector<std::string> defaultMenuModes = {"overlays", "packages"};
-            
-            for (const auto& defaultMenuMode : defaultMenuModes) {
-                
-                tsl::elm::ListItem* listItem = new tsl::elm::ListItem(defaultMenuMode);
-                
-                if (defaultMenuMode == defaultMenu) {
-                    listItem->setValue(CHECKMARK_SYMBOL);
-                    lastSelectedListItem = listItem;
-                }
-                
-                listItem->setClickListener([this, defaultMenuMode, listItem](uint64_t keys) { // Add 'this', 'i', and 'listItem' to the capture list
-                    if (keys & KEY_A) {
-                        setIniFileValue(settingsConfigIniPath, "ultrapaw", "default_menu", defaultMenuMode);
-                        lastSelectedListItem->setValue("");
-                        selectedListItem->setValue(defaultMenuMode);
-                        listItem->setValue(CHECKMARK_SYMBOL);
-                        lastSelectedListItem = listItem;
-                        return true;
-                    }
-                    return false;
-                });
-                
-                list->addItem(listItem);
-            }
-        
-        
-        
-        } else if (dropdownSelection == "keyComboMenu") {
-            
-            list->addItem(new tsl::elm::CategoryHeader(KEY_COMBO));
-            
-            std::string defaultCombo = trim(parseValueFromIniSection(settingsConfigIniPath, "ultrapaw", "key_combo"));
-            
-            
-            for (const auto& combo : defaultCombos) {
-                
-                tsl::elm::ListItem* listItem = new tsl::elm::ListItem(comboMap[combo]);
-                
-                if (combo == defaultCombo) {
-                    listItem->setValue(CHECKMARK_SYMBOL);
-                    lastSelectedListItem = listItem;
-                }
-                
-                listItem->setClickListener([this, combo, defaultCombo, listItem](uint64_t keys) { // Add 'this', 'i', and 'listItem' to the capture list
-                    if (keys & KEY_A) {
-                        if (combo != defaultCombo) {
-                            setIniFileValue(settingsConfigIniPath, "ultrapaw", "key_combo", combo);
-                            reloadMenu = true;
-                        }
-                        
-                        lastSelectedListItem->setValue("");
-                        selectedListItem->setValue(comboMap[combo]);
-                        listItem->setValue(CHECKMARK_SYMBOL);
-                        lastSelectedListItem = listItem;
-                        
-                        return true;
-                    }
-                    return false;
-                });
-                
-                list->addItem(listItem);
-            }
-        
-        } else if (dropdownSelection == "languageMenu") {
-            
-            list->addItem(new tsl::elm::CategoryHeader(LANGUAGE));
-            
-            std::string defaulLang = parseValueFromIniSection(settingsConfigIniPath, "ultrapaw", "default_lang");
-            
-            
-            
-            for (const auto& defaultLangMode : defaultLanguages) {
-                std::string langFile = "/config/ultrapaw/lang/"+defaultLangMode+".json";
-                bool skipLang = (!isFileOrDirectory(langFile));
-                if (defaultLangMode != "en") {
-                    if (skipLang)
-                        continue;
-                }
-                tsl::elm::ListItem* listItem = new tsl::elm::ListItem(defaultLangMode);
-                
-                if (defaultLangMode == defaulLang) {
-                    listItem->setValue(CHECKMARK_SYMBOL);
-                    lastSelectedListItem = listItem;
-                }
-                
-                listItem->setClickListener([this, skipLang, defaultLangMode, defaulLang, langFile, listItem](uint64_t keys) { // Add 'this', 'i', and 'listItem' to the capture list
-                    if (keys & KEY_A) {
-<<<<<<< HEAD
-                        if (defaultLangMode != defaulLang) {
-                            setIniFileValue(settingsConfigIniPath, "ultrapaw", "default_lang", defaultLangMode);
-                            reloadMenu = true;
-                            reloadMenu2 = true;
-                            
-                            parseLanguage(langFile);
-                            
-                            if (skipLang) {
-                                reinitializeLangVars();
-                            }
-                        }
-=======
-                        //if (defaultLangMode != defaulLang) {
-                        setIniFileValue(settingsConfigIniPath, "ultrahand", "default_lang", defaultLangMode);
-                        reloadMenu = true;
-                        reloadMenu2 = true;
-                        
-                        parseLanguage(langFile);
-                        
-                        if (skipLang)
-                            reinitializeLangVars();
-                        //}
->>>>>>> a3f735d8
-                        
-                        lastSelectedListItem->setValue("");
-                        selectedListItem->setValue(defaultLangMode);
-                        listItem->setValue(CHECKMARK_SYMBOL);
-                        lastSelectedListItem = listItem;
-                        
-                        return true;
-                    }
-                    return false;
-                });
-                
-                list->addItem(listItem);
-            }
-        } else if (dropdownSelection == "softwareUpdateMenu") {
-            list->addItem(new tsl::elm::CategoryHeader(SOFTWARE_UPDATE));
-            
-            auto listItem = new tsl::elm::ListItem(UPDATE_ULTRAHAND);
-            
-            // Envolke selectionOverlay in optionMode
-            
-            
-            listItem->setClickListener([this, listItem](uint64_t keys) { // Add 'command' to the capture list
-                if (keys & KEY_A) {
-                    deleteFileOrDirectory("/config/ultrahand/downloads/ovlmenu.ovl");
-                    isDownloaded = downloadFile(ultrahandRepo+"releases/latest/download/ovlmenu.ovl", "/config/ultrahand/downloads/");
-                    if (isDownloaded) {
-                        moveFileOrDirectory("/config/ultrahand/downloads/ovlmenu.ovl", "/switch/.overlays/ovlmenu.ovl");
-                        listItem->setValue(CHECKMARK_SYMBOL);
-                        languagesVersion = "latest";
-                    } else
-                        listItem->setValue(CROSSMARK_SYMBOL, false);
-                    
-                    return true;
-                }
-                return false;
-            });
-            list->addItem(listItem);
-            
-            listItem = new tsl::elm::ListItem(UPDATE_LANGUAGES);
-            
-            // Envolke selectionOverlay in optionMode
-            
-            listItem->setClickListener([this, listItem](uint64_t keys) { // Add 'command' to the capture list
-                if (keys & KEY_A) {
-                    deleteFileOrDirectory("/config/ultrahand/downloads/ovlmenu.ovl");
-                    bool languageDownloaded = false;
-                    if (languagesVersion == "latest")
-                        languageDownloaded = downloadFile(ultrahandRepo+"releases/latest/download/lang.zip", "/config/ultrahand/downloads/");
-                    else
-                        languageDownloaded = downloadFile(ultrahandRepo+"releases/download/v"+languagesVersion+"/lang.zip", "/config/ultrahand/downloads/");
-                    if (languageDownloaded) {
-                        unzipFile("/config/ultrahand/downloads/lang.zip", "/config/ultrahand/downloads/lang/");
-                        deleteFileOrDirectory("/config/ultrahand/downloads/lang.zip");
-                        deleteFileOrDirectory("/config/ultrahand/lang/");
-                        moveFileOrDirectory("/config/ultrahand/downloads/lang/", "/config/ultrahand/lang/");
-                        listItem->setValue(CHECKMARK_SYMBOL);
-                    } else
-                        listItem->setValue(CROSSMARK_SYMBOL, false);
-                    
-                    return true;
-                }
-                return false;
-            });
-            list->addItem(listItem);
-            
-            
-            list->addItem(new tsl::elm::CategoryHeader(OVERLAY_INFO));
-            
-            
-            constexpr int lineHeight = 20;  // Adjust the line height as needed
-            constexpr int xOffset = 120;    // Adjust the horizontal offset as needed
-            constexpr int fontSize = 16;    // Adjust the font size as needed
-            int numEntries = 0;   // Adjust the number of entries as needed
-            
-            std::string packageSectionString = "";
-            std::string packageInfoString = "";
-            
-            packageSectionString += TITLE+'\n';
-            packageInfoString += std::string("Ultrahand Overlay")+'\n';
-            numEntries++;
-            
-            packageSectionString += VERSION+'\n';
-            packageInfoString += std::string(APP_VERSION)+'\n';
-            numEntries++;
-            
-            packageSectionString += CREATOR+'\n';
-            packageInfoString += "b0rd2dEAth\n";
-            numEntries++;
-            
-            std::string aboutHeaderText = ABOUT+'\n';
-            std::string::size_type aboutHeaderLength = aboutHeaderText.length();
-            std::string aboutText = "Ultrahand Overlay is a versatile tool that enables you to create and share custom command-based packages.";
-            
-            packageSectionString += aboutHeaderText;
-            
-            // Split the about text into multiple lines with proper word wrapping
-            constexpr int maxLineLength = 28;  // Adjust the maximum line length as needed
-            std::string::size_type startPos = 0;
-            std::string::size_type spacePos = 0;
-            
-            while (startPos < aboutText.length()) {
-                std::string::size_type endPos = std::min(startPos + maxLineLength, aboutText.length());
-                std::string line = aboutText.substr(startPos, endPos - startPos);
-                
-                // Check if the current line ends with a space; if not, find the last space in the line
-                if (endPos < aboutText.length() && aboutText[endPos] != ' ') {
-                    spacePos = line.find_last_of(' ');
-                    if (spacePos != std::string::npos) {
-                        endPos = startPos + spacePos;
-                        line = aboutText.substr(startPos, endPos - startPos);
-                    }
-                }
-                
-                packageInfoString += line + '\n';
-                startPos = endPos + 1;
-                numEntries++;
-                
-                // Add corresponding newline to the packageSectionString
-                if (startPos < aboutText.length()) {
-                    packageSectionString += std::string(aboutHeaderLength, ' ') + '\n';
-                }
-            }
-            
-            
-            std::string creditsHeaderText = CREDITS+'\n';
-            std::string::size_type creditsHeaderLength = creditsHeaderText.length();
-            std::string creditsText = "Special thanks to B3711, ComplexNarrative, Faker_dev, MasaGratoR, meha, WerWolv, HookedBehemoth and many others. <3";
-            
-            packageSectionString += creditsHeaderText;
-            
-            // Split the about text into multiple lines with proper word wrapping
-            //constexpr int maxLineLength = 28;  // Adjust the maximum line length as needed
-            startPos = 0;
-            spacePos = 0;
-            
-            while (startPos < creditsText.length()) {
-                std::string::size_type endPos = std::min(startPos + maxLineLength, creditsText.length());
-                std::string line = creditsText.substr(startPos, endPos - startPos);
-                
-                // Check if the current line ends with a space; if not, find the last space in the line
-                if (endPos < creditsText.length() && creditsText[endPos] != ' ') {
-                    spacePos = line.find_last_of(' ');
-                    if (spacePos != std::string::npos) {
-                        endPos = startPos + spacePos;
-                        line = creditsText.substr(startPos, endPos - startPos);
-                    }
-                }
-                
-                packageInfoString += line + '\n';
-                startPos = endPos + 1;
-                numEntries++;
-                
-                // Add corresponding newline to the packageSectionString
-                if (startPos < aboutText.length()) {
-                    packageSectionString += std::string(creditsHeaderLength, ' ') + '\n';
-                }
-            }
-            
-            
-            // Remove trailing newline character
-            if ((packageSectionString != "") && (packageSectionString.back() == '\n')) {
-                packageSectionString = packageSectionString.substr(0, packageSectionString.size() - 1);
-            }
-            if ((packageInfoString != "") && (packageInfoString.back() == '\n')) {
-                packageInfoString = packageInfoString.substr(0, packageInfoString.size() - 1);
-            }
-            
-            
-            if ((packageSectionString != "") && (packageInfoString != "")) {
-                list->addItem(new tsl::elm::CustomDrawer([lineHeight, xOffset, fontSize, packageSectionString, packageInfoString](tsl::gfx::Renderer *renderer, s32 x, s32 y, s32 w, s32 h) {
-                    renderer->drawString(packageSectionString.c_str(), false, x, y + lineHeight, fontSize, a(tsl::style::color::ColorText));
-                    renderer->drawString(packageInfoString.c_str(), false, x + xOffset, y + lineHeight, fontSize, a(tsl::style::color::ColorText));
-                }), fontSize * numEntries + lineHeight);
-            }
-            
-        } else if (dropdownSelection == "widgetMenu") {
-            
-            //std::string hideClock = parseValueFromIniSection(settingsConfigIniPath, "ultrahand", "hide_clock");
-            //std::string hideBattery = parseValueFromIniSection(settingsConfigIniPath, "ultrahand", "hide_battery");
-            //std::string hideSOCTemp = parseValueFromIniSection(settingsConfigIniPath, "ultrahand", "hide_soc_temp");
-            //std::string hidePCBTemp = parseValueFromIniSection(settingsConfigIniPath, "ultrahand", "hide_soc_temp");
-            
-            
-            list->addItem(new tsl::elm::CategoryHeader(WIDGET));
-            
-            auto toggleListItem = new tsl::elm::ToggleListItem(CLOCK, false, ON, OFF);
-            toggleListItem->setState((hideClock == "false"));
-            toggleListItem->setStateChangedListener([this, toggleListItem](bool state) {
-                setIniFileValue(settingsConfigIniPath, "ultrahand", "hide_clock", state ? "false" : "true");
-                reinitializeWidgetVars();
-                redrawWidget = true;
-            });
-            list->addItem(toggleListItem);
-            
-            
-            toggleListItem = new tsl::elm::ToggleListItem(BATTERY, false, ON, OFF);
-            toggleListItem->setState((hideBattery == "false"));
-            toggleListItem->setStateChangedListener([this, toggleListItem](bool state) {
-                setIniFileValue(settingsConfigIniPath, "ultrahand", "hide_battery", state ? "false" : "true");
-                reinitializeWidgetVars();
-                redrawWidget = true;
-            });
-            list->addItem(toggleListItem);
-            
-            toggleListItem = new tsl::elm::ToggleListItem(SOC_TEMPERATURE, false, ON, OFF);
-            toggleListItem->setState((hideSOCTemp == "false"));
-            toggleListItem->setStateChangedListener([this, toggleListItem](bool state) {
-                setIniFileValue(settingsConfigIniPath, "ultrahand", "hide_soc_temp", state ? "false" : "true");
-                reinitializeWidgetVars();
-                redrawWidget = true;
-            });
-            list->addItem(toggleListItem);
-            
-            toggleListItem = new tsl::elm::ToggleListItem(PCB_TEMPERATURE, false, ON, OFF);
-            toggleListItem->setState((hidePCBTemp == "false"));
-            toggleListItem->setStateChangedListener([this, toggleListItem](bool state) {
-                setIniFileValue(settingsConfigIniPath, "ultrahand", "hide_pcb_temp", state ? "false" : "true");
-                reinitializeWidgetVars();
-                redrawWidget = true;
-            });
-            list->addItem(toggleListItem);
-            
-        } else if (dropdownSelection == "versionLabelMenu") {
-            cleanVersionLabels = parseValueFromIniSection(settingsConfigIniPath, "ultrahand", "clean_version_labels");
-            hideOverlayVersions = parseValueFromIniSection(settingsConfigIniPath, "ultrahand", "hide_overlay_versions");
-            hidePackageVersions = parseValueFromIniSection(settingsConfigIniPath, "ultrahand", "hide_package_versions");
-            
-            if (cleanVersionLabels.empty())
-                cleanVersionLabels = "false";
-            if (hideOverlayVersions.empty())
-                hideOverlayVersions = "false";
-            if (hidePackageVersions.empty())
-                hidePackageVersions = "false";
-            
-            list->addItem(new tsl::elm::CategoryHeader(VERSION_LABELS));
-            
-            std::string defaulLang = parseValueFromIniSection(settingsConfigIniPath, "ultrahand", "default_lang");
-            
-            
-               
-            auto toggleListItem = new tsl::elm::ToggleListItem(CLEAN_LABELS, false, ON, OFF);
-            toggleListItem->setState((cleanVersionLabels == "true"));
-            toggleListItem->setStateChangedListener([this, cleanVersionLabels, toggleListItem](bool state) {
-                setIniFileValue(settingsConfigIniPath, "ultrahand", "clean_version_labels", state ? "true" : "false");
-                if ((cleanVersionLabels == "true") != state) {
-                    if (cleanVersionLabels == "false")
-                        versionLabel = APP_VERSION+std::string("   (")+ extractTitle(loaderInfo)+" "+cleanVersionLabel(loaderInfo)+std::string(")"); // Still needs to parse nx-ovlloader instead of hard coding it
-                    else
-                        versionLabel = APP_VERSION+std::string("   (")+ extractTitle(loaderInfo)+" v"+cleanVersionLabel(loaderInfo)+std::string(")");
-                    reinitializeVersionLabels();
-                    reloadMenu2 = true;
-                    reloadMenu = true;
-                }
-                
-            });
-            list->addItem(toggleListItem);
-            
-            
-            toggleListItem = new tsl::elm::ToggleListItem(OVERLAY_LABELS, false, ON, OFF);
-            toggleListItem->setState((hideOverlayVersions == "false"));
-            toggleListItem->setStateChangedListener([this, hideOverlayVersions, toggleListItem](bool state) {
-                setIniFileValue(settingsConfigIniPath, "ultrahand", "hide_overlay_versions", state ? "false" : "true");
-                if ((hideOverlayVersions == "false") != state)
-                    reloadMenu = true;
-            });
-            list->addItem(toggleListItem);
-            
-            toggleListItem = new tsl::elm::ToggleListItem(PACKAGE_LABELS, false, ON, OFF);
-            toggleListItem->setState((hidePackageVersions == "false"));
-            toggleListItem->setStateChangedListener([this, hidePackageVersions, toggleListItem](bool state) {
-                setIniFileValue(settingsConfigIniPath, "ultrahand", "hide_package_versions", state ? "false" : "true");
-                if ((hidePackageVersions == "false") != state)
-                    reloadMenu = true;
-            });
-            list->addItem(toggleListItem);
-            
-        } else
-            list->addItem(new tsl::elm::ListItem(FAILED_TO_OPEN + ": " + settingsIniPath));
-        
-<<<<<<< HEAD
-        rootFrame = new tsl::elm::OverlayFrame("Ultra Paw", versionLabel);
-        //rootFrame = new tsl::elm::OverlayFrame(entryName, "Ultrahand Settings");
-=======
-        rootFrame = new tsl::elm::OverlayFrame("Ultrahand", versionLabel);
->>>>>>> a3f735d8
-        rootFrame->setContent(list);
-        return rootFrame;
-    }
-    
-    /**
-     * @brief Handles user input for the configuration overlay.
-     *
-     * This function processes user input and responds accordingly within the configuration overlay.
-     * It captures key presses and performs actions based on user interactions.
-     *
-     * @param keysDown   A bitset representing keys that are currently pressed.
-     * @param keysHeld   A bitset representing keys that are held down.
-     * @param touchInput Information about touchscreen input.
-     * @param leftJoyStick Information about the left joystick input.
-     * @param rightJoyStick Information about the right joystick input.
-     * @return `true` if the input was handled within the overlay, `false` otherwise.
-     */
-    virtual bool handleInput(u64 keysDown, u64 keysHeld, touchPosition touchInput, JoystickPosition leftJoyStick, JoystickPosition rightJoyStick) override {
-        if (inSettingsMenu && !inSubSettingsMenu) {
-            if (!returningToSettings) {
-                if (reloadMenu3) {
-                    tsl::goBack();
-                    tsl::changeTo<UltrahandSettingsMenu>();
-                    reloadMenu3 = false;
-                }
-                
-                if (keysHeld & KEY_B) {
-                    //tsl::Overlay::get()->close();
-                    //svcSleepThread(300'000'000);
-                    //tsl::goBack();
-                    inSettingsMenu = false;
-                    if (lastMenu != "hiddenMenuMode")
-                        returningToMain = true;
-                    else
-                        returningToHiddenMain = true;
-                    lastMenu = "settingsMenu";
-                    
-                    tsl::goBack();
-                    
-                    if (reloadMenu) {
-                        tsl::changeTo<MainMenu>(lastMenuMode);
-                        reloadMenu = false;
-                    }
-                    
-                    //tsl::Overlay::get()->close();
-                    return true;
-                }
-            }
-        } else if (inSubSettingsMenu) {
-            if (keysHeld & KEY_B) {
-                //tsl::Overlay::get()->close();
-                //svcSleepThread(300'000'000);
-                //tsl::goBack();
-                inSubSettingsMenu = false;
-                returningToSettings = true;
-                tsl::goBack();
-                
-                if (reloadMenu2) {
-                    tsl::goBack();
-                    tsl::changeTo<UltrahandSettingsMenu>();
-                    reloadMenu2 = false;
-                }
-                //tsl::Overlay::get()->close();
-                return true;
-            }
-        }
-        
-        
-        if (returningToSettings && !(keysHeld & KEY_B)){
-            returningToSettings = false;
-            inSettingsMenu = true;
-        }
-        
-        if (redrawWidget) {
-            reinitializeWidgetVars();
-        }
-        
-        if (keysHeld & KEY_B)
-            return false;
-        
-        return false;
-        //return handleOverlayMenuInput(inScriptMenu, keysHeld, KEY_B);
-    }
-};
-
-
-
-class SettingsMenu : public tsl::Gui {
-private:
-    std::string entryName, entryMode, overlayName, dropdownSelection, settingsIniPath;
-    bool isInSection, inQuotes, isFromMainMenu;
-    int MAX_PRIORITY = 20;
-public:
-    /**
-     * @brief Constructs a `ScriptOverlay` instance.
-     *
-     * Initializes a new instance of the `ScriptOverlay` class with the provided parameters.
-     *
-     * @param file The file path associated with the overlay.
-     * @param key The specific key related to the overlay (optional).
-     */
-    SettingsMenu(const std::string& name, const std::string& mode, const std::string& overlayName="", const std::string& selection = "") : entryName(name), entryMode(mode), overlayName(overlayName), dropdownSelection(selection) {}
-    
-    /**
-     * @brief Destroys the `ScriptOverlay` instance.
-     *
-     * Cleans up any resources associated with the `ScriptOverlay` instance.
-     */
-    ~SettingsMenu() {}
-    
-    /**
-     * @brief Creates the graphical user interface (GUI) for the configuration overlay.
-     *
-     * This function initializes and sets up the GUI elements for the configuration overlay,
-     * allowing users to modify settings in the INI file.
-     *
-     * @return A pointer to the GUI element representing the configuration overlay.
-     */
-    virtual tsl::elm::Element* createUI() override {
-        std::string header = entryName;
-        if (entryMode == "overlay") {
-            settingsIniPath = overlaysIniFilePath;
-            header = overlayName;
-        } else if (entryMode == "package")
-            settingsIniPath = packagesIniFilePath;
-        
-        if (dropdownSelection.empty())
-            inSettingsMenu = true;
-        else
-            inSubSettingsMenu = true;
-        
-        
-        list = new tsl::elm::List();
-        
-        
-        
-        if (dropdownSelection.empty()) {
-            list->addItem(new tsl::elm::CategoryHeader(header+" "+SETTINGS));
-            
-            
-            std::string fileContent = getFileContents(settingsIniPath);
-            
-            std::string priorityValue = parseValueFromIniSection(settingsIniPath, entryName, "priority");
-            
-            std::string hideOption = parseValueFromIniSection(settingsIniPath, entryName, "hide");
-            bool hide = false;
-            
-            std::string useOverlayLaunchArgs = parseValueFromIniSection(settingsIniPath, entryName, "use_launch_args");
-            
-            
-            if (hideOption.empty())
-                hideOption = "false";
-            
-            if (hideOption == "true")
-                hide = true;
-            
-            
-            //// Capitalize entryMode
-            //std::string starLabel(entryMode);
-            //starLabel[0] = std::toupper(starLabel[0]);
-            //
-            //// Envoke toggling
-            //auto toggleListItem = new tsl::elm::ToggleListItem("Star "+starLabel, hide, ON, OFF);
-            //toggleListItem->setStateChangedListener([this, toggleListItem](bool state) {
-            //    if (!state) {
-            //        setIniFileValue(settingsIniPath, entryName, "star", "true");
-            //        toggleListItem->setState(!state);
-            //    } else {
-            //        setIniFileValue(settingsIniPath, entryName, "star", "false");
-            //        toggleListItem->setState(!state);
-            //    }
-            //});
-            //list->addItem(toggleListItem);
-            
-            
-            
-            // Capitalize entryMode
-            std::string hideLabel(entryMode);
-            //hideLabel[0] = std::toupper(hideLabel[0]);
-            
-            if (hideLabel == "overlay")
-                hideLabel = HIDE_OVERLAY;
-            else if (hideLabel == "package")
-                hideLabel = HIDE_PACKAGE;
-            
-            
-            
-            // Envoke toggling
-            auto toggleListItem = new tsl::elm::ToggleListItem(hideLabel, false, ON, OFF);
-            toggleListItem->setState(hide);
-            toggleListItem->setStateChangedListener([this, hide, toggleListItem](bool state) {
-                setIniFileValue(settingsIniPath, entryName, "hide", state ? "true" : "false");
-                if (hide != state)
-                    reloadMenu = true; // this reloads before main menu
-                if (!state)
-                    reloadMenu2 = true; // this reloads at main menu
-            });
-            list->addItem(toggleListItem);
-            
-            
-            
-            auto listItem = new tsl::elm::ListItem(SORT_PRIORITY);
-            listItem->setValue(priorityValue);
-            
-            // Envolke selectionOverlay in optionMode
-            
-            listItem->setClickListener([this, listItem](uint64_t keys) { // Add 'command' to the capture list
-                if (keys & KEY_A) {
-                    tsl::changeTo<SettingsMenu>(entryName, entryMode, overlayName, "priority");
-                    selectedListItem = listItem;
-                    return true;
-                }
-                return false;
-            });
-            list->addItem(listItem);
-            
-            if (entryMode == "overlay") {
-                // Envoke toggling
-                toggleListItem = new tsl::elm::ToggleListItem(LAUNCH_ARGUMENTS, false, ON, OFF);
-                toggleListItem->setState((useOverlayLaunchArgs=="true"));
-                toggleListItem->setStateChangedListener([this, useOverlayLaunchArgs, toggleListItem](bool state) {
-                    setIniFileValue(settingsIniPath, entryName, "use_launch_args", state ? "true" : "false");
-                    if ((useOverlayLaunchArgs=="true") != state)
-                        reloadMenu = true; // this reloads before main menu
-                    if (!state)
-                        reloadMenu2 = true; // this reloads at main menu
-                });
-                list->addItem(toggleListItem);
-            }
-            
-            
-        } else if (dropdownSelection == "priority") {
-            list->addItem(new tsl::elm::CategoryHeader(SORT_PRIORITY));
-            
-            std::string priorityValue = parseValueFromIniSection(settingsIniPath, entryName, "priority");
-            
-            for (int i = 0; i <= MAX_PRIORITY; ++i) { // for i in range 0->20 with 20 being the max value
-                std::string iStr = std::to_string(i);
-                tsl::elm::ListItem* listItem = new tsl::elm::ListItem(iStr);
-                
-                if (iStr == priorityValue) {
-                    listItem->setValue(CHECKMARK_SYMBOL);
-                    lastSelectedListItem = listItem;
-                }
-                
-                listItem->setClickListener([this, iStr, priorityValue, listItem](uint64_t keys) { // Add 'this', 'i', and 'listItem' to the capture list
-                    if (keys & KEY_A) {
-                        if (iStr != priorityValue)
-                            reloadMenu = true;
-                        setIniFileValue(settingsIniPath, entryName, "priority", iStr);
-                        lastSelectedListItem->setValue("");
-                        selectedListItem->setValue(iStr);
-                        listItem->setValue(CHECKMARK_SYMBOL);
-                        lastSelectedListItem = listItem;
-                        return true;
-                    }
-                    return false;
-                });
-                
-                list->addItem(listItem);
-            }
-            
-        } else
-            list->addItem(new tsl::elm::ListItem(FAILED_TO_OPEN+": " + settingsIniPath));
-        
-        rootFrame = new tsl::elm::OverlayFrame("Ultra Paw", versionLabel);
-        //rootFrame = new tsl::elm::OverlayFrame(entryName, "Ultrahand Settings");
-        rootFrame->setContent(list);
-        return rootFrame;
-    }
-    
-    /**
-     * @brief Handles user input for the configuration overlay.
-     *
-     * This function processes user input and responds accordingly within the configuration overlay.
-     * It captures key presses and performs actions based on user interactions.
-     *
-     * @param keysDown   A bitset representing keys that are currently pressed.
-     * @param keysHeld   A bitset representing keys that are held down.
-     * @param touchInput Information about touchscreen input.
-     * @param leftJoyStick Information about the left joystick input.
-     * @param rightJoyStick Information about the right joystick input.
-     * @return `true` if the input was handled within the overlay, `false` otherwise.
-     */
-    virtual bool handleInput(u64 keysDown, u64 keysHeld, touchPosition touchInput, JoystickPosition leftJoyStick, JoystickPosition rightJoyStick) override {
-        if (inSettingsMenu && !inSubSettingsMenu) {
-            if (!returningToSettings) {
-                if (keysHeld & KEY_B) {
-                    //tsl::Overlay::get()->close();
-                    //svcSleepThread(300'000'000);
-                    //tsl::goBack();
-                    inSettingsMenu = false;
-                    if (lastMenu != "hiddenMenuMode")
-                        returningToMain = true;
-                    else
-                        returningToHiddenMain = true;
-                    
-                    tsl::goBack();
-                    
-                    if (reloadMenu) {
-                        if (lastMenu == "hiddenMenuMode") {
-                            tsl::goBack();
-                            inMainMenu = false;
-                            inHiddenMode = true;
-                        } else
-                            reloadMenu = false;
-                        tsl::changeTo<MainMenu>(lastMenuMode);
-                    }
-                    
-                    lastMenu = "settingsMenu";
-                    //tsl::Overlay::get()->close();
-                    return true;
-                }
-            }
-        } else if (inSubSettingsMenu) {
-            if (keysHeld & KEY_B) {
-                //tsl::Overlay::get()->close();
-                //svcSleepThread(300'000'000);
-                //tsl::goBack();
-                inSubSettingsMenu = false;
-                returningToSettings = true;
-                tsl::goBack();
-                //tsl::Overlay::get()->close();
-                return true;
-            }
-        }
-        
-        
-        if (returningToSettings && !(keysHeld & KEY_B)){
-            returningToSettings = false;
-            inSettingsMenu = true;
-        }
-        
-        
-        if (keysHeld & KEY_B)
-            return false;
-        
-        return false;
-        //return handleOverlayMenuInput(inScriptMenu, keysHeld, KEY_B);
-    }
-};
-
-
-/**
- * @brief The `ScriptOverlay` class handles configuration overlay functionality.
- *
- * This class manages the configuration overlay, allowing users to modify settings
- * in the INI file. It provides functions for creating, updating, and cleaning INI files
- * as well as handling user interactions related to configuration.
- */
-class ScriptOverlay : public tsl::Gui {
-private:
-    std::string filePath, specificKey;
-    bool isInSection, inQuotes, isFromMainMenu;
-
-public:
-    /**
-     * @brief Constructs a `ScriptOverlay` instance.
-     *
-     * Initializes a new instance of the `ScriptOverlay` class with the provided parameters.
-     *
-     * @param file The file path associated with the overlay.
-     * @param key The specific key related to the overlay (optional).
-     */
-    ScriptOverlay(const std::string& file, const std::string& key = "", const bool& fromMainMenu=false) : filePath(file), specificKey(key), isFromMainMenu(fromMainMenu) {}
-    
-    /**
-     * @brief Destroys the `ScriptOverlay` instance.
-     *
-     * Cleans up any resources associated with the `ScriptOverlay` instance.
-     */
-    ~ScriptOverlay() {}
-    
-    /**
-     * @brief Creates the graphical user interface (GUI) for the configuration overlay.
-     *
-     * This function initializes and sets up the GUI elements for the configuration overlay,
-     * allowing users to modify settings in the INI file.
-     *
-     * @return A pointer to the GUI element representing the configuration overlay.
-     */
-    virtual tsl::elm::Element* createUI() override {
-        inScriptMenu = true;
-        std::string packageName = getNameFromPath(filePath);
-        if (packageName == ".packages")
-            packageName = ROOT_PACKAGE;
-        
-        list = new tsl::elm::List();
-        
-        std::string packageFile = filePath + packageFileName;
-        std::string fileContent = getFileContents(packageFile);
-        
-        if (!fileContent.empty()) {
-            std::string line;
-            std::istringstream iss(fileContent);
-            std::string currentCategory;
-            isInSection = false;
-            while (std::getline(iss, line)) {
-                if (line.empty() || line.find_first_not_of('\n') == std::string::npos)
-                    continue;
-                
-                if (line.front() == '[' && line.back() == ']') {
-                    if (!specificKey.empty()) {
-                        if (line.substr(1, line.size() - 2) == specificKey) {
-                            currentCategory = line.substr(1, line.size() - 2);
-                            isInSection = true;
-                            list->addItem(new tsl::elm::CategoryHeader(currentCategory));
-                        } else {
-                            currentCategory.clear();
-                            isInSection = false;
-                        }
-                    } else {
-                        currentCategory = line.substr(1, line.size() - 2);
-                        isInSection = true;
-                        list->addItem(new tsl::elm::CategoryHeader(currentCategory));
-                    }
-                } else if (isInSection) {
-                    auto listItem = new tsl::elm::ListItem(line);
-                    listItem->setClickListener([line, this, listItem](uint64_t keys) {
-                        if (keys & KEY_A) {
-                            std::istringstream iss(line);
-                            std::string part;
-                            std::vector<std::vector<std::string>> commandVec;
-                            std::vector<std::string> commandParts;
-                            inQuotes = false;
-                            
-                            while (std::getline(iss, part, '\'')) {
-                                if (!part.empty()) {
-                                    if (!inQuotes) {
-                                        std::istringstream argIss(part);
-                                        std::string arg;
-                                        while (argIss >> arg) {
-                                            commandParts.emplace_back(arg);
-                                        }
-                                    } else
-                                        commandParts.emplace_back(part);
-                                }
-                                inQuotes = !inQuotes;
-                            }
-                            
-                            commandVec.emplace_back(std::move(commandParts));
-                            interpretAndExecuteCommand(commandVec, filePath, specificKey);
-                            listItem->setValue(CHECKMARK_SYMBOL);
-                            return true;
-                        }
-                        return false;
-                    });
-                    list->addItem(listItem);
-                }
-            }
-        } else
-            list->addItem(new tsl::elm::ListItem(FAILED_TO_OPEN+": " + packageFile));
-        
-        rootFrame = new tsl::elm::OverlayFrame(packageName, "Ultra Paw Script");
-        rootFrame->setContent(list);
-        return rootFrame;
-    }
-    
-    /**
-     * @brief Handles user input for the configuration overlay.
-     *
-     * This function processes user input and responds accordingly within the configuration overlay.
-     * It captures key presses and performs actions based on user interactions.
-     *
-     * @param keysDown   A bitset representing keys that are currently pressed.
-     * @param keysHeld   A bitset representing keys that are held down.
-     * @param touchInput Information about touchscreen input.
-     * @param leftJoyStick Information about the left joystick input.
-     * @param rightJoyStick Information about the right joystick input.
-     * @return `true` if the input was handled within the overlay, `false` otherwise.
-     */
-    virtual bool handleInput(u64 keysDown, u64 keysHeld, touchPosition touchInput, JoystickPosition leftJoyStick, JoystickPosition rightJoyStick) override {
-        if (inScriptMenu) {
-            if (keysHeld & KEY_B) {
-                //tsl::Overlay::get()->close();
-                //svcSleepThread(300'000'000);
-                //tsl::goBack();
-                inScriptMenu = false;
-                if (isFromMainMenu == false) {
-                    if (lastMenu == "packageMenu")
-                        returningToPackage = true;
-                    else if (lastMenu == "subPackageMenu")
-                        returningToSubPackage = true;
-                } else
-                    returningToMain = true;
-                tsl::goBack();
-                //tsl::Overlay::get()->close();
-                return true;
-            }
-        }
-        if (keysHeld & KEY_B)
-            return false;
-        return false;
-        //return handleOverlayMenuInput(inScriptMenu, keysHeld, KEY_B);
-    }
-};
-
-
-
-/**
- * @brief The `SelectionOverlay` class manages the selection overlay functionality.
- *
- * This class handles the selection overlay, allowing users to interact with and select various options.
- * It provides functions for creating the graphical user interface (GUI), handling user input, and executing commands.
- */
-class SelectionOverlay : public tsl::Gui {
-private:
-    std::string filePath, specificKey, pathPattern, pathPatternOn, pathPatternOff, itemName, parentDirName, lastParentDirName;
-    std::vector<std::string> filesList, filesListOn, filesListOff, filterList, filterListOn, filterListOff;
-    std::vector<std::vector<std::string>> commands;
-    std::string specifiedFooterKey;
-    bool toggleState = false;
-    std::string packageConfigIniPath;
-    std::string commandMode, commandGrouping;
-public:
-    /**
-     * @brief Constructs a `SelectionOverlay` instance.
-     *
-     * Initializes a new instance of the `SelectionOverlay` class with the provided parameters.
-     *
-     * @param file The file path associated with the overlay.
-     * @param key The specific key related to the overlay (optional).
-     * @param cmds A vector of vectors containing commands for the overlay (optional).
-     */
-    SelectionOverlay(const std::string& path, const std::string& key = "", const std::vector<std::vector<std::string>>& cmds = {}, const std::string& footerKey = "")
-        : filePath(path), specificKey(key), commands(cmds), specifiedFooterKey(footerKey) {
-            lastSelectedListItem = new tsl::elm::ListItem("");
-        }
-    /**
-     * @brief Destroys the `SelectionOverlay` instance.
-     *
-     * Cleans up any resources associated with the `SelectionOverlay` instance.
-     */
-    ~SelectionOverlay() {}
-    
-    /**
-     * @brief Creates the graphical user interface (GUI) for the selection overlay.
-     *
-     * Initializes and sets up the GUI elements for the selection overlay, allowing users to interact
-     * with and select various options.
-     *
-     * @return A pointer to the GUI element representing the selection overlay.
-     */
-    virtual tsl::elm::Element* createUI() override {
-        inSelectionMenu = true;
-        PackageHeader packageHeader = getPackageHeaderFromIni(filePath+packageFileName);
-        
-        list = new tsl::elm::List();
-        
-        packageConfigIniPath = filePath + configFileName;
-        
-        commandMode = commandModes[0];
-        commandGrouping = commandGroupings[0];
-        
-        std::string currentSection = "global";
-        std::string sourceType = "default", sourceTypeOn = "default", sourceTypeOff = "default"; 
-        std::string jsonPath, jsonPathOn, jsonPathOff;
-        std::string jsonKey, jsonKeyOn, jsonKeyOff;
-        
-        
-        std::vector<std::vector<std::string>> commandsOn;
-        std::vector<std::vector<std::string>> commandsOff;
-        std::string listString, listStringOn, listStringOff;
-        std::vector<std::string> listData, listDataOn, listDataOff;
-        std::string jsonString, jsonStringOn, jsonStringOff;
-        json_t* jsonData = nullptr;
-        json_t* jsonDataOn = nullptr;
-        json_t* jsonDataOff = nullptr;
-        
-        
-        // initial processing of commands
-        for (const auto& cmd : commands) {
-            
-            if (!cmd.empty()) { // Isolate command settings
-                // Extract the command mode
-                if (cmd[0].find(modePattern) == 0) {
-                    commandMode = cmd[0].substr(modePattern.length());
-                    if (std::find(commandModes.begin(), commandModes.end(), commandMode) == commandModes.end())
-                        commandMode = commandModes[0]; // reset to default if commandMode is unknown
-                } else if (cmd[0].find(groupingPattern) == 0) {// Extract the command grouping
-                    commandGrouping = cmd[0].substr(groupingPattern.length());
-                    if (std::find(commandGroupings.begin(), commandGroupings.end(), commandGrouping) == commandGroupings.end())
-                        commandGrouping = commandGroupings[0]; // reset to default if commandMode is unknown
-                }
-                
-                // Extract the command grouping
-                if (commandMode == "toggle") {
-                    if (cmd[0].find("on:") == 0)
-                        currentSection = "on";
-                    else if (cmd[0].find("off:") == 0)
-                        currentSection = "off";
-                    
-                    // Seperation of command chuncks
-                    if (currentSection == "global") {
-                        commandsOn.push_back(cmd);
-                        commandsOff.push_back(cmd);
-                    } else if (currentSection == "on")
-                        commandsOn.push_back(cmd);
-                    else if (currentSection == "off")
-                        commandsOff.push_back(cmd);
-                } else if (commandMode == "option") {
-                    // 
-                    
-                }
-                
-            }
-            if (cmd.size() > 1) { // Pre-process advanced commands
-                if (cmd[0] == "filter") {
-                    if (currentSection == "global")
-                        filterList.push_back(cmd[1]);
-                    else if (currentSection == "on")
-                        filterListOn.push_back(cmd[1]);
-                    else if (currentSection == "off")
-                        filterListOff.push_back(cmd[1]);
-                } else if (cmd[0] == "file_source") {
-                    if (currentSection == "global") {
-                        pathPattern = cmd[1];
-                        filesList = getFilesListByWildcards(pathPattern);
-                        sourceType = "file";
-                    } else if (currentSection == "on") {
-                        pathPatternOn = cmd[1];
-                        filesListOn = getFilesListByWildcards(pathPatternOn);
-                        sourceTypeOn = "file";
-                    } else if (currentSection == "off") {
-                        pathPatternOff = cmd[1];
-                        filesListOff = getFilesListByWildcards(pathPatternOff);
-                        sourceTypeOff = "file";
-                    }
-                } else if (cmd[0] == "json_file_source") {
-                    if (currentSection == "global") {
-                        jsonPath = preprocessPath(cmd[1]);
-                        //jsonData = readJsonFromFile(jsonPath);
-                        sourceType = "json_file";
-                        if (cmd.size() > 2)
-                            jsonKey = cmd[2]; //json display key
-                    } else if (currentSection == "on") {
-                        jsonPathOn = preprocessPath(cmd[1]);
-                        //jsonDataOn = readJsonFromFile(jsonPathOn);
-                        sourceTypeOn = "json_file";
-                        if (cmd.size() > 2)
-                            jsonKeyOn = cmd[2]; //json display key
-                    } else if (currentSection == "off") {
-                        jsonPathOff = preprocessPath(cmd[1]);
-                        //jsonDataOff = readJsonFromFile(jsonPathOff);
-                        sourceTypeOff = "json_file";
-                        if (cmd.size() > 2)
-                            jsonKeyOff = cmd[2]; //json display key
-                    }
-                } else if (cmd[0] == "list_source") {
-                    if (currentSection == "global") {
-                        listString = removeQuotes(cmd[1]);
-                        //listData = stringToList(removeQuotes(cmd[1]));
-                        sourceType = "list";
-                    } else if (currentSection == "on") {
-                        listStringOn = removeQuotes(cmd[1]);
-                        //listDataOn = stringToList(removeQuotes(cmd[1]));
-                        sourceTypeOn = "list";
-                    } else if (currentSection == "off") {
-                        listStringOff = removeQuotes(cmd[1]);
-                        //listDataOff = stringToList(removeQuotes(cmd[1]));
-                        sourceTypeOff = "list";
-                    }
-                } else if (cmd[0] == "json_source") {
-                    if (currentSection == "global") {
-                        jsonString = removeQuotes(cmd[1]); // convert string to jsonData
-                        //jsonData = stringToJson(cmd[1]); // convert string to jsonData
-                        sourceType = "json";
-                        
-                        if (cmd.size() > 2)
-                            jsonKey = cmd[2]; //json display key
-                    } else if (currentSection == "on") {
-                        jsonStringOn = removeQuotes(cmd[1]); // convert string to jsonData
-                        //jsonDataOn = stringToJson(cmd[1]); // convert string to jsonData
-                        sourceTypeOn = "json";
-                        
-                        if (cmd.size() > 2)
-                            jsonKeyOn = cmd[2]; //json display key
-                        
-                    } else if (currentSection == "off") {
-                        jsonStringOff = removeQuotes(cmd[1]); // convert string to jsonData
-                        //jsonDataOff = stringToJson(cmd[1]); // convert string to jsonData
-                        sourceTypeOff = "json";
-                        
-                        if (cmd.size() > 2)
-                            jsonKeyOff = cmd[2]; //json display key
-                    }
-                }
-            } 
-        }
-        
-        // items can be paths, commands, or variables depending on source
-        std::vector<std::string> selectedItemsList, selectedItemsListOn, selectedItemsListOff;
-        
-        // Get the list of files matching the pattern
-        if (commandMode == "default" || commandMode == "option") {
-            if (sourceType == "file")
-                selectedItemsList = filesList;
-            else if (sourceType == "list")
-                selectedItemsList = stringToList(listString);
-            else if ((sourceType == "json") || (sourceType == "json_file")) {
-                if (sourceType == "json")
-                    jsonData = stringToJson(jsonString);
-                else if (sourceType == "json_file")
-                    jsonData = readJsonFromFile(jsonPath);
-                
-                // Populate items list based upon jsonKey
-                if ((jsonData) && json_is_array(jsonData)) {
-                    size_t arraySize = json_array_size(jsonData);
-                    for (size_t i = 0; i < arraySize; ++i) {
-                        json_t* item = json_array_get(jsonData, i);
-                        if (item && json_is_object(item)) {
-                            json_t* keyValue = json_object_get(item, jsonKey.c_str());
-                            if (keyValue && json_is_string(keyValue)) {
-                                const char* name = json_string_value(keyValue);
-                                selectedItemsList.push_back(std::string(name));
-                            }
-                        }
-                    }
-                }
-                // Free jsonDataOn
-                if (jsonData != nullptr) {
-                    json_decref(jsonData);
-                    jsonData = nullptr;
-                }
-            }
-        } else if (commandMode == "toggle") {
-            if (sourceTypeOn == "file")
-                selectedItemsListOn = filesListOn;
-            else if (sourceTypeOn == "list")
-                selectedItemsListOn = stringToList(listStringOn);
-            else if ((sourceTypeOn == "json") || (sourceTypeOn == "json_file")) {
-                if (sourceTypeOn == "json")
-                    jsonDataOn = stringToJson(jsonStringOn);
-                else if (sourceTypeOn == "json_file")
-                    jsonDataOn = readJsonFromFile(jsonPathOn);
-                
-                
-                // Populate items list based upon jsonKey
-                if ((jsonDataOn) && json_is_array(jsonDataOn)) {
-                    size_t arraySize = json_array_size(jsonDataOn);
-                    for (size_t i = 0; i < arraySize; ++i) {
-                        json_t* item = json_array_get(jsonDataOn, i);
-                        if (item && json_is_object(item)) {
-                            json_t* keyValue = json_object_get(item, jsonKeyOn.c_str());
-                            if (keyValue && json_is_string(keyValue)) {
-                                const char* name = json_string_value(keyValue);
-                                selectedItemsListOn.push_back(std::string(name));
-                            }
-                        }
-                    }
-                }
-                // Free jsonDataOn
-                if (jsonDataOn != nullptr) {
-                    json_decref(jsonDataOn);
-                    jsonDataOn = nullptr;
-                }
-            }
-            
-            if (sourceTypeOff == "file")
-                selectedItemsListOff = filesListOff;
-            else if (sourceTypeOff == "list")
-                selectedItemsListOff = stringToList(listStringOff);
-            else if ((sourceTypeOff == "json") || (sourceTypeOff == "json_file")) {
-                if (sourceTypeOff == "json")
-                    jsonDataOff = stringToJson(jsonStringOff);
-                else if (sourceTypeOff == "json_file")
-                    jsonDataOff = readJsonFromFile(jsonPathOff);
-                
-                
-                // Populate items list based upon jsonKey
-                if ((jsonDataOff) && json_is_array(jsonDataOff)) {
-                    size_t arraySize = json_array_size(jsonDataOff);
-                    for (size_t i = 0; i < arraySize; ++i) {
-                        json_t* item = json_array_get(jsonDataOff, i);
-                        if (item && json_is_object(item)) {
-                            json_t* keyValue = json_object_get(item, jsonKeyOff.c_str());
-                            if (keyValue && json_is_string(keyValue)) {
-                                const char* name = json_string_value(keyValue);
-                                selectedItemsListOff.push_back(std::string(name));
-                            }
-                        }
-                    }
-                }
-                // Free jsonDataOff
-                if (jsonDataOff != nullptr) {
-                    json_decref(jsonDataOff);
-                    jsonDataOff = nullptr;
-                }
-            }
-            
-            
-            // Apply On Filter
-            filterItemsList(filterListOn, selectedItemsListOn);
-            
-            // Apply Off Filter
-            filterItemsList(filterListOff, selectedItemsListOff);
-            
-            
-            selectedItemsList.reserve(selectedItemsListOn.size() + selectedItemsListOff.size());
-            selectedItemsList.insert(selectedItemsList.end(), selectedItemsListOn.begin(), selectedItemsListOn.end());
-            selectedItemsList.insert(selectedItemsList.end(), selectedItemsListOff.begin(), selectedItemsListOff.end());
-            
-            
-            // WARNING: This assumes items list is a path list. (May need a long term solution still.)
-            if (commandGrouping == "split") {
-                
-                std::sort(selectedItemsList.begin(), selectedItemsList.end(), [](const std::string& a, const std::string& b) {
-                    std::string parentDirA = getParentDirNameFromPath(a);
-                    std::string parentDirB = getParentDirNameFromPath(b);
-                    
-                    // Compare parent directory names
-                    if (parentDirA != parentDirB)
-                        return parentDirA < parentDirB;
-                    else {
-                        // Parent directory names are the same, compare filenames
-                        std::string filenameA = getNameFromPath(a);
-                        std::string filenameB = getNameFromPath(b);
-                        
-                        // Compare filenames
-                        return filenameA < filenameB;
-                    }
-                });
-            } else {
-                std::sort(selectedItemsList.begin(), selectedItemsList.end(), [](const std::string& a, const std::string& b) {
-                    return getNameFromPath(a) < getNameFromPath(b);
-                });
-            }
-        }
-        
-        // Apply filter to selectedItemsList
-        filterItemsList(filterList, selectedItemsList);
-        
-        
-        if (commandGrouping == "default")
-            list->addItem(new tsl::elm::CategoryHeader(removeTag(specificKey.substr(1)))); // remove * from key
-        
-        
-        // Add each file as a menu item
-        for (size_t i = 0; i < selectedItemsList.size(); ++i) {
-            const std::string& selectedItem = selectedItemsList[i];
-            
-            //std::vector<std::vector<std::string>> modifiedCommands = getModifyCommands(commands, selectedItem);
-            //std::vector<std::vector<std::string>> modifiedCommands = getModifyCommands(commands, std::to_string(i));
-            
-            // For entries that are paths
-            itemName = getNameFromPath(selectedItem);
-            if (!isDirectory(preprocessPath(selectedItem)))
-                itemName = dropExtension(itemName);
-            
-            parentDirName = getParentDirNameFromPath(selectedItem);
-            
-            if ((commandGrouping == "split") && (lastParentDirName.empty() || (lastParentDirName != parentDirName))){
-                list->addItem(new tsl::elm::CategoryHeader(removeQuotes(parentDirName)));
-                lastParentDirName = parentDirName.c_str();
-            }
-            
-            
-            if (commandMode == "default" || commandMode == "option") { // for handiling toggles
-                size_t pos = selectedItem.find(" - ");
-                std::string footer = "";
-                std::string optionName = selectedItem;
-                if (pos != std::string::npos) {
-                    footer = selectedItem.substr(pos + 2); // Assign the part after "&&" as the footer
-                    optionName = selectedItem.substr(0, pos); // Strip the "&&" and everything after it
-                }
-                auto listItem = new tsl::elm::ListItem(optionName);
-                
-                if (commandMode == "option") {
-                    if (selectedFooterDict[specifiedFooterKey] == selectedItem) { // needs to be fixed
-                        lastSelectedListItem = listItem;
-                        listItem->setValue(CHECKMARK_SYMBOL);
-                    } else
-                        listItem->setValue(footer);
-                } else
-                    listItem->setValue(footer, true);
-                
-                //if ((commandMode == "option") && selectedFooterDict[specificKey] == selectedItem) {
-                //    lastSelectedListItem = listItem;
-                //    listItem->setValue(CHECKMARK_SYMBOL);
-                //} else {
-                //    if (commandMode == "option") {
-                //        listItem->setValue(footer);
-                //    } else {
-                //        listItem->setValue(footer, true);
-                //    }
-                //    
-                //}
-                
-                //listItem->setValue(footer, true);
-                
-                
-                if (sourceType == "json") { // For JSON wildcards
-                    listItem->setClickListener([this, i, optionName, cmds=commands, footer, selectedItem, listItem](uint64_t keys) { // Add 'command' to the capture list
-                        if (keys & KEY_A) {
-                            if (commandMode == "option") {
-                                selectedFooterDict[specifiedFooterKey] = selectedItem;
-                                lastSelectedListItem->setValue(footer, true);
-                            }
-                            std::vector<std::vector<std::string>> modifiedCmds = getSourceReplacement(cmds, selectedItem, i); // replace source
-                            //modifiedCmds = getSecondaryReplacement(modifiedCmds); // replace list and json
-                            refreshGui = interpretAndExecuteCommand(modifiedCmds, filePath, specificKey); // Execute modified 
-                            
-                            listItem->setValue(CHECKMARK_SYMBOL);
-                            
-                            if (commandMode == "option")
-                                lastSelectedListItem = listItem;
-                            
-                            return true;
-                        }
-                        return false;
-                    });
-                    list->addItem(listItem);
-                } else {
-                    listItem->setClickListener([this, i, optionName, cmds=commands, footer, selectedItem, listItem](uint64_t keys) { // Add 'command' to the capture list
-                        if (keys & KEY_A) {
-                            if (commandMode == "option") {
-                                selectedFooterDict[specifiedFooterKey] = selectedItem;
-                                lastSelectedListItem->setValue(footer, true);
-                            }
-                            
-                            std::vector<std::vector<std::string>> modifiedCmds = getSourceReplacement(cmds, selectedItem, i); // replace source
-                            //modifiedCmds = getSecondaryReplacement(modifiedCmds); // replace list and json
-                            refreshGui = interpretAndExecuteCommand(modifiedCmds, filePath, specificKey); // Execute modified 
-                            
-                            listItem->setValue(CHECKMARK_SYMBOL);
-                            
-                            if (commandMode == "option")
-                                lastSelectedListItem = listItem;
-                            
-                            return true;
-                        }
-                        return false;
-                    });
-                    list->addItem(listItem);
-                }
-            } else if (commandMode == "toggle") {
-                auto toggleListItem = new tsl::elm::ToggleListItem(itemName, false, ON, OFF);
-                
-                // Set the initial state of the toggle item
-                bool toggleStateOn = std::find(selectedItemsListOn.begin(), selectedItemsListOn.end(), selectedItem) != selectedItemsListOn.end();
-                toggleListItem->setState(toggleStateOn);
-                
-                toggleListItem->setStateChangedListener([this, i, cmdsOn=commandsOn, cmdsOff=commandsOff, selectedItem, selectedItemsListOn, selectedItemsListOff, toggleListItem](bool state) {
-                    if (!state) {
-                        if (std::find(selectedItemsListOn.begin(), selectedItemsListOn.end(), selectedItem) != selectedItemsListOn.end()) {
-                            // Toggle switched to On
-                            std::vector<std::vector<std::string>> modifiedCmds = getSourceReplacement(cmdsOn, selectedItem, i); // replace source
-                            refreshGui = interpretAndExecuteCommand(modifiedCmds, filePath, specificKey); // Execute modified 
-                        } else
-                            toggleListItem->setState(!state);
-                    } else {
-                        if (std::find(selectedItemsListOff.begin(), selectedItemsListOff.end(), selectedItem) != selectedItemsListOff.end()) {
-                            // Toggle switched to Off
-                            std::vector<std::vector<std::string>> modifiedCmds = getSourceReplacement(cmdsOff, selectedItem, i); // replace source
-                            refreshGui = interpretAndExecuteCommand(modifiedCmds, filePath, specificKey); // Execute modified 
-                        } else
-                            toggleListItem->setState(!state);
-                    }
-                });
-                list->addItem(toggleListItem);
-            }
-            //count++;
-        }
-        
-        rootFrame = new tsl::elm::OverlayFrame(getNameFromPath(filePath), "Ultra Paw Package", "", packageHeader.color);
-        rootFrame->setContent(list);
-        
-        return rootFrame;
-    }
-    
-    /**
-     * @brief Handles user input for the selection overlay.
-     *
-     * Processes user input and responds accordingly within the selection overlay.
-     * Captures key presses and performs actions based on user interactions.
-     *
-     * @param keysDown A bitset representing keys that are currently pressed.
-     * @param keysHeld A bitset representing keys that are held down.
-     * @param touchInput Information about touchscreen input.
-     * @param leftJoyStick Information about the left joystick input.
-     * @param rightJoyStick Information about the right joystick input.
-     * @return `true` if the input was handled within the overlay, `false` otherwise.
-     */
-    virtual bool handleInput(u64 keysDown, u64 keysHeld, touchPosition touchInput, JoystickPosition leftJoyStick, JoystickPosition rightJoyStick) override {
-        if (refreshGui) {
-            tsl::changeTo<SelectionOverlay>(filePath, specificKey, commands, specifiedFooterKey);
-            refreshGui = false;
-        }
-        
-        if (inSelectionMenu) {
-            if (keysHeld & KEY_B) {
-                inSelectionMenu = false;
-                
-                if (lastMenu == "packageMenu")
-                    returningToPackage = true;
-                else if (lastMenu == "subPackageMenu")
-                    returningToSubPackage = true;
-                
-                if (commandMode == "option") {
-                    if (isFileOrDirectory(packageConfigIniPath)) {
-                        auto packageConfigData = getParsedDataFromIniFile(packageConfigIniPath);
-                        if (packageConfigData.count(specificKey) > 0) {
-                            auto& optionSection = packageConfigData[specificKey];
-                            if (optionSection.count("footer") > 0) {
-                                auto& commandFooter = optionSection["footer"];
-                                if (commandFooter != "null")
-                                    selectedListItem->setValue(commandFooter);
-                            }
-                        }
-                    }
-                }
-                
-                tsl::goBack();
-                return true;
-            }
-        } 
-        if (keysHeld & KEY_B)
-            return false;
-        
-        return false;
-    }
-};
-
-
-/**
- * @brief The `PackageMenu` class handles sub-menu overlay functionality.
- *
- * This class manages sub-menu overlays, allowing users to interact with specific menu options.
- * It provides functions for creating, updating, and navigating sub-menus, as well as handling user interactions related to sub-menu items.
- */
-class PackageMenu : public tsl::Gui {
-private:
-    tsl::hlp::ini::IniData packageConfigData;
-    std::string packagePath, dropdownSection, currentPage, pathReplace, pathReplaceOn, pathReplaceOff;
-    std::string filePath, specificKey, pathPattern, pathPatternOn, pathPatternOff, itemName, parentDirName, lastParentDirName;
-    std::vector<std::string> filesList, filesListOn, filesListOff, filterList, filterListOn, filterListOff;
-    bool usingPages = false;
-public:
-    /**
-     * @brief Constructs a `PackageMenu` instance for a specific sub-menu path.
-     *
-     * Initializes a new instance of the `PackageMenu` class for the given sub-menu path.
-     *
-     * @param path The path to the sub-menu.
-     */
-    PackageMenu(const std::string& path, const std::string& sectionName = "", const std::string& page = "left", const std::string& mode = "package") : packagePath(path), dropdownSection(sectionName), currentPage(page) {}
-    /**
-     * @brief Destroys the `PackageMenu` instance.
-     *
-     * Cleans up any resources associated with the `PackageMenu` instance.
-     */
-    ~PackageMenu() {
-        //if (inPackageMenu) {
-        //    selectedFooterDict.clear(); // Clears all data from the map, making it empty again
-        //}
-    }
-    
-    /**
-     * @brief Creates the graphical user interface (GUI) for the sub-menu overlay.
-     *
-     * This function initializes and sets up the GUI elements for the sub-menu overlay,
-     * allowing users to interact with specific menu options.
-     *
-     * @return A pointer to the GUI element representing the sub-menu overlay.
-     */
-    virtual tsl::elm::Element* createUI() override {
-        if (dropdownSection.empty()){
-            inPackageMenu = true;
-            lastMenu = "packageMenu";
-        } else {
-            inSubPackageMenu = true;
-            lastMenu = "subPackageMenu";
-        }
-        
-        
-        // Load options from INI file in the subdirectory
-        std::string packageIniPath = packagePath + packageFileName;
-        std::string packageConfigIniPath = packagePath + configFileName;
-        PackageHeader packageHeader = getPackageHeaderFromIni(packageIniPath);
-        
-        //rootFrame = new tsl::elm::OverlayFrame(getNameFromPath(packagePath), "Ultra Paw Package", "", packageHeader.color);
-        list = new tsl::elm::List();
-        auto listItem = static_cast<tsl::elm::ListItem*>(nullptr);
-        
-        std::vector<std::pair<std::string, std::vector<std::vector<std::string>>>> options = loadOptionsFromIni(packageIniPath);
-        
-        
-        
-        bool skipSection = false;
-        // Populate the sub menu with options
-        //for (const auto& option : options) {
-        std::string lastSection = "";
-        std::string pageLeftName = "";
-        std::string pageRightName = "";
-        std::string drawLocation = "";
-        
-        
-        for (size_t i = 0; i < options.size(); ++i) {
-            auto& option = options[i];
-            
-            std::string optionName = option.first;
-            auto commands = option.second;
-            
-            std::string footer; 
-            bool useSelection = false;
-            
-            
-            std::string commandFooter = "null";
-            std::string commandMode = "default";
-            std::string commandGrouping = "default";
-            
-            std::string currentSection = "global";
-            std::string sourceType = "default", sourceTypeOn = "default", sourceTypeOff = "default"; //"file", "json_file", "json", "list"
-            //std::string sourceType, sourceTypeOn, sourceTypeOff; //"file", "json_file", "json", "list"
-            std::string jsonPath, jsonPathOn, jsonPathOff;
-            std::string jsonKey, jsonKeyOn, jsonKeyOff;
-            
-            
-            std::vector<std::vector<std::string>> commandsOn;
-            std::vector<std::vector<std::string>> commandsOff;
-            std::vector<std::string> listData, listDataOn, listDataOff;
-            
-            // items can be paths, commands, or variables depending on source
-            //std::vector<std::string> selectedItemsList, selectedItemsListOn, selectedItemsListOff;
-            
-            if (drawLocation.empty() || currentPage == drawLocation || (optionName[0] == '@')) {
-                
-                // Custom header implementation
-                if (!dropdownSection.empty()) {
-                    if (i == 0) {
-                        // Add a section break with small text to indicate the "Commands" section
-                        //if (dropdownSection[0] == '*') {
-                        //    dropdownSection = dropdownSection.substr(1);
-                        //}
-                        list->addItem(new tsl::elm::CategoryHeader(removeTag(dropdownSection.substr(1))));
-                        skipSection = true;
-                        lastSection = dropdownSection;
-                    }
-                    if (commands.size() == 0) {
-                        if (optionName == dropdownSection)
-                            skipSection = false;
-                        else
-                            skipSection = true;
-                        continue;
-                    }
-                } else {
-                    if (commands.size() == 0) {
-                        if (optionName[0] == '@') {
-                            if (drawLocation.empty()) {
-                                pageLeftName = optionName.substr(1);
-                                drawLocation = "left";
-                            } else {
-                                pageRightName = optionName.substr(1);
-                                usingPages = true;
-                                drawLocation = "right";
-                            }
-                        } else if (optionName[0] == '*') {
-                            // Create reference to PackageMenu with dropdownSection set to optionName
-                            listItem = new tsl::elm::ListItem(removeTag(optionName.substr(1)), DROPDOWN_SYMBOL);
-                            
-                            listItem->setClickListener([this, optionName](s64 key) {
-                                if (key & KEY_A) {
-                                    inPackageMenu = false;
-                                    tsl::changeTo<PackageMenu>(packagePath, optionName);
-                                    return true;
-                                }
-                                return false;
-                            });
-                            list->addItem(listItem);
-                            
-                            
-                            skipSection = true;
-                        } else {
-                            if (optionName != lastSection) {
-                                
-                                if (removeTag(optionName) == PACKAGE_INFO || removeTag(optionName) == "Package Info") {
-                                    // Add a section break with small text to indicate the "Commands" section
-                                    list->addItem(new tsl::elm::CategoryHeader(PACKAGE_INFO));
-                                    lastSection = optionName;
-                                    
-                                    
-                                    constexpr int lineHeight = 20;  // Adjust the line height as needed
-                                    constexpr int xOffset = 120;    // Adjust the horizontal offset as needed
-                                    constexpr int fontSize = 16;    // Adjust the font size as needed
-                                    int numEntries = 0;   // Adjust the number of entries as needed
-                                    
-                                    std::string packageSectionString = "";
-                                    std::string packageInfoString = "";
-                                    if (packageHeader.version != "") {
-                                        packageSectionString += VERSION+"\n";
-                                        packageInfoString += (packageHeader.version+"\n").c_str();
-                                        numEntries++;
-                                    }
-                                    if (packageHeader.creator != "") {
-                                        packageSectionString += CREATOR+"\n";
-                                        packageInfoString += (packageHeader.creator+"\n").c_str();
-                                        numEntries++;
-                                    }
-                                    if (packageHeader.about != "") {
-                                        std::string aboutHeaderText = ABOUT+"\n";
-                                        std::string::size_type aboutHeaderLength = aboutHeaderText.length();
-                                        std::string aboutText = packageHeader.about;
-                                        
-                                        packageSectionString += aboutHeaderText;
-                                        
-                                        // Split the about text into multiple lines with proper word wrapping
-                                        constexpr int maxLineLength = 28;  // Adjust the maximum line length as needed
-                                        std::string::size_type startPos = 0;
-                                        std::string::size_type spacePos = 0;
-                                        
-                                        while (startPos < aboutText.length()) {
-                                            std::string::size_type endPos = std::min(startPos + maxLineLength, aboutText.length());
-                                            std::string line = aboutText.substr(startPos, endPos - startPos);
-                                            
-                                            // Check if the current line ends with a space; if not, find the last space in the line
-                                            if (endPos < aboutText.length() && aboutText[endPos] != ' ') {
-                                                spacePos = line.find_last_of(' ');
-                                                if (spacePos != std::string::npos) {
-                                                    endPos = startPos + spacePos;
-                                                    line = aboutText.substr(startPos, endPos - startPos);
-                                                }
-                                            }
-                                            
-                                            packageInfoString += line + '\n';
-                                            startPos = endPos + 1;
-                                            numEntries++;
-                                            
-                                            // Add corresponding newline to the packageSectionString
-                                            if (startPos < aboutText.length())
-                                                packageSectionString += std::string(aboutHeaderLength, ' ') + '\n';
-                                        }
-                                    }
-                                    
-                                    
-                                    // Remove trailing newline character
-                                    if ((packageSectionString != "") && (packageSectionString.back() == '\n'))
-                                        packageSectionString = packageSectionString.substr(0, packageSectionString.size() - 1);
-                                    if ((packageInfoString != "") && (packageInfoString.back() == '\n'))
-                                        packageInfoString = packageInfoString.substr(0, packageInfoString.size() - 1);
-                                    
-                                    
-                                    if ((packageSectionString != "") && (packageInfoString != "")) {
-                                        list->addItem(new tsl::elm::CustomDrawer([lineHeight, xOffset, fontSize, packageSectionString, packageInfoString](tsl::gfx::Renderer *renderer, s32 x, s32 y, s32 w, s32 h) {
-                                            renderer->drawString(packageSectionString.c_str(), false, x, y + lineHeight, fontSize, a(tsl::style::color::ColorText));
-                                            renderer->drawString(packageInfoString.c_str(), false, x + xOffset, y + lineHeight, fontSize, a(tsl::style::color::ColorText));
-                                        }), fontSize * numEntries + lineHeight);
-                                    }
-                                } else {
-                                    // Add a section break with small text to indicate the "Commands" section
-                                    list->addItem(new tsl::elm::CategoryHeader(removeTag(optionName)));
-                                    lastSection = optionName;
-                                }
-                            }
-                            skipSection = false;
-                        }
-                        
-                        
-                        continue;
-                    } else if (i == 0) {
-                        // Add a section break with small text to indicate the "Commands" section
-                        list->addItem(new tsl::elm::CategoryHeader(COMMANDS));
-                        skipSection = false;
-                        lastSection = "Commands";
-                    }
-                }
-                
-                //if (optionName == "Section 1") {
-                //    for (const auto& cmd : commands) {
-                //        for (const auto& x : cmd) {
-                //            logMessage("Commands: "+x);
-                //        }
-                //    }
-                //}
-                
-                // initial processing of commands
-                for (const auto& cmd : commands) {
-                    
-                    if (!cmd.empty()) { // Isolate command settings
-                        // Extract the command mode
-                        if (cmd[0].find(modePattern) == 0) {
-                            commandMode = cmd[0].substr(modePattern.length());
-                            if (std::find(commandModes.begin(), commandModes.end(), commandMode) == commandModes.end())
-                                commandMode = commandModes[0]; // reset to default if commandMode is unknown
-                        } else if (cmd[0].find(groupingPattern) == 0) {// Extract the command grouping
-                            commandGrouping = cmd[0].substr(groupingPattern.length());
-                            if (std::find(commandGroupings.begin(), commandGroupings.end(), commandGrouping) == commandGroupings.end())
-                                commandGrouping = commandGroupings[0]; // reset to default if commandMode is unknown
-                        }
-                        
-                        // Extract the command grouping
-                        if (commandMode == "toggle") {
-                            if (cmd[0].find("on:") == 0)
-                                currentSection = "on";
-                            else if (cmd[0].find("off:") == 0)
-                                currentSection = "off";
-                            
-                            // Seperation of command chuncks
-                            if (currentSection == "global") {
-                                commandsOn.push_back(cmd);
-                                commandsOff.push_back(cmd);
-                            } else if (currentSection == "on")
-                                commandsOn.push_back(cmd);
-                            else if (currentSection == "off")
-                                commandsOff.push_back(cmd);
-                        }
-                        
-                    }
-                    if (cmd.size() > 1) { // Pre-process advanced commands
-                        //if (cmd[0] == "filter") {
-                        //    if (currentSection == "global") {
-                        //        filterList.push_back(cmd[1]);
-                        //    } else if (currentSection == "on") {
-                        //        filterListOn.push_back(cmd[1]);
-                        //    } else if (currentSection == "off") {
-                        //        filterListOff.push_back(cmd[1]);
-                        //    }
-                        if (cmd[0] == "file_source") {
-                            if (currentSection == "global") {
-                                pathPattern = cmd[1];
-                                //filesList = getFilesListByWildcards(pathPattern);
-                                sourceType = "file";
-                            } else if (currentSection == "on") {
-                                pathPatternOn = cmd[1];
-                                //filesListOn = getFilesListByWildcards(pathPatternOn);
-                                sourceTypeOn = "file";
-                            } else if (currentSection == "off") {
-                                pathPatternOff = cmd[1];
-                                //filesListOff = getFilesListByWildcards(pathPatternOff);
-                                sourceTypeOff = "file";
-                            }
-                        }
-                    }
-                }
-                
-                if (isFileOrDirectory(packageConfigIniPath)) {
-                    packageConfigData = getParsedDataFromIniFile(packageConfigIniPath);
-                    
-                    
-                    if (packageConfigData.count(optionName) > 0) {
-                        auto& optionSection = packageConfigData[optionName];
-                        
-                        // For hiding the versions of overlays/packages
-                        if (optionSection.count("mode") > 0)
-                            commandMode = optionSection["mode"];
-                        else
-                            setIniFileValue(packageConfigIniPath, optionName, "mode", commandMode);
-                        
-                        if (optionSection.count("grouping") > 0)
-                            commandGrouping = optionSection["grouping"];
-                        else
-                            setIniFileValue(packageConfigIniPath, optionName, "grouping", commandGrouping);
-                        
-                        if (optionSection.count("footer") > 0)
-                            commandFooter = optionSection["footer"];
-                        else
-                            setIniFileValue(packageConfigIniPath, optionName, "footer", commandFooter);
-                        
-                    }
-                } else { // write data if settings are not loaded
-                    setIniFileValue(packageConfigIniPath, optionName, "mode", commandMode);
-                    setIniFileValue(packageConfigIniPath, optionName, "grouping", commandGrouping);
-                    setIniFileValue(packageConfigIniPath, optionName, "footer", "null");
-                }
-                
-                
-                
-                // Get Option name and footer
-                if (optionName[0] == '*') { 
-                    useSelection = true;
-                    optionName = optionName.substr(1); // Strip the "*" character on the left
-                    footer = DROPDOWN_SYMBOL;
-                } else {
-                    size_t pos = optionName.find(" - ");
-                    if (pos != std::string::npos) {
-                        footer = optionName.substr(pos + 2); // Assign the part after "&&" as the footer
-                        optionName = optionName.substr(0, pos); // Strip the "&&" and everything after it
-                    }
-                }
-                
-                if (commandMode == "option") {
-                    // override loading of the command footer
-                    if (commandFooter != "null")
-                        footer = commandFooter;
-                    else
-                        footer = OPTION_SYMBOL;
-                }
-                
-                if (skipSection == false) { // for skipping the drawing of sections
-                    if (useSelection) { // For wildcard commands (dropdown menus)
-                        
-                        if ((footer == DROPDOWN_SYMBOL) || (footer.empty()))
-                            listItem = new tsl::elm::ListItem(removeTag(optionName), footer);
-                        else {
-                            listItem = new tsl::elm::ListItem(removeTag(optionName));
-                            if (commandMode == "option")
-                                listItem->setValue(footer);
-                            else
-                                listItem->setValue(footer, true);
-                            
-                        }
-                        
-                        if (footer == UNAVAILABLE_SELECTION)
-                            listItem->setValue(footer, true);
-                        
-                        //std::vector<std::vector<std::string>> modifiedCommands = getModifyCommands(option.second, pathReplace);
-                        listItem->setClickListener([cmds = commands, keyName = option.first, this, packagePath = this->packagePath, footer, lastSection, listItem](uint64_t keys) {
-                            if ((keys & KEY_A) && (footer != UNAVAILABLE_SELECTION)) {
-                                if (inPackageMenu)
-                                    inPackageMenu = false;
-                                if (inSubPackageMenu)
-                                    inSubPackageMenu = false;
-                                
-                                selectedListItem = listItem;
-                                
-                                std::string newKey = "";
-                                if (inPackageMenu) {
-                                    newKey = lastSection + keyName;
-                                    if (selectedFooterDict.find(newKey) == selectedFooterDict.end())
-                                        selectedFooterDict[newKey] = footer;
-                                } else {
-                                    newKey = "sub_" + lastSection + keyName;
-                                    if (selectedFooterDict.find(newKey) == selectedFooterDict.end())
-                                        selectedFooterDict[newKey] = footer;
-                                }
-                                tsl::changeTo<SelectionOverlay>(packagePath, keyName, cmds, newKey);
-                                lastKeyName = keyName;
-                                
-                                return true;
-                            } else if (keys & SCRIPT_KEY) {
-                                if (inPackageMenu)
-                                    inPackageMenu = false;
-                                if (inSubPackageMenu)
-                                    inSubPackageMenu = false;
-                                tsl::changeTo<ScriptOverlay>(packagePath, keyName);
-                                return true;
-                            }
-                            return false;
-                        });
-                        
-                        list->addItem(listItem);
-                    } else { // For everything else
-                        
-                        const std::string& selectedItem = optionName;
-                        
-                        // For entries that are paths
-                        itemName = getNameFromPath(selectedItem);
-                        if (!isDirectory(preprocessPath(selectedItem)))
-                            itemName = dropExtension(itemName);
-                        parentDirName = getParentDirNameFromPath(selectedItem);
-                        
-                        
-                        if (commandMode == "default" || commandMode == "option") { // for handiling toggles
-                            auto listItem = new tsl::elm::ListItem(removeTag(optionName));
-                            if (commandMode == "default")
-                                listItem->setValue(footer, true);
-                            else
-                                listItem->setValue(footer);
-                            
-                            
-                            if (sourceType == "json") { // For JSON wildcards
-                                listItem->setClickListener([this, i, cmds=commands, keyName = option.first, selectedItem, listItem](uint64_t keys) { // Add 'command' to the capture list
-                                    if (keys & KEY_A) {
-                                        std::vector<std::vector<std::string>> modifiedCmds = getSourceReplacement(cmds, keyName, i); // replace source
-                                        //modifiedCmds = getSecondaryReplacement(modifiedCmds); // replace list and json
-                                        refreshGui = interpretAndExecuteCommand(modifiedCmds, packagePath, keyName); // Execute modified 
-                                        listItem->setValue(CHECKMARK_SYMBOL);
-                                        return true;
-                                    }  else if (keys & SCRIPT_KEY) {
-                                        if (inPackageMenu)
-                                            inPackageMenu = false;
-                                        if (inSubPackageMenu)
-                                            inSubPackageMenu = false;
-                                        tsl::changeTo<ScriptOverlay>(packagePath, keyName);
-                                        return true;
-                                    }
-                                    
-                                    return false;
-                                });
-                                list->addItem(listItem);
-                            } else {
-                                listItem->setClickListener([this, i, cmds=commands, keyName = option.first, selectedItem, listItem](uint64_t keys) { // Add 'command' to the capture list
-                                    if (keys & KEY_A) {
-                                        std::vector<std::vector<std::string>> modifiedCmds = getSourceReplacement(cmds, keyName, i); // replace source
-                                        //modifiedCmds = getSecondaryReplacement(modifiedCmds); // replace list and json
-                                        refreshGui = interpretAndExecuteCommand(modifiedCmds, packagePath, keyName); // Execute modified 
-                                        
-                                        listItem->setValue(CHECKMARK_SYMBOL);
-                                        return true;
-                                    }  else if (keys & SCRIPT_KEY) {
-                                        if (inPackageMenu)
-                                            inPackageMenu = false;
-                                        if (inSubPackageMenu)
-                                            inSubPackageMenu = false;
-                                        tsl::changeTo<ScriptOverlay>(packagePath, keyName);
-                                        return true;
-                                    }
-                                    return false;
-                                });
-                                list->addItem(listItem);
-                            }
-                        } else if (commandMode == "toggle") {
-                            
-                            
-                            auto toggleListItem = new tsl::elm::ToggleListItem(removeTag(optionName), false, ON, OFF);
-                            // Set the initial state of the toggle item
-                            bool toggleStateOn = isFileOrDirectory(preprocessPath(pathPatternOn));
-                            
-                            toggleListItem->setState(toggleStateOn);
-                            
-                            toggleListItem->setStateChangedListener([this, i, cmdsOn=commandsOn, cmdsOff=commandsOff, toggleStateOn, keyName = option.first](bool state) {
-                                if (!state) {
-                                    // Toggle switched to On
-                                    if (toggleStateOn) {
-                                        std::vector<std::vector<std::string>> modifiedCmds = getSourceReplacement(cmdsOn, preprocessPath(pathPatternOn), i); // replace source
-                                        //modifiedCmds = getSecondaryReplacement(modifiedCmds); // replace list and json
-                                        refreshGui = interpretAndExecuteCommand(modifiedCmds, packagePath, keyName); // Execute modified 
-                                    } else {
-                                        // Handle the case where the command should only run in the source_on section
-                                        // Add your specific code here
-                                    }
-                                } else {
-                                    // Toggle switched to Off
-                                    if (!toggleStateOn) {
-                                        std::vector<std::vector<std::string>> modifiedCmds = getSourceReplacement(cmdsOff, preprocessPath(pathPatternOff), i); // replace source
-                                        //modifiedCmds = getSecondaryReplacement(modifiedCmds); // replace list and json
-                                        refreshGui = interpretAndExecuteCommand(modifiedCmds, packagePath, keyName); // Execute modified 
-                                    } else {
-                                        // Handle the case where the command should only run in the source_off section
-                                        // Add your specific code here
-                                    }
-                                }
-                            });
-                            list->addItem(toggleListItem);
-                        }
-                    }
-                }
-            }
-        }
-        
-        
-        if (usingPages) {
-<<<<<<< HEAD
-            if (currentPage == "left") {
-                rootFrame = new tsl::elm::OverlayFrame(getNameFromPath(packagePath), "Ultra Paw Package", "", packageHeader.color, "", pageRightName);
-            } else if (currentPage == "right") {
-                rootFrame = new tsl::elm::OverlayFrame(getNameFromPath(packagePath), "Ultra Paw Package", "", packageHeader.color, pageLeftName, "");
-            }
-        } else {
-            rootFrame = new tsl::elm::OverlayFrame(getNameFromPath(packagePath), "Ultra Paw Package", "", packageHeader.color);
-        }
-=======
-            if (currentPage == "left")
-                rootFrame = new tsl::elm::OverlayFrame(getNameFromPath(packagePath), "Ultrahand Package", "", packageHeader.color, "", pageRightName);
-            else if (currentPage == "right")
-                rootFrame = new tsl::elm::OverlayFrame(getNameFromPath(packagePath), "Ultrahand Package", "", packageHeader.color, pageLeftName, "");
-        } else
-            rootFrame = new tsl::elm::OverlayFrame(getNameFromPath(packagePath), "Ultrahand Package", "", packageHeader.color);
->>>>>>> a3f735d8
-        rootFrame->setContent(list);
-        
-        return rootFrame;
-    }
-    
-    /**
-     * @brief Handles user input for the sub-menu overlay.
-     *
-     * Processes user input and responds accordingly within the sub-menu overlay.
-     * Captures key presses and performs actions based on user interactions.
-     *
-     * @param keysDown A bitset representing keys that are currently pressed.
-     * @param keysHeld A bitset representing keys that are held down.
-     * @param touchInput Information about touchscreen input.
-     * @param leftJoyStick Information about the left joystick input.
-     * @param rightJoyStick Information about the right joystick input.
-     * @return `true` if the input was handled within the overlay, `false` otherwise.
-     */
-    virtual bool handleInput(uint64_t keysDown, uint64_t keysHeld, touchPosition touchInput, JoystickPosition leftJoyStick, JoystickPosition rightJoyStick) override {
-        if (refreshGui) {
-            tsl::changeTo<PackageMenu>(packagePath);
-            refreshGui = false;
-        }
-        
-        if (usingPages) {
-            if (currentPage == "left") {
-                if ((keysHeld & KEY_DRIGHT) && !(keysHeld & (KEY_DLEFT | KEY_DUP | KEY_DDOWN | KEY_B | KEY_A | KEY_X | KEY_Y | KEY_L | KEY_R | KEY_ZL | KEY_ZR))) {
-                    tsl::changeTo<PackageMenu>(packagePath, dropdownSection, "right");
-                    return true;
-                }
-            } else if (currentPage == "right") {
-                if ((keysHeld & KEY_DLEFT) && !(keysHeld & (KEY_DRIGHT | KEY_DUP | KEY_DDOWN | KEY_B | KEY_A | KEY_X | KEY_Y | KEY_L | KEY_R | KEY_ZL | KEY_ZR))) {
-                    //tsl::changeTo<PackageMenu>(packagePath, dropdownSection, "left");
-                    tsl::goBack();
-                    return true;
-                }
-            } 
-        }
-        
-        if (!returningToPackage && inPackageMenu) {
-            if ((keysHeld & KEY_B)) {
-                //tsl::Overlay::get()->close();
-                //svcSleepThread(300'000'000);
-                //tsl::goBack();
-                inPackageMenu = false;
-                returningToMain = true;
-                tsl::goBack();
-                tsl::goBack();
-                tsl::changeTo<MainMenu>();
-                
-                //tsl::Overlay::get()->close();
-                return true;
-            }
-        }
-        
-        if (!returningToSubPackage && inSubPackageMenu) {
-            if ((keysHeld & KEY_B)) {
-                inSubPackageMenu = false;
-                returningToPackage = true;
-                lastMenu = "packageMenu";
-                tsl::goBack();
-                
-                //tsl::Overlay::get()->close();
-                return true;
-            }
-        }
-        
-        
-        if (keysHeld & KEY_B)
-            return false;
-        
-        if (returningToPackage && !(keysHeld & KEY_B)){
-            returningToPackage = false;
-            inPackageMenu = true;
-        }
-        
-        if (returningToSubPackage && !(keysHeld & KEY_B)){
-            returningToSubPackage = false;
-            inSubPackageMenu = true;
-        }
-        
-        return false;
-        
-        //return handleOverlayMenuInput(inPackageMenu, keysHeld, KEY_B);
-    }
-};
-
-
-
-/**
- * @brief The `MainMenu` class handles the main menu overlay functionality.
- *
- * This class manages the main menu overlay, allowing users to navigate and access various submenus.
- * It provides functions for creating, updating, and navigating the main menu, as well as handling user interactions related to menu navigation.
- */
-class MainMenu : public tsl::Gui {
-private:
-    tsl::hlp::ini::IniData settingsData, themesData, packageConfigData;
-    std::string packageIniPath = packageDirectory + packageFileName;
-    std::string packageConfigIniPath = packageDirectory + configFileName;
-    std::string menuMode, defaultMenuMode, inOverlayString, fullPath, optionName, priority, starred, hide;
-    bool useDefaultMenu = false;
-    bool useOverlayLaunchArgs = false;
-    std::string hiddenMenuMode;
-    bool initializingSpawn = false;
-    
-    std::string defaultLang = "en";
-    std::string packagePath, pathReplace, pathReplaceOn, pathReplaceOff;
-    std::string filePath, specificKey, pathPattern, pathPatternOn, pathPatternOff, itemName, parentDirName, lastParentDirName;
-    std::vector<std::string> filesList, filesListOn, filesListOff, filterList, filterListOn, filterListOff;
-public:
-    /**
-     * @brief Constructs a `MainMenu` instance.
-     *
-     * Initializes a new instance of the `MainMenu` class with the necessary parameters.
-     */
-    MainMenu(const std::string& hiddenMenuMode = "") : hiddenMenuMode(hiddenMenuMode) {}
-    /**
-     * @brief Destroys the `MainMenu` instance.
-     *
-     * Cleans up any resources associated with the `MainMenu` instance.
-     */
-    ~MainMenu() {}
-    
-    /**
-     * @brief Creates the graphical user interface (GUI) for the main menu overlay.
-     *
-     * This function initializes and sets up the GUI elements for the main menu overlay,
-     * allowing users to navigate and access various submenus.
-     *
-     * @return A pointer to the GUI element representing the main menu overlay.
-     */
-    virtual tsl::elm::Element* createUI() override {
-        if (!inHiddenMode)
-            inMainMenu = true;
-        
-        lastMenuMode = hiddenMenuMode;
-        
-        //defaultMenuMode = "last_menu";
-        defaultMenuMode = "overlays";
-        menuMode = "overlays";
-        
-        createDirectory(packageDirectory);
-        createDirectory(settingsPath);
-        
-        bool settingsLoaded = false;
-        if (isFileOrDirectory(settingsConfigIniPath)) {
-            settingsData = getParsedDataFromIniFile(settingsConfigIniPath);
-            if (settingsData.count("ultrapaw") > 0) {
-                auto& ultrahandSection = settingsData["ultrapaw"];
-                
-                if (ultrahandSection.count("clean_version_labels") > 0)
-                    cleanVersionLabels = ultrahandSection["clean_version_labels"];
-<<<<<<< HEAD
-                } else {
-                    setIniFileValue(settingsConfigIniPath, "ultrapaw", "clean_version_labels", "true");
-=======
-                else {
-                    setIniFileValue(settingsConfigIniPath, "ultrahand", "clean_version_labels", "true");
->>>>>>> a3f735d8
-                    cleanVersionLabels = "false";
-                }
-                
-                // For hiding the versions of overlays/packages
-                if (ultrahandSection.count("hide_overlay_versions") > 0)
-                    hideOverlayVersions = ultrahandSection["hide_overlay_versions"];
-<<<<<<< HEAD
-                } else {
-                    setIniFileValue(settingsConfigIniPath, "ultrapaw", "hide_overlay_versions", "false");
-=======
-                else {
-                    setIniFileValue(settingsConfigIniPath, "ultrahand", "hide_overlay_versions", "false");
->>>>>>> a3f735d8
-                    hideOverlayVersions = "false";
-                }
-                if (ultrahandSection.count("hide_package_versions") > 0)
-                    hidePackageVersions = ultrahandSection["hide_package_versions"];
-<<<<<<< HEAD
-                } else {
-                    setIniFileValue(settingsConfigIniPath, "ultrapaw", "hide_package_versions", "false");
-=======
-                else {
-                    setIniFileValue(settingsConfigIniPath, "ultrahand", "hide_package_versions", "false");
->>>>>>> a3f735d8
-                    hidePackageVersions = "false";
-                }
-                
-                if (ultrahandSection.count("last_menu") > 0) {
-                    menuMode = ultrahandSection["last_menu"];
-                    if (ultrahandSection.count("default_menu") > 0) {
-                        defaultMenuMode = ultrahandSection["default_menu"];
-                        if (ultrahandSection.count("in_overlay") > 0)
-                            settingsLoaded = true;
-                    }
-                }
-                
-                if (ultrahandSection.count("default_lang") > 0)
-                    defaultLang = ultrahandSection["default_lang"];
-<<<<<<< HEAD
-                } else {
-                    setIniFileValue(settingsConfigIniPath, "ultrapaw", "default_lang", defaultLang);
-                }
-                
-                if (ultrahandSection.count("datetime_format") == 0) {
-                    setIniFileValue(settingsConfigIniPath, "ultrapaw", "datetime_format", DEFAULT_DT_FORMAT);
-                }
-=======
-                else
-                    setIniFileValue(settingsConfigIniPath, "ultrahand", "default_lang", defaultLang);
-                
-                if (ultrahandSection.count("datetime_format") == 0)
-                    setIniFileValue(settingsConfigIniPath, "ultrahand", "datetime_format", DEFAULT_DT_FORMAT);
->>>>>>> a3f735d8
-                
-                if (ultrahandSection.count("hide_clock") == 0)
-                    setIniFileValue(settingsConfigIniPath, "ultrahand", "hide_clock", "false");
-                if (ultrahandSection.count("hide_battery") == 0)
-                    setIniFileValue(settingsConfigIniPath, "ultrahand", "hide_battery", "true");
-                if (ultrahandSection.count("hide_pcb_temp") == 0)
-                    setIniFileValue(settingsConfigIniPath, "ultrahand", "hide_pcb_temp", "true");
-                if (ultrahandSection.count("hide_soc_temp") == 0)
-                    setIniFileValue(settingsConfigIniPath, "ultrahand", "hide_soc_temp", "true");
-                
-                //if (ultrahandSection.count("in_overlay") > 0) {
-                //    inOverlayString = ultrahandSection["in_overlay"];
-                //    if (inOverlayString == "true") {
-                //        setIniFileValue(settingsConfigIniPath, "ultrapaw", "in_overlay", "false");
-                //    }
-                //    settingsLoaded = true;
-                //}
-            }
-        }
-        if (!settingsLoaded) { // write data if settings are not loaded
-            setIniFileValue(settingsConfigIniPath, "ultrapaw", "default_lang", defaultLang);
-            setIniFileValue(settingsConfigIniPath, "ultrapaw", "default_menu", defaultMenuMode);
-            setIniFileValue(settingsConfigIniPath, "ultrapaw", "last_menu", menuMode);
-            setIniFileValue(settingsConfigIniPath, "ultrapaw", "in_overlay", "false");
-        }
-        
-        
-        //if (!showMenu) {
-        //    rootFrame = new tsl::elm::OverlayFrame("","");
-        //    rootFrame->setContent(list);
-        //    return rootFrame;
-        //}
-        
-<<<<<<< HEAD
-        std::string langFile = "/config/ultrapaw/lang/"+defaultLang+".json";
-        if (isFileOrDirectory(langFile)) {
-=======
-        std::string langFile = "/config/ultrahand/lang/"+defaultLang+".json";
-        if (isFileOrDirectory(langFile))
->>>>>>> a3f735d8
-            parseLanguage(langFile);
-        
-        // write default theme
-        if (isFileOrDirectory(themeConfigIniPath)) {
-            themesData = getParsedDataFromIniFile(themeConfigIniPath);
-            if (themesData.count("theme") > 0) {
-                auto& themedSection = themesData["theme"];
-                
-                if (themedSection.count("clock_color") == 0)
-                    setIniFileValue(themeConfigIniPath, "theme", "clock_color", "#FFFFFF");
-                
-                if (themedSection.count("battery_color") == 0)
-                    setIniFileValue(themeConfigIniPath, "theme", "battery_color", "#FFFFFF");
-                
-                if (themedSection.count("text_color") == 0)
-                    setIniFileValue(themeConfigIniPath, "theme", "text_color", "#FFFFFF");
-                
-                if (themedSection.count("trackbar_color") == 0)
-                    setIniFileValue(themeConfigIniPath, "theme", "trackbar_color", "#555555");
-                
-                if (themedSection.count("highlight_color_1") == 0)
-                    setIniFileValue(themeConfigIniPath, "theme", "highlight_color_1", "#2288CC");
-                
-                if (themedSection.count("highlight_color_2") == 0)
-                    setIniFileValue(themeConfigIniPath, "theme", "highlight_color_2", "#88FFFF");
-                
-            } else {
-                setIniFileValue(themeConfigIniPath, "theme", "clock_color", "#FFFFFF");
-                setIniFileValue(themeConfigIniPath, "theme", "battery_color", "#FFFFFF");
-                setIniFileValue(themeConfigIniPath, "theme", "text_color", "#FFFFFF");
-                setIniFileValue(themeConfigIniPath, "theme", "trackbar_color", "#555555");
-                setIniFileValue(themeConfigIniPath, "theme", "highlight_color_1", "#2288CC");
-                setIniFileValue(themeConfigIniPath, "theme", "highlight_color_2", "#88FFFF");
-            }
-        } else {
-            setIniFileValue(themeConfigIniPath, "theme", "clock_color", "#FFFFFF");
-            setIniFileValue(themeConfigIniPath, "theme", "battery_color", "#FFFFFF");
-            setIniFileValue(themeConfigIniPath, "theme", "text_color", "#FFFFFF");
-            setIniFileValue(themeConfigIniPath, "theme", "trackbar_color", "#555555");
-            setIniFileValue(themeConfigIniPath, "theme", "highlight_color_1", "#2288CC");
-            setIniFileValue(themeConfigIniPath, "theme", "highlight_color_2", "#88FFFF");
-        }
-        
-        copyTeslaKeyComboToUltrahand();
-        
-        //setIniFileValue(settingsConfigIniPath, "ultrapaw", "in_overlay", "false");
-        
-        
-        if ((defaultMenuMode == "overlays") || (defaultMenuMode == "packages")) {
-            if (defaultMenuLoaded) {
-                menuMode = defaultMenuMode.c_str();
-                defaultMenuLoaded = false;
-            }
-        } else {
-            defaultMenuMode = "last_menu";
-            setIniFileValue(settingsConfigIniPath, "ultrapaw", "default_menu", defaultMenuMode);
-        }
-        
-        if (cleanVersionLabels == "true")
-            versionLabel = APP_VERSION+std::string("   (")+ extractTitle(loaderInfo)+" "+cleanVersionLabel(loaderInfo)+std::string(")"); // Still needs to parse nx-ovlloader instead of hard coding it
-        else
-            versionLabel = APP_VERSION+std::string("   (")+ extractTitle(loaderInfo)+" v"+cleanVersionLabel(loaderInfo)+std::string(")");
-        
-        list = new tsl::elm::List();
-        
-        
-        
-        if (!hiddenMenuMode.empty())
-            menuMode = hiddenMenuMode;
-        
-        
-        // Overlays menu
-        if (menuMode == "overlays") {
-            if (!inHiddenMode)
-                list->addItem(new tsl::elm::CategoryHeader(OVERLAYS));
-            else
-                list->addItem(new tsl::elm::CategoryHeader(HIDDEN_OVERLAYS));
-            
-            
-            // Load overlay files
-            std::vector<std::string> overlayFiles = getFilesListByWildcard(overlayDirectory+"*.ovl");
-            //std::sort(overlayFiles.begin(), overlayFiles.end()); // Sort overlay files alphabetically
-            
-            
-            FILE* overlaysIniFile = fopen(overlaysIniFilePath.c_str(), "r");
-            if (!overlaysIniFile) {
-                fclose(fopen(overlaysIniFilePath.c_str(), "w")); // The INI file doesn't exist, so create an empty one.
-                initializingSpawn = true;
-            } else
-                fclose(overlaysIniFile); // The file exists, so close it.
-            
-            // load overlayList from overlaysIniFilePath.  this will be the overlayFilenames
-            std::vector<std::string> overlayList;
-            std::vector<std::string> hiddenOverlayList;
-            
-            
-            // Load subdirectories
-            if (!overlayFiles.empty()) {
-                // Load the INI file and parse its content.
-                std::map<std::string, std::map<std::string, std::string>> overlaysIniData = getParsedDataFromIniFile(overlaysIniFilePath);
-                
-                for (const auto& overlayFile : overlayFiles) {
-                    
-                    std::string overlayFileName = getNameFromPath(overlayFile);
-                    
-                    if (overlayFileName == "ovlmenu.ovl" or overlayFileName.substr(0, 1) == ".")
-                        continue;
-                    
-                    //overlayList.push_back(overlayFileName);
-                    
-                    // Check if the overlay name exists in the INI data.
-                    if (overlaysIniData.find(overlayFileName) == overlaysIniData.end()) {
-                        // The entry doesn't exist; initialize it.
-                        overlayList.push_back("0020_"+overlayFileName);
-                        setIniFileValue(overlaysIniFilePath, overlayFileName, "priority", "20");
-                        setIniFileValue(overlaysIniFilePath, overlayFileName, "star", "false");
-                        setIniFileValue(overlaysIniFilePath, overlayFileName, "hide", "false");
-                        setIniFileValue(overlaysIniFilePath, overlayFileName, "use_launch_args", "false");
-                        setIniFileValue(overlaysIniFilePath, overlayFileName, "launch_args", "");
-                        
-                    } else {
-                        // Read priority and starred status from ini
-                        priority = "0020";
-                        starred = "false";
-                        hide = "false";
-                        
-                        // Check if the "priority" key exists in overlaysIniData for overlayFileName
-                        if (overlaysIniData.find(overlayFileName) != overlaysIniData.end() &&
-                            overlaysIniData[overlayFileName].find("priority") != overlaysIniData[overlayFileName].end()) {
-                            priority = formatPriorityString(overlaysIniData[overlayFileName]["priority"]);
-                        } else
-                            setIniFileValue(overlaysIniFilePath, overlayFileName, "priority", "20");
-                        
-                        // Check if the "star" key exists in overlaysIniData for overlayFileName
-                        if (overlaysIniData.find(overlayFileName) != overlaysIniData.end() &&
-                            overlaysIniData[overlayFileName].find("star") != overlaysIniData[overlayFileName].end()) {
-                            starred = overlaysIniData[overlayFileName]["star"];
-                        } else
-                            setIniFileValue(overlaysIniFilePath, overlayFileName, "star", "false");
-                        
-                        // Check if the "hide" key exists in overlaysIniData for overlayFileName
-                        if (overlaysIniData.find(overlayFileName) != overlaysIniData.end() &&
-                            overlaysIniData[overlayFileName].find("hide") != overlaysIniData[overlayFileName].end()) {
-                            hide = overlaysIniData[overlayFileName]["hide"];
-                        } else
-                            setIniFileValue(overlaysIniFilePath, overlayFileName, "hide", "false");
-                        
-                        // Check if the "hide" key exists in overlaysIniData for overlayFileName
-                        if (overlaysIniData.find(overlayFileName) != overlaysIniData.end() &&
-                            overlaysIniData[overlayFileName].find("use_launch_args") != overlaysIniData[overlayFileName].end()) {
-                            //useOverlayLaunchArgs = (overlaysIniData[overlayFileName]["use_launch_args"] == "true");
-                        } else
-                            setIniFileValue(overlaysIniFilePath, overlayFileName, "use_launch_args", "false");
-                        
-                        // Check if the "hide" key exists in overlaysIniData for overlayFileName
-                        if (overlaysIniData.find(overlayFileName) != overlaysIniData.end() &&
-                            overlaysIniData[overlayFileName].find("launch_args") != overlaysIniData[overlayFileName].end()) {
-                            //overlayLaunchArgs = overlaysIniData[overlayFileName]["launch_args"];
-                        } else
-                            setIniFileValue(overlaysIniFilePath, overlayFileName, "launch_args", "");
-                        
-                        
-                        
-                        
-                        // Get the name and version of the overlay file
-                        auto [result, overlayName, overlayVersion] = getOverlayInfo(overlayDirectory+overlayFileName);
-                        if (result != ResultSuccess)
-                            continue;
-                        
-                        if (hide == "false") {
-                            if (starred == "true")
-                                overlayList.push_back("-1_"+priority+"_"+overlayName+"_"+overlayVersion+"_"+overlayFileName);
-                            else
-                                overlayList.push_back(priority+"_"+overlayName+"_"+overlayVersion+"_"+overlayFileName);
-                            
-                        } else {
-                            if (starred == "true")
-                                hiddenOverlayList.push_back("-1_"+priority+"_"+overlayName+"_"+overlayVersion+"_"+overlayFileName);
-                            else
-                                hiddenOverlayList.push_back(priority+"_"+overlayName+"_"+overlayVersion+"_"+overlayFileName);
-                            
-                        }
-                    }
-                }
-                
-                std::sort(overlayList.begin(), overlayList.end());
-                std::sort(hiddenOverlayList.begin(), hiddenOverlayList.end());
-                
-                
-                if (inHiddenMode)
-                    overlayList = hiddenOverlayList;
-                
-                
-                for (const auto& taintedOverlayFileName : overlayList) {
-                    
-                    //logMessage(taintedOverlayFileName);
-                    
-                    std::string overlayFileName;
-                    std::string overlayStarred = "false";
-                    
-                    std::string overlayVersion, overlayName;
-                    
-                    // Detect if starred
-                    if ((taintedOverlayFileName.substr(0, 3) == "-1_"))
-                        overlayStarred = "true";
-                    
-                    // Find the position of the last underscore
-                    size_t lastUnderscorePos = taintedOverlayFileName.rfind('_');
-                    // Check if an underscore was found
-                    if (lastUnderscorePos != std::string::npos) {
-                        // Extract overlayFileName starting from the character after the last underscore
-                        overlayFileName = taintedOverlayFileName.substr(lastUnderscorePos + 1);
-                        
-                        // Now, find the position of the second-to-last underscore
-                        size_t secondLastUnderscorePos = taintedOverlayFileName.rfind('_', lastUnderscorePos - 1);
-                        
-                        if (secondLastUnderscorePos != std::string::npos) {
-                            // Extract overlayName between the two underscores
-                            overlayVersion = taintedOverlayFileName.substr(secondLastUnderscorePos + 1, lastUnderscorePos - secondLastUnderscorePos - 1);
-                            // Now, find the position of the second-to-last underscore
-                            size_t thirdLastUnderscorePos = taintedOverlayFileName.rfind('_', secondLastUnderscorePos - 1);
-                            if (secondLastUnderscorePos != std::string::npos)
-                                overlayName = taintedOverlayFileName.substr(thirdLastUnderscorePos + 1, secondLastUnderscorePos - thirdLastUnderscorePos - 1);
-                        }
-                    }
-                    
-                    
-                    //logMessage(overlayFileName);
-                    
-                    std::string overlayFile = overlayDirectory+overlayFileName;
-                    //logMessage(overlayFile);
-                    
-                    //// Get the name and version of the overlay file
-                    //auto [result, overlayName, overlayVersion] = getOverlayInfo(overlayFile);
-                    //if (result != ResultSuccess)
-                    //    continue;
-                    
-                    //logMessage(overlayName);
-                    
-                    std::string newOverlayName = overlayName.c_str();
-                    if (overlayStarred == "true")
-                        newOverlayName = STAR_SYMBOL+" "+newOverlayName;
-                    
-                    
-                    
-                    // Toggle the starred status
-                    std::string newStarred = (overlayStarred == "true") ? "false" : "true";
-                    
-                    tsl::elm::ListItem* listItem = nullptr;
-                    
-                    //logMessage(overlayFile);
-                    if (isFileOrDirectory(overlayFile)) {
-                        listItem = new tsl::elm::ListItem(newOverlayName);
-                        if (cleanVersionLabels == "true")
-                            overlayVersion = cleanVersionLabel(overlayVersion);
-                        if (hideOverlayVersions != "true")
-                            listItem->setValue(overlayVersion, true);
-                        
-                        // Add a click listener to load the overlay when clicked upon
-                        listItem->setClickListener([this, overlayFile, newStarred, overlayFileName, overlayName](s64 key) {
-                            if (key & KEY_A) {
-                                // Load the overlay here
-                                //inMainMenu = false;
-                                //inOverlay = true;
-<<<<<<< HEAD
-                                setIniFileValue(settingsConfigIniPath, "ultrapaw", "in_overlay", "true"); // this is handled within tesla.hpp
-                                tsl::setNextOverlay(overlayFile);
-                                //tsl::setNextOverlay(overlayFile, "--microOverlay");
-=======
-                                setIniFileValue(settingsConfigIniPath, "ultrahand", "in_overlay", "true"); // this is handled within tesla.hpp
-                                //if (useOverlayLaunchArgs) {
-                                //    logMessage("LaunchArgs: "+overlayLaunchArgs);
-                                //    tsl::setNextOverlay(overlayFile, overlayLaunchArgs);
-                                //} else
-                                //    tsl::setNextOverlay(overlayFile);
-                                //logMessage("LaunchArgs: "+overlayLaunchArgs);
-                                std::string useOverlayLaunchArgs = parseValueFromIniSection(overlaysIniFilePath, overlayFileName, "use_launch_args");
-                                std::string overlayLaunchArgs = parseValueFromIniSection(overlaysIniFilePath, overlayFileName, "launch_args");
-                                
-                                
-                                if (useOverlayLaunchArgs == "true")
-                                    tsl::setNextOverlay(overlayFile, overlayLaunchArgs);
-                                else
-                                    tsl::setNextOverlay(overlayFile);
->>>>>>> a3f735d8
-                                //envSetNextLoad(overlayPath, "");
-                                tsl::Overlay::get()->close();
-                                //inMainMenu = true;
-                                return true;
-                            } else if (key & STAR_KEY) {
-                                std::string tmpMode(hiddenMenuMode);
-                                if (!overlayFile.empty()) {
-                                    // Update the INI file with the new value
-                                    setIniFileValue(overlaysIniFilePath, overlayFileName, "star", newStarred);
-                                    // Now, you can use the newStarred value for further processing if needed
-                                }
-                                if (inHiddenMode) {
-                                    tsl::goBack();
-                                    inMainMenu = false;
-                                    inHiddenMode = true;
-                                }
-                                tsl::changeTo<MainMenu>(tmpMode);
-                                //lastMenuMode = tmpMode;
-                                return true;
-                            } else if (key & SETTINGS_KEY) {
-                                if (!inHiddenMode) {
-                                    lastMenu = "";
-                                    inMainMenu = false;
-                                } else {
-                                    lastMenu = "hiddenMenuMode";
-                                    inHiddenMode = false;
-                                }
-                                
-                                tsl::changeTo<SettingsMenu>(overlayFileName, "overlay", overlayName);
-                                return true;
-                            }
-                            return false;
-                        });
-                    }
-                    if (listItem != nullptr)
-                        list->addItem(listItem);
-                }
-                
-                if (!hiddenOverlayList.empty() && !inHiddenMode) {
-                    auto listItem = new tsl::elm::ListItem(HIDDEN, DROPDOWN_SYMBOL);
-                    
-                    //std::vector<std::vector<std::string>> modifiedCommands = getModifyCommands(option.second, pathReplace);
-                    listItem->setClickListener([this](uint64_t keys) {
-                        if (keys & KEY_A) {
-                            inMainMenu = false;
-                            inHiddenMode = true;
-                            tsl::changeTo<MainMenu>("overlays");
-                            return true;
-                        }
-                        return false;
-                    });
-                    
-                    list->addItem(listItem);
-                }
-            }
-        }
-        
-        
-        
-        // Packages menu
-        if (menuMode == "packages" ) {
-            
-            // Create the directory if it doesn't exist
-            createDirectory(packageDirectory);
-            
-            
-            FILE* packagesIniFile = fopen(packagesIniFilePath.c_str(), "r");
-            if (!packagesIniFile) {
-                fclose(fopen(packagesIniFilePath.c_str(), "w")); // The INI file doesn't exist, so create an empty one.
-                initializingSpawn = true;
-            } else
-                fclose(packagesIniFile); // The file exists, so close it.
-            
-            std::vector<std::string> packageList;
-            std::vector<std::string> hiddenPackageList;
-            
-            // Load the INI file and parse its content.
-            std::map<std::string, std::map<std::string, std::string>> packagesIniData = getParsedDataFromIniFile(packagesIniFilePath);
-            // Load subdirectories
-            std::vector<std::string> subdirectories = getSubdirectories(packageDirectory);
-            //for (size_t i = 0; i < subdirectories.size(); ++i) {
-            for (const auto& packageName: subdirectories) {
-                if (packageName.substr(0, 1) == ".")
-                    continue;
-                // Check if the overlay name exists in the INI data.
-                if (packagesIniData.find(packageName) == packagesIniData.end()) {
-                    // The entry doesn't exist; initialize it.
-                    packageList.push_back("0020_"+packageName);
-                    setIniFileValue(packagesIniFilePath, packageName, "priority", "20");
-                    setIniFileValue(packagesIniFilePath, packageName, "star", "false");
-                    setIniFileValue(packagesIniFilePath, packageName, "hide", "false");
-                } else {
-                    // Read priority and starred status from ini
-                    priority = "0020";
-                    starred = "false";
-                    hide = "false";
-                    
-                    // Check if the "priority" key exists in overlaysIniData for overlayFileName
-                    if (packagesIniData.find(packageName) != packagesIniData.end() &&
-                        packagesIniData[packageName].find("priority") != packagesIniData[packageName].end()) {
-                        priority = formatPriorityString(packagesIniData[packageName]["priority"]);
-                    } else
-                        setIniFileValue(packagesIniFilePath, packageName, "priority", "20");
-                    
-                    // Check if the "star" key exists in overlaysIniData for overlayFileName
-                    if (packagesIniData.find(packageName) != packagesIniData.end() &&
-                        packagesIniData[packageName].find("star") != packagesIniData[packageName].end()) {
-                        starred = packagesIniData[packageName]["star"];
-                    } else
-                        setIniFileValue(packagesIniFilePath, packageName, "star", "false");
-                    
-                    // Check if the "star" key exists in overlaysIniData for overlayFileName
-                    if (packagesIniData.find(packageName) != packagesIniData.end() &&
-                        packagesIniData[packageName].find("hide") != packagesIniData[packageName].end()) {
-                        hide = packagesIniData[packageName]["hide"];
-                    } else
-                        setIniFileValue(packagesIniFilePath, packageName, "hide", "false");
-                    
-                    if (hide == "false") {
-                        if (starred == "true")
-                            packageList.push_back("-1_"+priority+"_"+packageName);
-                        else
-                            packageList.push_back(priority+"_"+packageName);
-                    } else {
-                        if (starred == "true")
-                            hiddenPackageList.push_back("-1_"+priority+"_"+packageName);
-                        else
-                            hiddenPackageList.push_back(priority+"_"+packageName);
-                    }
-                }
-            }
-            std::sort(packageList.begin(), packageList.end());
-            std::sort(hiddenPackageList.begin(), hiddenPackageList.end());
-            
-            if (inHiddenMode)
-                packageList = hiddenPackageList;
-            
-            for (size_t i = 0; i < packageList.size(); ++i) {
-                auto taintePackageName = packageList[i];
-                if (i == 0) {
-                    if (!inHiddenMode)
-                        list->addItem(new tsl::elm::CategoryHeader(PACKAGES));
-                    else
-                        list->addItem(new tsl::elm::CategoryHeader(HIDDEN_PACKAGES));
-                }
-                //bool usingStar = false;
-                std::string packageName = taintePackageName.c_str();
-                std::string packageStarred = "false";
-                
-                if ((packageName.length() >= 2) && (packageName.substr(0, 3) == "-1_")) {
-                    // strip first two characters
-                    packageName = packageName.substr(3);
-                    packageStarred = "true";
-                }
-                
-                packageName = packageName.substr(5);
-                
-                std::string newPackageName = packageName.c_str();
-                if (packageStarred == "true")
-                    newPackageName = STAR_SYMBOL+" "+newPackageName;
-                
-                std::string packageFilePath = packageDirectory + packageName+ "/";
-                
-                // Toggle the starred status
-                std::string newStarred = (packageStarred == "true") ? "false" : "true";
-                
-                tsl::elm::ListItem* listItem = nullptr;
-                if (isFileOrDirectory(packageFilePath)) {
-                    PackageHeader packageHeader = getPackageHeaderFromIni(packageFilePath+packageFileName);
-                    //if (count == 0) {
-                    //    // Add a section break with small text to indicate the "Packages" section
-                    //    list->addItem(new tsl::elm::CategoryHeader(PACKAGES));
-                    //}
-                    
-                    listItem = new tsl::elm::ListItem(newPackageName);
-                    if (cleanVersionLabels == "true")
-                        packageHeader.version = cleanVersionLabel(packageHeader.version);
-                    if (hidePackageVersions != "true")
-                       listItem->setValue(packageHeader.version, true);
-                    
-                    // Add a click listener to load the overlay when clicked upon
-                    listItem->setClickListener([this, packageFilePath, newStarred, packageName](s64 key) {
-                        if (key & KEY_A) {
-                            if (!inHiddenMode)
-                                inMainMenu = false;
-                            else
-                                inHiddenMode = false;
-                            
-                            // read commands from package's boot_package.ini
-                            
-                            if (isFileOrDirectory(packageFilePath+bootPackageFileName)) {
-                                std::vector<std::pair<std::string, std::vector<std::vector<std::string>>>> bootOptions = loadOptionsFromIni(packageFilePath+bootPackageFileName, true);
-                                if (bootOptions.size() > 0) {
-                                    for (const auto& bootOption:bootOptions) {
-                                        std::string bootOptionName = bootOption.first;
-                                        auto bootCommands = bootOption.second;
-                                        if (bootOptionName == "boot") {
-                                            refreshGui = interpretAndExecuteCommand(bootCommands, packageFilePath+bootPackageFileName, bootOptionName); // Execute modified 
-                                            break;
-                                        }
-                                    }
-                                }
-                            }
-                            
-                            
-                            tsl::changeTo<PackageMenu>(packageFilePath, "");
-                            
-                            return true;
-                        } else if (key & STAR_KEY) {
-                            std::string tmpMode(hiddenMenuMode);
-                            if (!packageName.empty())
-                                setIniFileValue(packagesIniFilePath, packageName, "star", newStarred); // Update the INI file with the new value
-                            
-                            if (inHiddenMode) {
-                                tsl::goBack();
-                                inMainMenu = false;
-                                inHiddenMode = true;
-                            }
-                            tsl::changeTo<MainMenu>(tmpMode);
-                            //lastMenuMode = tmpMode;
-                            return true;
-                        } else if (key & SETTINGS_KEY) {
-                            
-                            if (!inHiddenMode) {
-                                lastMenu = "";
-                                inMainMenu = false;
-                            } else {
-                                lastMenu = "hiddenMenuMode";
-                                inHiddenMode = false;
-                            }
-                            
-                            tsl::changeTo<SettingsMenu>(packageName, "package");
-                            return true;
-                        }
-                        return false;
-                    });
-                    list->addItem(listItem);
-                    //count++;
-                }
-            }
-            
-            if (!hiddenPackageList.empty() && !inHiddenMode) {
-                auto listItem = new tsl::elm::ListItem(HIDDEN, DROPDOWN_SYMBOL);
-                
-                //std::vector<std::vector<std::string>> modifiedCommands = getModifyCommands(option.second, pathReplace);
-                listItem->setClickListener([this](uint64_t keys) {
-                    if (keys & KEY_A) {
-                        inMainMenu = false;
-                        inHiddenMode = true;
-                        tsl::changeTo<MainMenu>("packages");
-                        return true;
-                    }
-                    return false;
-                });
-                
-                list->addItem(listItem);
-            }
-            
-            
-            // ********* THIS PART ALWAYS NEEDS TO MIRROR WHAT IS WITHIN SUBMENU (perhaps create a new method?)*********
-            
-            
-            if (!inHiddenMode) {
-                // Load options from INI file
-                std::vector<std::pair<std::string, std::vector<std::vector<std::string>>>> options = loadOptionsFromIni(packageIniPath, true);
-                
-                // initialize packageConfigIniPath text file
-                
-                for (size_t i = 0; i < options.size(); ++i) {
-                    auto option = options[i];
-                    
-                    std::string optionName = option.first;
-                    auto commands = option.second;
-                    
-                    std::string footer; 
-                    bool useSelection = false;
-                    
-                    
-                    std::string commandFooter = "null";
-                    std::string commandMode = "default";
-                    std::string commandGrouping = "default";
-                    
-                    std::string currentSection = "global";
-                    std::string sourceType = "default", sourceTypeOn = "default", sourceTypeOff = "default"; 
-                    //std::string sourceType, sourceTypeOn, sourceTypeOff; //"file", "json_file", "json", "list"
-                    std::string jsonPath, jsonPathOn, jsonPathOff;
-                    std::string jsonKey, jsonKeyOn, jsonKeyOff;
-                    
-                    
-                    std::vector<std::vector<std::string>> commandsOn;
-                    std::vector<std::vector<std::string>> commandsOff;
-                    std::vector<std::string> listData, listDataOn, listDataOff;
-                    
-                    
-                    if (commands.size() == 0) {
-                        // Add a section break with small text to indicate the "Commands" section
-                        list->addItem(new tsl::elm::CategoryHeader(removeTag(optionName)));
-                        continue;
-                    } else if (i == 0) // Add a section break with small text to indicate the "Commands" section
-                        list->addItem(new tsl::elm::CategoryHeader(COMMANDS));
-                    
-                    
-                    
-                    
-                    // items can be paths, commands, or variables depending on source
-                    //std::vector<std::string> selectedItemsList, selectedItemsListOn, selectedItemsListOff;
-                    
-                    // initial processing of commands
-                    for (const auto& cmd : commands) {
-                        
-                        
-                        if (!cmd.empty()) { // Isolate command settings
-                            // Extract the command mode
-                            if (cmd[0].find(modePattern) == 0) {
-                                commandMode = cmd[0].substr(modePattern.length());
-                                if (std::find(commandModes.begin(), commandModes.end(), commandMode) == commandModes.end())
-                                    commandMode = commandModes[0]; // reset to default if commandMode is unknown
-                            } else if (cmd[0].find(groupingPattern) == 0) {// Extract the command grouping
-                                commandGrouping = cmd[0].substr(groupingPattern.length());
-                                if (std::find(commandGroupings.begin(), commandGroupings.end(), commandGrouping) == commandGroupings.end())
-                                    commandGrouping = commandGroupings[0]; // reset to default if commandMode is unknown
-                            }
-                            
-                            // Extract the command grouping
-                            if (commandMode == "toggle") {
-                                if (cmd[0].find("on:") == 0)
-                                    currentSection = "on";
-                                else if (cmd[0].find("off:") == 0)
-                                    currentSection = "off";
-                                
-                                // Seperation of command chuncks
-                                if (currentSection == "global") {
-                                    commandsOn.push_back(cmd);
-                                    commandsOff.push_back(cmd);
-                                } else if (currentSection == "on")
-                                    commandsOn.push_back(cmd);
-                                else if (currentSection == "off")
-                                    commandsOff.push_back(cmd);
-                            }
-                        }
-                        if (cmd.size() > 1) { // Pre-process advanced commands
-                            //if (cmd[0] == "filter") {
-                            //    if (currentSection == "global") {
-                            //        filterList.push_back(cmd[1]);
-                            //    } else if (currentSection == "on") {
-                            //        filterListOn.push_back(cmd[1]);
-                            //    } else if (currentSection == "off") {
-                            //        filterListOff.push_back(cmd[1]);
-                            //    }
-                            if (cmd[0] == "file_source") {
-                                if (currentSection == "global") {
-                                    pathPattern = cmd[1];
-                                    //filesList = getFilesListByWildcards(pathPattern);
-                                    sourceType = "file";
-                                } else if (currentSection == "on") {
-                                    pathPatternOn = cmd[1];
-                                    //filesListOn = getFilesListByWildcards(pathPatternOn);
-                                    sourceTypeOn = "file";
-                                } else if (currentSection == "off") {
-                                    pathPatternOff = cmd[1];
-                                    //filesListOff = getFilesListByWildcards(pathPatternOff);
-                                    sourceTypeOff = "file";
-                                }
-                            }
-                        }
-                    }
-                    
-                    
-                    
-                    
-                    if (isFileOrDirectory(packageConfigIniPath)) {
-                        packageConfigData = getParsedDataFromIniFile(packageConfigIniPath);
-                        
-                        
-                        if (packageConfigData.count(optionName) > 0) {
-                            auto& optionSection = packageConfigData[optionName];
-                            
-                            // For hiding the versions of overlays/packages
-                            if (optionSection.count("mode") > 0)
-                                commandMode = optionSection["mode"];
-                            else
-                                setIniFileValue(packageConfigIniPath, optionName, "mode", commandMode);
-                            
-                            if (optionSection.count("grouping") > 0)
-                                commandGrouping = optionSection["grouping"];
-                            else
-                                setIniFileValue(packageConfigIniPath, optionName, "grouping", commandGrouping);
-                            
-                            
-                            if (optionSection.count("footer") > 0)
-                                commandFooter = optionSection["footer"];
-                            else
-                                setIniFileValue(packageConfigIniPath, optionName, "footer", commandFooter);
-                            
-                        }
-                    } else { // write data if settings are not loaded
-                        setIniFileValue(packageConfigIniPath, optionName, "mode", commandMode);
-                        setIniFileValue(packageConfigIniPath, optionName, "grouping", commandGrouping);
-                        setIniFileValue(packageConfigIniPath, optionName, "footer", commandFooter);
-                    }
-                    
-                    
-                    
-                    // get Option Name and footer
-                    if (optionName[0] == '*') { 
-                        useSelection = true;
-                        optionName = optionName.substr(1); // Strip the "*" character on the left
-                        footer = DROPDOWN_SYMBOL;
-                    } else {
-                        size_t pos = optionName.find(" - ");
-                        if (pos != std::string::npos) {
-                            footer = optionName.substr(pos + 2); // Assign the part after "&&" as the footer
-                            optionName = optionName.substr(0, pos); // Strip the "&&" and everything after it
-                        }
-                    }
-                    
-                    // override loading of the command footer
-                    if (commandFooter != "null")
-                        footer = commandFooter;
-                    
-                    
-                    if (useSelection) { // For wildcard commands (dropdown menus)
-                        auto listItem = static_cast<tsl::elm::ListItem*>(nullptr);
-                        if ((footer == DROPDOWN_SYMBOL) || (footer.empty()))
-                            listItem = new tsl::elm::ListItem(removeTag(optionName), footer);
-                        else {
-                            listItem = new tsl::elm::ListItem(removeTag(optionName));
-                            listItem->setValue(footer, true);
-                        }
-                        
-                        //std::vector<std::vector<std::string>> modifiedCommands = getModifyCommands(option.second, pathReplace);
-                        listItem->setClickListener([this, cmds = commands, keyName = option.first, packagePath = packageDirectory, listItem](uint64_t keys) {
-                            if (keys & KEY_A) {
-                                inMainMenu = false;
-                                tsl::changeTo<SelectionOverlay>(packagePath, keyName, cmds);
-                                return true;
-                            } else if (keys & SCRIPT_KEY) {
-                                inMainMenu = false; // Set boolean to true when entering a submenu
-                                tsl::changeTo<ScriptOverlay>(packagePath, keyName, true);
-                                return true;
-                            }
-                            return false;
-                        });
-                        
-                        list->addItem(listItem);
-                    } else { // For everything else
-                        
-                        const std::string& selectedItem = optionName;
-                        
-                        // For entries that are paths
-                        itemName = getNameFromPath(selectedItem);
-                        if (!isDirectory(preprocessPath(selectedItem)))
-                            itemName = dropExtension(itemName);
-                        parentDirName = getParentDirNameFromPath(selectedItem);
-                        
-                        
-                        if (commandMode == "default" || commandMode == "option") { // for handiling toggles
-                            auto listItem = new tsl::elm::ListItem(removeTag(optionName));
-                            listItem->setValue(footer, true);
-                            
-                            if (sourceType == "json") { // For JSON wildcards
-                                listItem->setClickListener([this, i, cmds=commands, packagePath = packageDirectory, keyName = option.first, selectedItem, listItem](uint64_t keys) { // Add 'command' to the capture list
-                                    if (keys & KEY_A) {
-                                        std::vector<std::vector<std::string>> modifiedCmds = getSourceReplacement(cmds, selectedItem, i); // replace source
-                                        //modifiedCmds = getSecondaryReplacement(modifiedCmds); // replace list and json
-                                        refreshGui = interpretAndExecuteCommand(modifiedCmds, packagePath, keyName); // Execute modified 
-                                        
-                                        listItem->setValue(CHECKMARK_SYMBOL);
-                                        return true;
-                                    } else if (keys & SCRIPT_KEY) {
-                                        inMainMenu = false; // Set boolean to true when entering a submenu
-                                        tsl::changeTo<ScriptOverlay>(packagePath, keyName, true);
-                                        return true;
-                                    }
-                                    
-                                    return false;
-                                });
-                                list->addItem(listItem);
-                            } else {
-                                listItem->setClickListener([this, i, cmds=commands, packagePath = packageDirectory, keyName = option.first, selectedItem, listItem](uint64_t keys) { // Add 'command' to the capture list
-                                    if (keys & KEY_A) {
-                                        std::vector<std::vector<std::string>> modifiedCmds = getSourceReplacement(cmds, selectedItem, i); // replace source
-                                        //modifiedCmds = getSecondaryReplacement(modifiedCmds); // replace list and json
-                                        refreshGui = interpretAndExecuteCommand(modifiedCmds, packagePath, keyName); // Execute modified 
-                                        
-                                        listItem->setValue(CHECKMARK_SYMBOL);
-                                        return true;
-                                    } else if (keys & SCRIPT_KEY) {
-                                        inMainMenu = false; // Set boolean to true when entering a submenu
-                                        tsl::changeTo<ScriptOverlay>(packagePath, keyName, true);
-                                        return true;
-                                    }
-                                    return false;
-                                });
-                                list->addItem(listItem);
-                            }
-                        } else if (commandMode == "toggle") {
-                            
-                            
-                            auto toggleListItem = new tsl::elm::ToggleListItem(removeTag(optionName), false, ON, OFF);
-                            // Set the initial state of the toggle item
-                            bool toggleStateOn = isFileOrDirectory(preprocessPath(pathPatternOn));
-                            
-                            toggleListItem->setState(toggleStateOn);
-                            
-                            toggleListItem->setStateChangedListener([this, i, cmdsOn=commandsOn, cmdsOff=commandsOff, toggleStateOn, packagePath = packageDirectory, keyName = option.first](bool state) {
-                                if (!state) {
-                                    // Toggle switched to On
-                                    if (toggleStateOn) {
-                                        std::vector<std::vector<std::string>> modifiedCmds = getSourceReplacement(cmdsOn, preprocessPath(pathPatternOn), i); // replace source
-                                        //modifiedCmds = getSecondaryReplacement(modifiedCmds); // replace list and json
-                                        refreshGui = interpretAndExecuteCommand(modifiedCmds, packagePath, keyName); // Execute modified 
-                                    } else {
-                                        // Handle the case where the command should only run in the source_on section
-                                        // Add your specific code here
-                                    }
-                                } else {
-                                    // Toggle switched to Off
-                                    if (!toggleStateOn) {
-                                        std::vector<std::vector<std::string>> modifiedCmds = getSourceReplacement(cmdsOff, preprocessPath(pathPatternOff),  i); // replace source
-                                        //modifiedCmds = getSecondaryReplacement(modifiedCmds); // replace list and json
-                                        refreshGui = interpretAndExecuteCommand(modifiedCmds, packagePath, keyName); // Execute modified 
-                                    } else {
-                                        // Handle the case where the command should only run in the source_off section
-                                        // Add your specific code here
-                                    }
-                                }
-                            });
-                            list->addItem(toggleListItem);
-                        }
-                    }
-                }
-            }
-        }
-        if (initializingSpawn) {
-            initializingSpawn = false;
-            return createUI(); 
-        }
-        
-        
-        rootFrame = new tsl::elm::OverlayFrame("Ultra Paw", versionLabel, menuMode+hiddenMenuMode);
-        rootFrame->setContent(list);
-        return rootFrame;
-    }
-    
-    /**
-     * @brief Handles user input for the main menu overlay.
-     *
-     * Processes user input and responds accordingly within the main menu overlay.
-     * Captures key presses and performs actions based on user interactions.
-     *
-     * @param keysDown A bitset representing keys that are currently pressed.
-     * @param keysHeld A bitset representing keys that are held down.
-     * @param touchInput Information about touchscreen input.
-     * @param leftJoyStick Information about the left joystick input.
-     * @param rightJoyStick Information about the right joystick input.
-     * @return `true` if the input was handled within the overlay, `false` otherwise.
-     */
-    virtual bool handleInput(uint64_t keysDown, uint64_t keysHeld, touchPosition touchInput, JoystickPosition leftJoyStick, JoystickPosition rightJoyStick) override {
-        
-        if (refreshGui) {
-            tsl::changeTo<MainMenu>(lastMenuMode);
-            refreshGui = false;
-        }
-        
-        
-        if (inMainMenu && !inHiddenMode){
-            if (isDownloaded) // for handling software updates
-                tsl::Overlay::get()->close();
-            
-            if (!freshSpawn && !returningToMain && !returningToHiddenMain) {
-                if ((keysHeld & KEY_DRIGHT) && !(keysHeld & (KEY_DLEFT | KEY_DUP | KEY_DDOWN | KEY_B | KEY_A | KEY_X | KEY_Y | KEY_L | KEY_R | KEY_ZL | KEY_ZR))) {
-                    if (menuMode != "packages") {
-                        setIniFileValue(settingsConfigIniPath, "ultrapaw", "last_menu", "packages");
-                        tsl::changeTo<MainMenu>();
-                        return true;
-                    }
-                }
-                if ((keysHeld & KEY_DLEFT) && !(keysHeld & (KEY_DRIGHT | KEY_DUP | KEY_DDOWN | KEY_B | KEY_A | KEY_X | KEY_Y | KEY_L | KEY_R | KEY_ZL | KEY_ZR))) {
-                    if (menuMode != "overlays") {
-                        setIniFileValue(settingsConfigIniPath, "ultrapaw", "last_menu", "overlays");
-                        tsl::goBack();
-                        tsl::changeTo<MainMenu>();
-                        return true;
-                    }
-                }
-                if (keysHeld & KEY_B) {
-                    //inMainMenu = false;
-                    setIniFileValue(settingsConfigIniPath, "ultrapaw", "last_menu", defaultMenuMode);
-                    tsl::Overlay::get()->close();
-                    return true;
-                }
-                if (keysHeld & SYSTEM_SETTINGS_KEY)
-                    tsl::changeTo<UltrahandSettingsMenu>();
-            }
-        }
-        if (!inMainMenu && inHiddenMode) {
-            if (!returningToHiddenMain && !returningToMain) {
-                if (keysHeld & KEY_B) {
-                    returningToMain = true;
-                    inHiddenMode = false;
-                    
-                    if (reloadMenu2) {
-                        tsl::goBack();
-                        tsl::changeTo<MainMenu>();
-                        reloadMenu2 = false;
-                        return true;
-                    }
-                    
-                    tsl::goBack();
-                    return true;
-                }
-            }
-        }
-        
-        
-        if (keysHeld & KEY_B)
-            return false;
-        
-        if (freshSpawn && !(keysHeld & KEY_B))
-            freshSpawn = false;
-        
-        if (returningToMain && !(keysHeld & KEY_B)){
-            returningToMain = false;
-            inMainMenu = true;
-            selectedFooterDict.clear();
-        }
-        if (returningToHiddenMain && !(keysHeld & KEY_B)){
-            returningToHiddenMain = false;
-            inHiddenMode = true;
-            selectedFooterDict.clear();
-        }
-        
-        if (redrawWidget) {
-            reinitializeWidgetVars();
-            redrawWidget = false;
-        }
-        
-        return false;
-    }
-};
-
-
-/**
- * @brief The `Overlay` class manages the main overlay functionality.
- *
- * This class is responsible for handling the main overlay, which provides access to various application features and options.
- * It initializes necessary services, handles user input, and manages the transition between different menu modes.
- */
-class Overlay : public tsl::Overlay {
-public:
-    /**
-     * @brief Initializes essential services and resources.
-     *
-     * This function initializes essential services and resources required for the overlay to function properly.
-     * It sets up file system mounts, initializes network services, and performs other necessary tasks.
-     */
-    virtual void initServices() override {
-        loaderInfo = envGetLoaderInfo();
-        versionLabel = APP_VERSION+std::string("   (")+ extractTitle(loaderInfo)+" v"+cleanVersionLabel(loaderInfo)+std::string(")");
-        fsdevMountSdmc();
-        splInitialize();
-        spsmInitialize();
-        i2cInitialize();
-        ASSERT_FATAL(socketInitializeDefault());
-        ASSERT_FATAL(nifmInitialize(NifmServiceType_User));
-        ASSERT_FATAL(smInitialize());
-    }
-    
-    /**
-     * @brief Exits and cleans up services and resources.
-     *
-     * This function is responsible for exiting and cleaning up services and resources
-     * when the overlay is no longer in use. It should release any allocated resources and
-     * properly shut down services to avoid memory leaks.
-     */
-    virtual void exitServices() override {
-        socketExit();
-        nifmExit();
-        i2cExit();
-        smExit();
-        spsmExit();
-        splExit();
-        fsdevUnmountAll();
-    }
-    
-    /**
-     * @brief Performs actions when the overlay becomes visible.
-     *
-     * This function is called when the overlay transitions from an invisible state to a visible state.
-     * It can be used to perform actions or updates specific to the overlay's visibility.
-     */
-    virtual void onShow() override {
-        //if (rootFrame != nullptr) {
-        //    if (inMainMenu && redrawMenu) {
-        //        //tsl::Overlay::get()->getCurrentGui()->removeFocus();
-        //        //rebuildUI();
-        //        showMenu = true;
-        //        tsl::changeTo<MainMenu>(lastMenuMode);
-        //        //rootFrame->invalidate();
-        //        //tsl::Overlay::get()->getCurrentGui()->requestFocus(rootFrame, tsl::FocusDirection::None);
-        //    }
-        //}
-        //redrawMenu = true;
-    } 
-    
-    /**
-     * @brief Performs actions when the overlay becomes visible.
-     *
-     * This function is called when the overlay transitions from an invisible state to a visible state.
-     * It can be used to perform actions or updates specific to the overlay's visibility.
-     */
-    virtual void onHide() override {
-        //if (inMainMenu) {
-        //    redrawMenu = false;
-        //}
-    } 
-    
-    /**
-     * @brief Loads the initial graphical user interface (GUI) for the overlay.
-     *
-     * This function is responsible for loading the initial GUI when the overlay is launched.
-     * It returns a unique pointer to the GUI element that will be displayed as the overlay's starting interface.
-     * You can also pass arguments to the constructor of the GUI element if needed.
-     *
-     * @return A unique pointer to the initial GUI element.
-     */
-    virtual std::unique_ptr<tsl::Gui> loadInitialGui() override {
-        return initially<MainMenu>();  // Initial Gui to load. It's possible to pass arguments to its constructor like this
-    }
-};
-
-
-/**
- * @brief The entry point of the application.
- *
- * This function serves as the entry point for the application. It takes command-line arguments,
- * initializes necessary services, and starts the main loop of the overlay. The `argc` parameter
- * represents the number of command-line arguments, and `argv` is an array of C-style strings
- * containing the actual arguments.
- *
- * @param argc The number of command-line arguments.
- * @param argv An array of C-style strings representing command-line arguments.
- * @return The application's exit code.
- */
-int main(int argc, char* argv[]) {
-    return tsl::loop<Overlay, tsl::impl::LaunchFlags::None>(argc, argv);
-}
+/********************************************************************************
+ * File: main.cpp
+ * Author: ppkantorski
+ * Description: 
+ *   This file contains the main program logic for the Ultrahand Overlay project,
+ *   an overlay executor designed for versatile crafting and management of overlays.
+ *   It defines various functions, menu structures, and interaction logic to
+ *   facilitate the seamless execution and customization of overlays within the project.
+ * 
+ *   Key Features:
+ *   - Dynamic overlay loading and execution.
+ *   - Integration with menu systems and submenus.
+ *   - Configuration options through INI files.
+ *   - Toggles for enabling/disabling specific commands.
+ * 
+ *   For the latest updates and contributions, visit the project's GitHub repository.
+ *   (GitHub Repository: https://github.com/ppkantorski/Ultrahand-Overlay)
+ * 
+ *   Note: Please be aware that this notice cannot be altered or removed. It is a part
+ *   of the project's documentation and must remain intact.
+ *
+ *  Copyright (c) 2023 ppkantorski
+ *  All rights reserved.
+ ********************************************************************************/
+
+#define NDEBUG
+#define STBTT_STATIC
+#define TESLA_INIT_IMPL
+
+#include <tesla.hpp>
+#include <utils.hpp>
+
+
+// Define external functions and variables
+extern void logMessage(const std::string& message);
+extern bool isFileOrDirectory(const std::string& path);
+extern void createDirectory(const std::string& path);
+extern std::vector<std::pair<std::string, std::vector<std::vector<std::string>>>> loadOptionsFromIni(const std::string& iniPath, bool ignoreComments);
+extern std::map<std::string, std::map<std::string, std::string>> getParsedDataFromIniFile(const std::string& iniFilePath);
+extern std::vector<std::string> getSubdirectories(const std::string& directoryPath);
+extern std::string formatPriorityString(const std::string& priority, const int& desiredWidth);
+extern void setIniFileValue(const std::string& iniFilePath, const std::string& section, const std::string& key, const std::string& value);
+extern std::string getNameFromPath(const std::string& path);
+extern std::string getParentDirNameFromPath(const std::string& path);
+extern std::string dropExtension(const std::string& fileName);
+extern std::string preprocessPath(const std::string& path);
+extern std::vector<std::string> getFilesListByWildcards(const std::string& pathPattern);
+//extern std::vector<std::vector<std::string>> getSourceReplacement(const std::vector<std::vector<std::string>> commands, const std::string& entry, size_t entryIndex);
+//extern bool interpretAndExecuteCommand(std::vector<std::vector<std::string>>& commands, const std::string packagePath, const std::string keyName);
+
+
+
+// Overlay booleans
+//static bool shouldCloseMenu = false;
+static bool returningToMain = false;
+static bool returningToHiddenMain = false;
+static bool returningToSettings = false;
+static bool returningToPackage = false;
+static bool returningToSubPackage = false;
+static bool inMainMenu = false;
+static bool inHiddenMode = false;
+static bool inSettingsMenu = false;
+static bool inSubSettingsMenu = false;
+static bool inPackageMenu = false;
+static bool inSubPackageMenu = false;
+static bool inScriptMenu = false;
+static bool inSelectionMenu = false;
+static bool defaultMenuLoaded = true;
+static bool freshSpawn = true;
+static bool refreshGui = false;
+static bool reloadMenu = false;
+static bool reloadMenu2 = false;
+static bool reloadMenu3 = false;
+static bool isDownloaded = false;
+
+static bool redrawWidget = false;
+static bool showMenu = false;
+
+static tsl::elm::OverlayFrame *rootFrame = nullptr;
+static tsl::elm::List *list = nullptr;
+
+// Command mode globals
+static std::vector<std::string> commandModes = {"default", "toggle", "option"};
+static std::vector<std::string> commandGroupings = {"default", "split"};
+static std::string modePattern = ";mode=";
+static std::string groupingPattern = ";grouping=";
+
+static std::string lastMenu = "";
+static std::string lastMenuMode = "";
+static std::string lastKeyName = "";
+static std::unordered_map<std::string, std::string> selectedFooterDict;
+static auto selectedListItem = new tsl::elm::ListItem("");
+static auto lastSelectedListItem = new tsl::elm::ListItem("");
+
+
+
+
+// Command key defintitions
+const static auto SCRIPT_KEY = KEY_MINUS;
+const static auto SYSTEM_SETTINGS_KEY = KEY_PLUS;
+const static auto SETTINGS_KEY = KEY_Y;
+const static auto STAR_KEY = KEY_X;
+
+
+
+
+// Forward declaration of the MainMenu class.
+class MainMenu;
+
+class UltrahandSettingsMenu : public tsl::Gui {
+private:
+    std::string entryName, entryMode, overlayName, dropdownSelection, settingsIniPath;
+    bool isInSection, inQuotes, isFromMainMenu;
+    std::string languagesVersion = std::string(APP_VERSION);
+    
+    int MAX_PRIORITY = 20;
+    
+    std::vector<std::string> defaultCombos = {"ZL+ZR+DDOWN", "ZL+ZR+DRIGHT", "ZL+ZR+DUP", "ZL+ZR+DLEFT", "L+R+DDOWN", "L+R+DRIGHT", "L+R+DUP", "L+R+DLEFT", "L+DDOWN+RS"};
+    std::unordered_map<std::string, std::string> comboMap = {
+        {"ZL+ZR+DDOWN", "\uE0E6+\uE0E7+\uE0EC"},
+        {"ZL+ZR+DRIGHT", "\uE0E6+\uE0E7+\uE0EE"},
+        {"ZL+ZR+DUP", "\uE0E6+\uE0E7+\uE0EB"},
+        {"ZL+ZR+DLEFT", "\uE0E6+\uE0E7+\uE0ED"},
+        {"L+R+DDOWN", "\uE0E4+\uE0E5+\uE0EC"},
+        {"L+R+DRIGHT", "\uE0E4+\uE0E5+\uE0EE"},
+        {"L+R+DUP", "\uE0E4+\uE0E5+\uE0EB"},
+        {"L+R+DLEFT", "\uE0E4+\uE0E5+\uE0ED"},
+        {"L+DDOWN+RS", "\uE0E4+\uE0EC+\uE0C5"}
+    };
+    std::vector<std::string> defaultLanguages = {"en", "es", "fr", "de", "ja", "kr", "it", "nl", "pt", "ru", "zh-cn", "zh-tw"};
+public:
+    /**
+     * @brief Constructs a `ScriptOverlay` instance.
+     *
+     * Initializes a new instance of the `ScriptOverlay` class with the provided parameters.
+     *
+     * @param file The file path associated with the overlay.
+     * @param key The specific key related to the overlay (optional).
+     */
+    UltrahandSettingsMenu(const std::string& selection = "") : dropdownSelection(selection) {}
+    
+    /**
+     * @brief Destroys the `ScriptOverlay` instance.
+     *
+     * Cleans up any resources associated with the `ScriptOverlay` instance.
+     */
+    ~UltrahandSettingsMenu() {}
+    
+    /**
+     * @brief Creates the graphical user interface (GUI) for the configuration overlay.
+     *
+     * This function initializes and sets up the GUI elements for the configuration overlay,
+     * allowing users to modify settings in the INI file.
+     *
+     * @return A pointer to the GUI element representing the configuration overlay.
+     */
+    virtual tsl::elm::Element* createUI() override {
+        
+        //rootFrame = new tsl::elm::OverlayFrame("Ultrahand", versionLabel);
+        
+        if (dropdownSelection.empty())
+            inSettingsMenu = true;
+        else
+            inSubSettingsMenu = true;
+        
+        
+        list = new tsl::elm::List();
+        
+        
+        if (dropdownSelection.empty()) {
+            list->addItem(new tsl::elm::CategoryHeader(MAIN_SETTINGS));
+            
+            std::string fileContent = getFileContents(settingsConfigIniPath);
+            
+            std::string defaultLang = parseValueFromIniSection(settingsConfigIniPath, "ultrapaw", "default_lang");
+            std::string defaultMenu = parseValueFromIniSection(settingsConfigIniPath, "ultrapaw", "default_menu");
+            std::string keyCombo = trim(parseValueFromIniSection(settingsConfigIniPath, "ultrapaw", "key_combo"));
+            
+            
+            if (defaultLang.empty())
+                defaultLang = "en";
+            if (defaultMenu.empty())
+                defaultMenu = "packages";
+            if (keyCombo.empty())
+                keyCombo = "ZL+ZR+DDOWN";
+            
+            
+            //auto toggleListItem = new tsl::elm::ToggleListItem("Default Menu", false, "Packages", OVERLAYS);
+            //toggleListItem->setState((defaultMenu == "packages"));
+            //toggleListItem->setStateChangedListener([this, toggleListItem](bool state) {
+            //    setIniFileValue(settingsConfigIniPath, "ultrapaw", "default_menu", state ? "packages" : "overlays");
+            //});
+            //list->addItem(toggleListItem);
+            
+            
+            //auto listItem = new tsl::elm::ListItem("Default Menu");
+            //listItem->setValue(defaultMenu);
+            //
+            //// Envolke selectionOverlay in optionMode
+            //
+            //listItem->setClickListener([this, listItem](uint64_t keys) { // Add 'command' to the capture list
+            //    if (keys & KEY_A) {
+            //        tsl::changeTo<UltrahandSettingsMenu>("defaultMenu");
+            //        selectedListItem = listItem;
+            //        return true;
+            //    }
+            //    return false;
+            //});
+            //list->addItem(listItem);
+            
+            auto listItem = new tsl::elm::ListItem(KEY_COMBO);
+            listItem->setValue(comboMap[keyCombo]);
+            
+            // Envolke selectionOverlay in optionMode
+            
+            listItem->setClickListener([this, listItem](uint64_t keys) { // Add 'command' to the capture list
+                if (keys & KEY_A) {
+                    tsl::changeTo<UltrahandSettingsMenu>("keyComboMenu");
+                    selectedListItem = listItem;
+                    return true;
+                }
+                return false;
+            });
+            list->addItem(listItem);
+            
+            
+            listItem = new tsl::elm::ListItem(LANGUAGE);
+            listItem->setValue(defaultLang);
+            
+            // Envolke selectionOverlay in optionMode
+            
+            listItem->setClickListener([this, listItem](uint64_t keys) { // Add 'command' to the capture list
+                if (keys & KEY_A) {
+                    tsl::changeTo<UltrahandSettingsMenu>("languageMenu");
+                    selectedListItem = listItem;
+                    return true;
+                }
+                return false;
+            });
+            list->addItem(listItem);
+            
+            
+            
+            
+            
+            listItem = new tsl::elm::ListItem(SOFTWARE_UPDATE);
+            listItem->setValue(DROPDOWN_SYMBOL);
+            
+            listItem->setClickListener([this, listItem](uint64_t keys) { // Add 'command' to the capture list
+                if (keys & KEY_A) {
+                    tsl::changeTo<UltrahandSettingsMenu>("softwareUpdateMenu");
+                    return true;
+                }
+                return false;
+            });
+            list->addItem(listItem);
+            
+            
+            
+            
+            list->addItem(new tsl::elm::CategoryHeader(UI_SETTINGS));
+            
+            
+            
+            listItem = new tsl::elm::ListItem(WIDGET);
+            listItem->setValue(DROPDOWN_SYMBOL);
+            
+            listItem->setClickListener([this, listItem](uint64_t keys) { // Add 'command' to the capture list
+                if (keys & KEY_A) {
+                    tsl::changeTo<UltrahandSettingsMenu>("widgetMenu");
+                    return true;
+                }
+                return false;
+            });
+            list->addItem(listItem);
+            
+            
+            
+            listItem = new tsl::elm::ListItem(VERSION_LABELS);
+            listItem->setValue(DROPDOWN_SYMBOL);
+            
+            listItem->setClickListener([this, listItem](uint64_t keys) { // Add 'command' to the capture list
+                if (keys & KEY_A) {
+                    tsl::changeTo<UltrahandSettingsMenu>("versionLabelMenu");
+                    return true;
+                }
+                return false;
+            });
+            list->addItem(listItem);
+            
+            
+            
+            
+            
+        } else if (dropdownSelection == "defaultMenu") {
+            
+            list->addItem(new tsl::elm::CategoryHeader("Default Menu"));
+            
+            std::string defaultMenu = parseValueFromIniSection(settingsConfigIniPath, "ultrapaw", "default_menu");
+            
+            std::vector<std::string> defaultMenuModes = {"overlays", "packages"};
+            
+            for (const auto& defaultMenuMode : defaultMenuModes) {
+                
+                tsl::elm::ListItem* listItem = new tsl::elm::ListItem(defaultMenuMode);
+                
+                if (defaultMenuMode == defaultMenu) {
+                    listItem->setValue(CHECKMARK_SYMBOL);
+                    lastSelectedListItem = listItem;
+                }
+                
+                listItem->setClickListener([this, defaultMenuMode, listItem](uint64_t keys) { // Add 'this', 'i', and 'listItem' to the capture list
+                    if (keys & KEY_A) {
+                        setIniFileValue(settingsConfigIniPath, "ultrapaw", "default_menu", defaultMenuMode);
+                        lastSelectedListItem->setValue("");
+                        selectedListItem->setValue(defaultMenuMode);
+                        listItem->setValue(CHECKMARK_SYMBOL);
+                        lastSelectedListItem = listItem;
+                        return true;
+                    }
+                    return false;
+                });
+                
+                list->addItem(listItem);
+            }
+        
+        
+        
+        } else if (dropdownSelection == "keyComboMenu") {
+            
+            list->addItem(new tsl::elm::CategoryHeader(KEY_COMBO));
+            
+            std::string defaultCombo = trim(parseValueFromIniSection(settingsConfigIniPath, "ultrapaw", "key_combo"));
+            
+            
+            for (const auto& combo : defaultCombos) {
+                
+                tsl::elm::ListItem* listItem = new tsl::elm::ListItem(comboMap[combo]);
+                
+                if (combo == defaultCombo) {
+                    listItem->setValue(CHECKMARK_SYMBOL);
+                    lastSelectedListItem = listItem;
+                }
+                
+                listItem->setClickListener([this, combo, defaultCombo, listItem](uint64_t keys) { // Add 'this', 'i', and 'listItem' to the capture list
+                    if (keys & KEY_A) {
+                        if (combo != defaultCombo) {
+                            setIniFileValue(settingsConfigIniPath, "ultrapaw", "key_combo", combo);
+                            reloadMenu = true;
+                        }
+                        
+                        lastSelectedListItem->setValue("");
+                        selectedListItem->setValue(comboMap[combo]);
+                        listItem->setValue(CHECKMARK_SYMBOL);
+                        lastSelectedListItem = listItem;
+                        
+                        return true;
+                    }
+                    return false;
+                });
+                
+                list->addItem(listItem);
+            }
+        
+        } else if (dropdownSelection == "languageMenu") {
+            
+            list->addItem(new tsl::elm::CategoryHeader(LANGUAGE));
+            
+            std::string defaulLang = parseValueFromIniSection(settingsConfigIniPath, "ultrapaw", "default_lang");
+            
+            
+            
+            for (const auto& defaultLangMode : defaultLanguages) {
+                std::string langFile = "/config/ultrapaw/lang/"+defaultLangMode+".json";
+                bool skipLang = (!isFileOrDirectory(langFile));
+                if (defaultLangMode != "en") {
+                    if (skipLang)
+                        continue;
+                }
+                tsl::elm::ListItem* listItem = new tsl::elm::ListItem(defaultLangMode);
+                
+                if (defaultLangMode == defaulLang) {
+                    listItem->setValue(CHECKMARK_SYMBOL);
+                    lastSelectedListItem = listItem;
+                }
+                
+                listItem->setClickListener([this, skipLang, defaultLangMode, defaulLang, langFile, listItem](uint64_t keys) { // Add 'this', 'i', and 'listItem' to the capture list
+                    if (keys & KEY_A) {
+                        //if (defaultLangMode != defaulLang) {
+                        setIniFileValue(settingsConfigIniPath, "ultrapaw", "default_lang", defaultLangMode);
+                        reloadMenu = true;
+                        reloadMenu2 = true;
+                        
+                        parseLanguage(langFile);
+                        
+                        if (skipLang)
+                            reinitializeLangVars();
+                        //}
+                        
+                        lastSelectedListItem->setValue("");
+                        selectedListItem->setValue(defaultLangMode);
+                        listItem->setValue(CHECKMARK_SYMBOL);
+                        lastSelectedListItem = listItem;
+                        
+                        return true;
+                    }
+                    return false;
+                });
+                
+                list->addItem(listItem);
+            }
+        } else if (dropdownSelection == "softwareUpdateMenu") {
+            list->addItem(new tsl::elm::CategoryHeader(SOFTWARE_UPDATE));
+            
+            auto listItem = new tsl::elm::ListItem(UPDATE_ULTRAHAND);
+            
+            // Envolke selectionOverlay in optionMode
+            
+            
+            listItem->setClickListener([this, listItem](uint64_t keys) { // Add 'command' to the capture list
+                if (keys & KEY_A) {
+                    deleteFileOrDirectory("/config/ultrahand/downloads/ovlmenu.ovl");
+                    isDownloaded = downloadFile(ultrahandRepo+"releases/latest/download/ovlmenu.ovl", "/config/ultrahand/downloads/");
+                    if (isDownloaded) {
+                        moveFileOrDirectory("/config/ultrahand/downloads/ovlmenu.ovl", "/switch/.overlays/ovlmenu.ovl");
+                        listItem->setValue(CHECKMARK_SYMBOL);
+                        languagesVersion = "latest";
+                    } else
+                        listItem->setValue(CROSSMARK_SYMBOL, false);
+                    
+                    return true;
+                }
+                return false;
+            });
+            list->addItem(listItem);
+            
+            listItem = new tsl::elm::ListItem(UPDATE_LANGUAGES);
+            
+            // Envolke selectionOverlay in optionMode
+            
+            listItem->setClickListener([this, listItem](uint64_t keys) { // Add 'command' to the capture list
+                if (keys & KEY_A) {
+                    deleteFileOrDirectory("/config/ultrahand/downloads/ovlmenu.ovl");
+                    bool languageDownloaded = false;
+                    if (languagesVersion == "latest")
+                        languageDownloaded = downloadFile(ultrahandRepo+"releases/latest/download/lang.zip", "/config/ultrahand/downloads/");
+                    else
+                        languageDownloaded = downloadFile(ultrahandRepo+"releases/download/v"+languagesVersion+"/lang.zip", "/config/ultrahand/downloads/");
+                    if (languageDownloaded) {
+                        unzipFile("/config/ultrahand/downloads/lang.zip", "/config/ultrahand/downloads/lang/");
+                        deleteFileOrDirectory("/config/ultrahand/downloads/lang.zip");
+                        deleteFileOrDirectory("/config/ultrahand/lang/");
+                        moveFileOrDirectory("/config/ultrahand/downloads/lang/", "/config/ultrahand/lang/");
+                        listItem->setValue(CHECKMARK_SYMBOL);
+                    } else
+                        listItem->setValue(CROSSMARK_SYMBOL, false);
+                    
+                    return true;
+                }
+                return false;
+            });
+            list->addItem(listItem);
+            
+            
+            list->addItem(new tsl::elm::CategoryHeader(OVERLAY_INFO));
+            
+            
+            constexpr int lineHeight = 20;  // Adjust the line height as needed
+            constexpr int xOffset = 120;    // Adjust the horizontal offset as needed
+            constexpr int fontSize = 16;    // Adjust the font size as needed
+            int numEntries = 0;   // Adjust the number of entries as needed
+            
+            std::string packageSectionString = "";
+            std::string packageInfoString = "";
+            
+            packageSectionString += TITLE+'\n';
+            packageInfoString += std::string("Ultrahand Overlay")+'\n';
+            numEntries++;
+            
+            packageSectionString += VERSION+'\n';
+            packageInfoString += std::string(APP_VERSION)+'\n';
+            numEntries++;
+            
+            packageSectionString += CREATOR+'\n';
+            packageInfoString += "b0rd2dEAth\n";
+            numEntries++;
+            
+            std::string aboutHeaderText = ABOUT+'\n';
+            std::string::size_type aboutHeaderLength = aboutHeaderText.length();
+            std::string aboutText = "Ultrahand Overlay is a versatile tool that enables you to create and share custom command-based packages.";
+            
+            packageSectionString += aboutHeaderText;
+            
+            // Split the about text into multiple lines with proper word wrapping
+            constexpr int maxLineLength = 28;  // Adjust the maximum line length as needed
+            std::string::size_type startPos = 0;
+            std::string::size_type spacePos = 0;
+            
+            while (startPos < aboutText.length()) {
+                std::string::size_type endPos = std::min(startPos + maxLineLength, aboutText.length());
+                std::string line = aboutText.substr(startPos, endPos - startPos);
+                
+                // Check if the current line ends with a space; if not, find the last space in the line
+                if (endPos < aboutText.length() && aboutText[endPos] != ' ') {
+                    spacePos = line.find_last_of(' ');
+                    if (spacePos != std::string::npos) {
+                        endPos = startPos + spacePos;
+                        line = aboutText.substr(startPos, endPos - startPos);
+                    }
+                }
+                
+                packageInfoString += line + '\n';
+                startPos = endPos + 1;
+                numEntries++;
+                
+                // Add corresponding newline to the packageSectionString
+                if (startPos < aboutText.length()) {
+                    packageSectionString += std::string(aboutHeaderLength, ' ') + '\n';
+                }
+            }
+            
+            
+            std::string creditsHeaderText = CREDITS+'\n';
+            std::string::size_type creditsHeaderLength = creditsHeaderText.length();
+            std::string creditsText = "Special thanks to B3711, ComplexNarrative, Faker_dev, MasaGratoR, meha, WerWolv, HookedBehemoth and many others. <3";
+            
+            packageSectionString += creditsHeaderText;
+            
+            // Split the about text into multiple lines with proper word wrapping
+            //constexpr int maxLineLength = 28;  // Adjust the maximum line length as needed
+            startPos = 0;
+            spacePos = 0;
+            
+            while (startPos < creditsText.length()) {
+                std::string::size_type endPos = std::min(startPos + maxLineLength, creditsText.length());
+                std::string line = creditsText.substr(startPos, endPos - startPos);
+                
+                // Check if the current line ends with a space; if not, find the last space in the line
+                if (endPos < creditsText.length() && creditsText[endPos] != ' ') {
+                    spacePos = line.find_last_of(' ');
+                    if (spacePos != std::string::npos) {
+                        endPos = startPos + spacePos;
+                        line = creditsText.substr(startPos, endPos - startPos);
+                    }
+                }
+                
+                packageInfoString += line + '\n';
+                startPos = endPos + 1;
+                numEntries++;
+                
+                // Add corresponding newline to the packageSectionString
+                if (startPos < aboutText.length()) {
+                    packageSectionString += std::string(creditsHeaderLength, ' ') + '\n';
+                }
+            }
+            
+            
+            // Remove trailing newline character
+            if ((packageSectionString != "") && (packageSectionString.back() == '\n')) {
+                packageSectionString = packageSectionString.substr(0, packageSectionString.size() - 1);
+            }
+            if ((packageInfoString != "") && (packageInfoString.back() == '\n')) {
+                packageInfoString = packageInfoString.substr(0, packageInfoString.size() - 1);
+            }
+            
+            
+            if ((packageSectionString != "") && (packageInfoString != "")) {
+                list->addItem(new tsl::elm::CustomDrawer([lineHeight, xOffset, fontSize, packageSectionString, packageInfoString](tsl::gfx::Renderer *renderer, s32 x, s32 y, s32 w, s32 h) {
+                    renderer->drawString(packageSectionString.c_str(), false, x, y + lineHeight, fontSize, a(tsl::style::color::ColorText));
+                    renderer->drawString(packageInfoString.c_str(), false, x + xOffset, y + lineHeight, fontSize, a(tsl::style::color::ColorText));
+                }), fontSize * numEntries + lineHeight);
+            }
+            
+        } else if (dropdownSelection == "widgetMenu") {
+            
+            //std::string hideClock = parseValueFromIniSection(settingsConfigIniPath, "ultrahand", "hide_clock");
+            //std::string hideBattery = parseValueFromIniSection(settingsConfigIniPath, "ultrahand", "hide_battery");
+            //std::string hideSOCTemp = parseValueFromIniSection(settingsConfigIniPath, "ultrahand", "hide_soc_temp");
+            //std::string hidePCBTemp = parseValueFromIniSection(settingsConfigIniPath, "ultrahand", "hide_soc_temp");
+            
+            
+            list->addItem(new tsl::elm::CategoryHeader(WIDGET));
+            
+            auto toggleListItem = new tsl::elm::ToggleListItem(CLOCK, false, ON, OFF);
+            toggleListItem->setState((hideClock == "false"));
+            toggleListItem->setStateChangedListener([this, toggleListItem](bool state) {
+                setIniFileValue(settingsConfigIniPath, "ultrahand", "hide_clock", state ? "false" : "true");
+                reinitializeWidgetVars();
+                redrawWidget = true;
+            });
+            list->addItem(toggleListItem);
+            
+            
+            toggleListItem = new tsl::elm::ToggleListItem(BATTERY, false, ON, OFF);
+            toggleListItem->setState((hideBattery == "false"));
+            toggleListItem->setStateChangedListener([this, toggleListItem](bool state) {
+                setIniFileValue(settingsConfigIniPath, "ultrahand", "hide_battery", state ? "false" : "true");
+                reinitializeWidgetVars();
+                redrawWidget = true;
+            });
+            list->addItem(toggleListItem);
+            
+            toggleListItem = new tsl::elm::ToggleListItem(SOC_TEMPERATURE, false, ON, OFF);
+            toggleListItem->setState((hideSOCTemp == "false"));
+            toggleListItem->setStateChangedListener([this, toggleListItem](bool state) {
+                setIniFileValue(settingsConfigIniPath, "ultrahand", "hide_soc_temp", state ? "false" : "true");
+                reinitializeWidgetVars();
+                redrawWidget = true;
+            });
+            list->addItem(toggleListItem);
+            
+            toggleListItem = new tsl::elm::ToggleListItem(PCB_TEMPERATURE, false, ON, OFF);
+            toggleListItem->setState((hidePCBTemp == "false"));
+            toggleListItem->setStateChangedListener([this, toggleListItem](bool state) {
+                setIniFileValue(settingsConfigIniPath, "ultrahand", "hide_pcb_temp", state ? "false" : "true");
+                reinitializeWidgetVars();
+                redrawWidget = true;
+            });
+            list->addItem(toggleListItem);
+            
+        } else if (dropdownSelection == "versionLabelMenu") {
+            cleanVersionLabels = parseValueFromIniSection(settingsConfigIniPath, "ultrahand", "clean_version_labels");
+            hideOverlayVersions = parseValueFromIniSection(settingsConfigIniPath, "ultrahand", "hide_overlay_versions");
+            hidePackageVersions = parseValueFromIniSection(settingsConfigIniPath, "ultrahand", "hide_package_versions");
+            
+            if (cleanVersionLabels.empty())
+                cleanVersionLabels = "false";
+            if (hideOverlayVersions.empty())
+                hideOverlayVersions = "false";
+            if (hidePackageVersions.empty())
+                hidePackageVersions = "false";
+            
+            list->addItem(new tsl::elm::CategoryHeader(VERSION_LABELS));
+            
+            std::string defaulLang = parseValueFromIniSection(settingsConfigIniPath, "ultrahand", "default_lang");
+            
+            
+               
+            auto toggleListItem = new tsl::elm::ToggleListItem(CLEAN_LABELS, false, ON, OFF);
+            toggleListItem->setState((cleanVersionLabels == "true"));
+            toggleListItem->setStateChangedListener([this, cleanVersionLabels, toggleListItem](bool state) {
+                setIniFileValue(settingsConfigIniPath, "ultrahand", "clean_version_labels", state ? "true" : "false");
+                if ((cleanVersionLabels == "true") != state) {
+                    if (cleanVersionLabels == "false")
+                        versionLabel = APP_VERSION+std::string("   (")+ extractTitle(loaderInfo)+" "+cleanVersionLabel(loaderInfo)+std::string(")"); // Still needs to parse nx-ovlloader instead of hard coding it
+                    else
+                        versionLabel = APP_VERSION+std::string("   (")+ extractTitle(loaderInfo)+" v"+cleanVersionLabel(loaderInfo)+std::string(")");
+                    reinitializeVersionLabels();
+                    reloadMenu2 = true;
+                    reloadMenu = true;
+                }
+                
+            });
+            list->addItem(toggleListItem);
+            
+            
+            toggleListItem = new tsl::elm::ToggleListItem(OVERLAY_LABELS, false, ON, OFF);
+            toggleListItem->setState((hideOverlayVersions == "false"));
+            toggleListItem->setStateChangedListener([this, hideOverlayVersions, toggleListItem](bool state) {
+                setIniFileValue(settingsConfigIniPath, "ultrahand", "hide_overlay_versions", state ? "false" : "true");
+                if ((hideOverlayVersions == "false") != state)
+                    reloadMenu = true;
+            });
+            list->addItem(toggleListItem);
+            
+            toggleListItem = new tsl::elm::ToggleListItem(PACKAGE_LABELS, false, ON, OFF);
+            toggleListItem->setState((hidePackageVersions == "false"));
+            toggleListItem->setStateChangedListener([this, hidePackageVersions, toggleListItem](bool state) {
+                setIniFileValue(settingsConfigIniPath, "ultrahand", "hide_package_versions", state ? "false" : "true");
+                if ((hidePackageVersions == "false") != state)
+                    reloadMenu = true;
+            });
+            list->addItem(toggleListItem);
+            
+        } else
+            list->addItem(new tsl::elm::ListItem(FAILED_TO_OPEN + ": " + settingsIniPath));
+        
+        rootFrame = new tsl::elm::OverlayFrame("Ultra Paw", versionLabel);
+        rootFrame->setContent(list);
+        return rootFrame;
+    }
+    
+    /**
+     * @brief Handles user input for the configuration overlay.
+     *
+     * This function processes user input and responds accordingly within the configuration overlay.
+     * It captures key presses and performs actions based on user interactions.
+     *
+     * @param keysDown   A bitset representing keys that are currently pressed.
+     * @param keysHeld   A bitset representing keys that are held down.
+     * @param touchInput Information about touchscreen input.
+     * @param leftJoyStick Information about the left joystick input.
+     * @param rightJoyStick Information about the right joystick input.
+     * @return `true` if the input was handled within the overlay, `false` otherwise.
+     */
+    virtual bool handleInput(u64 keysDown, u64 keysHeld, touchPosition touchInput, JoystickPosition leftJoyStick, JoystickPosition rightJoyStick) override {
+        if (inSettingsMenu && !inSubSettingsMenu) {
+            if (!returningToSettings) {
+                if (reloadMenu3) {
+                    tsl::goBack();
+                    tsl::changeTo<UltrahandSettingsMenu>();
+                    reloadMenu3 = false;
+                }
+                
+                if (keysHeld & KEY_B) {
+                    //tsl::Overlay::get()->close();
+                    //svcSleepThread(300'000'000);
+                    //tsl::goBack();
+                    inSettingsMenu = false;
+                    if (lastMenu != "hiddenMenuMode")
+                        returningToMain = true;
+                    else
+                        returningToHiddenMain = true;
+                    lastMenu = "settingsMenu";
+                    
+                    tsl::goBack();
+                    
+                    if (reloadMenu) {
+                        tsl::changeTo<MainMenu>(lastMenuMode);
+                        reloadMenu = false;
+                    }
+                    
+                    //tsl::Overlay::get()->close();
+                    return true;
+                }
+            }
+        } else if (inSubSettingsMenu) {
+            if (keysHeld & KEY_B) {
+                //tsl::Overlay::get()->close();
+                //svcSleepThread(300'000'000);
+                //tsl::goBack();
+                inSubSettingsMenu = false;
+                returningToSettings = true;
+                tsl::goBack();
+                
+                if (reloadMenu2) {
+                    tsl::goBack();
+                    tsl::changeTo<UltrahandSettingsMenu>();
+                    reloadMenu2 = false;
+                }
+                //tsl::Overlay::get()->close();
+                return true;
+            }
+        }
+        
+        
+        if (returningToSettings && !(keysHeld & KEY_B)){
+            returningToSettings = false;
+            inSettingsMenu = true;
+        }
+        
+        if (redrawWidget) {
+            reinitializeWidgetVars();
+        }
+        
+        if (keysHeld & KEY_B)
+            return false;
+        
+        return false;
+        //return handleOverlayMenuInput(inScriptMenu, keysHeld, KEY_B);
+    }
+};
+
+
+
+class SettingsMenu : public tsl::Gui {
+private:
+    std::string entryName, entryMode, overlayName, dropdownSelection, settingsIniPath;
+    bool isInSection, inQuotes, isFromMainMenu;
+    int MAX_PRIORITY = 20;
+public:
+    /**
+     * @brief Constructs a `ScriptOverlay` instance.
+     *
+     * Initializes a new instance of the `ScriptOverlay` class with the provided parameters.
+     *
+     * @param file The file path associated with the overlay.
+     * @param key The specific key related to the overlay (optional).
+     */
+    SettingsMenu(const std::string& name, const std::string& mode, const std::string& overlayName="", const std::string& selection = "") : entryName(name), entryMode(mode), overlayName(overlayName), dropdownSelection(selection) {}
+    
+    /**
+     * @brief Destroys the `ScriptOverlay` instance.
+     *
+     * Cleans up any resources associated with the `ScriptOverlay` instance.
+     */
+    ~SettingsMenu() {}
+    
+    /**
+     * @brief Creates the graphical user interface (GUI) for the configuration overlay.
+     *
+     * This function initializes and sets up the GUI elements for the configuration overlay,
+     * allowing users to modify settings in the INI file.
+     *
+     * @return A pointer to the GUI element representing the configuration overlay.
+     */
+    virtual tsl::elm::Element* createUI() override {
+        std::string header = entryName;
+        if (entryMode == "overlay") {
+            settingsIniPath = overlaysIniFilePath;
+            header = overlayName;
+        } else if (entryMode == "package")
+            settingsIniPath = packagesIniFilePath;
+        
+        if (dropdownSelection.empty())
+            inSettingsMenu = true;
+        else
+            inSubSettingsMenu = true;
+        
+        
+        list = new tsl::elm::List();
+        
+        
+        
+        if (dropdownSelection.empty()) {
+            list->addItem(new tsl::elm::CategoryHeader(header+" "+SETTINGS));
+            
+            
+            std::string fileContent = getFileContents(settingsIniPath);
+            
+            std::string priorityValue = parseValueFromIniSection(settingsIniPath, entryName, "priority");
+            
+            std::string hideOption = parseValueFromIniSection(settingsIniPath, entryName, "hide");
+            bool hide = false;
+            
+            std::string useOverlayLaunchArgs = parseValueFromIniSection(settingsIniPath, entryName, "use_launch_args");
+            
+            
+            if (hideOption.empty())
+                hideOption = "false";
+            
+            if (hideOption == "true")
+                hide = true;
+            
+            
+            //// Capitalize entryMode
+            //std::string starLabel(entryMode);
+            //starLabel[0] = std::toupper(starLabel[0]);
+            //
+            //// Envoke toggling
+            //auto toggleListItem = new tsl::elm::ToggleListItem("Star "+starLabel, hide, ON, OFF);
+            //toggleListItem->setStateChangedListener([this, toggleListItem](bool state) {
+            //    if (!state) {
+            //        setIniFileValue(settingsIniPath, entryName, "star", "true");
+            //        toggleListItem->setState(!state);
+            //    } else {
+            //        setIniFileValue(settingsIniPath, entryName, "star", "false");
+            //        toggleListItem->setState(!state);
+            //    }
+            //});
+            //list->addItem(toggleListItem);
+            
+            
+            
+            // Capitalize entryMode
+            std::string hideLabel(entryMode);
+            //hideLabel[0] = std::toupper(hideLabel[0]);
+            
+            if (hideLabel == "overlay")
+                hideLabel = HIDE_OVERLAY;
+            else if (hideLabel == "package")
+                hideLabel = HIDE_PACKAGE;
+            
+            
+            
+            // Envoke toggling
+            auto toggleListItem = new tsl::elm::ToggleListItem(hideLabel, false, ON, OFF);
+            toggleListItem->setState(hide);
+            toggleListItem->setStateChangedListener([this, hide, toggleListItem](bool state) {
+                setIniFileValue(settingsIniPath, entryName, "hide", state ? "true" : "false");
+                if (hide != state)
+                    reloadMenu = true; // this reloads before main menu
+                if (!state)
+                    reloadMenu2 = true; // this reloads at main menu
+            });
+            list->addItem(toggleListItem);
+            
+            
+            
+            auto listItem = new tsl::elm::ListItem(SORT_PRIORITY);
+            listItem->setValue(priorityValue);
+            
+            // Envolke selectionOverlay in optionMode
+            
+            listItem->setClickListener([this, listItem](uint64_t keys) { // Add 'command' to the capture list
+                if (keys & KEY_A) {
+                    tsl::changeTo<SettingsMenu>(entryName, entryMode, overlayName, "priority");
+                    selectedListItem = listItem;
+                    return true;
+                }
+                return false;
+            });
+            list->addItem(listItem);
+            
+            if (entryMode == "overlay") {
+                // Envoke toggling
+                toggleListItem = new tsl::elm::ToggleListItem(LAUNCH_ARGUMENTS, false, ON, OFF);
+                toggleListItem->setState((useOverlayLaunchArgs=="true"));
+                toggleListItem->setStateChangedListener([this, useOverlayLaunchArgs, toggleListItem](bool state) {
+                    setIniFileValue(settingsIniPath, entryName, "use_launch_args", state ? "true" : "false");
+                    if ((useOverlayLaunchArgs=="true") != state)
+                        reloadMenu = true; // this reloads before main menu
+                    if (!state)
+                        reloadMenu2 = true; // this reloads at main menu
+                });
+                list->addItem(toggleListItem);
+            }
+            
+            
+        } else if (dropdownSelection == "priority") {
+            list->addItem(new tsl::elm::CategoryHeader(SORT_PRIORITY));
+            
+            std::string priorityValue = parseValueFromIniSection(settingsIniPath, entryName, "priority");
+            
+            for (int i = 0; i <= MAX_PRIORITY; ++i) { // for i in range 0->20 with 20 being the max value
+                std::string iStr = std::to_string(i);
+                tsl::elm::ListItem* listItem = new tsl::elm::ListItem(iStr);
+                
+                if (iStr == priorityValue) {
+                    listItem->setValue(CHECKMARK_SYMBOL);
+                    lastSelectedListItem = listItem;
+                }
+                
+                listItem->setClickListener([this, iStr, priorityValue, listItem](uint64_t keys) { // Add 'this', 'i', and 'listItem' to the capture list
+                    if (keys & KEY_A) {
+                        if (iStr != priorityValue)
+                            reloadMenu = true;
+                        setIniFileValue(settingsIniPath, entryName, "priority", iStr);
+                        lastSelectedListItem->setValue("");
+                        selectedListItem->setValue(iStr);
+                        listItem->setValue(CHECKMARK_SYMBOL);
+                        lastSelectedListItem = listItem;
+                        return true;
+                    }
+                    return false;
+                });
+                
+                list->addItem(listItem);
+            }
+            
+        } else
+            list->addItem(new tsl::elm::ListItem(FAILED_TO_OPEN+": " + settingsIniPath));
+        
+        rootFrame = new tsl::elm::OverlayFrame("Ultra Paw", versionLabel);
+        //rootFrame = new tsl::elm::OverlayFrame(entryName, "Ultrahand Settings");
+        rootFrame->setContent(list);
+        return rootFrame;
+    }
+    
+    /**
+     * @brief Handles user input for the configuration overlay.
+     *
+     * This function processes user input and responds accordingly within the configuration overlay.
+     * It captures key presses and performs actions based on user interactions.
+     *
+     * @param keysDown   A bitset representing keys that are currently pressed.
+     * @param keysHeld   A bitset representing keys that are held down.
+     * @param touchInput Information about touchscreen input.
+     * @param leftJoyStick Information about the left joystick input.
+     * @param rightJoyStick Information about the right joystick input.
+     * @return `true` if the input was handled within the overlay, `false` otherwise.
+     */
+    virtual bool handleInput(u64 keysDown, u64 keysHeld, touchPosition touchInput, JoystickPosition leftJoyStick, JoystickPosition rightJoyStick) override {
+        if (inSettingsMenu && !inSubSettingsMenu) {
+            if (!returningToSettings) {
+                if (keysHeld & KEY_B) {
+                    //tsl::Overlay::get()->close();
+                    //svcSleepThread(300'000'000);
+                    //tsl::goBack();
+                    inSettingsMenu = false;
+                    if (lastMenu != "hiddenMenuMode")
+                        returningToMain = true;
+                    else
+                        returningToHiddenMain = true;
+                    
+                    tsl::goBack();
+                    
+                    if (reloadMenu) {
+                        if (lastMenu == "hiddenMenuMode") {
+                            tsl::goBack();
+                            inMainMenu = false;
+                            inHiddenMode = true;
+                        } else
+                            reloadMenu = false;
+                        tsl::changeTo<MainMenu>(lastMenuMode);
+                    }
+                    
+                    lastMenu = "settingsMenu";
+                    //tsl::Overlay::get()->close();
+                    return true;
+                }
+            }
+        } else if (inSubSettingsMenu) {
+            if (keysHeld & KEY_B) {
+                //tsl::Overlay::get()->close();
+                //svcSleepThread(300'000'000);
+                //tsl::goBack();
+                inSubSettingsMenu = false;
+                returningToSettings = true;
+                tsl::goBack();
+                //tsl::Overlay::get()->close();
+                return true;
+            }
+        }
+        
+        
+        if (returningToSettings && !(keysHeld & KEY_B)){
+            returningToSettings = false;
+            inSettingsMenu = true;
+        }
+        
+        
+        if (keysHeld & KEY_B)
+            return false;
+        
+        return false;
+        //return handleOverlayMenuInput(inScriptMenu, keysHeld, KEY_B);
+    }
+};
+
+
+/**
+ * @brief The `ScriptOverlay` class handles configuration overlay functionality.
+ *
+ * This class manages the configuration overlay, allowing users to modify settings
+ * in the INI file. It provides functions for creating, updating, and cleaning INI files
+ * as well as handling user interactions related to configuration.
+ */
+class ScriptOverlay : public tsl::Gui {
+private:
+    std::string filePath, specificKey;
+    bool isInSection, inQuotes, isFromMainMenu;
+
+public:
+    /**
+     * @brief Constructs a `ScriptOverlay` instance.
+     *
+     * Initializes a new instance of the `ScriptOverlay` class with the provided parameters.
+     *
+     * @param file The file path associated with the overlay.
+     * @param key The specific key related to the overlay (optional).
+     */
+    ScriptOverlay(const std::string& file, const std::string& key = "", const bool& fromMainMenu=false) : filePath(file), specificKey(key), isFromMainMenu(fromMainMenu) {}
+    
+    /**
+     * @brief Destroys the `ScriptOverlay` instance.
+     *
+     * Cleans up any resources associated with the `ScriptOverlay` instance.
+     */
+    ~ScriptOverlay() {}
+    
+    /**
+     * @brief Creates the graphical user interface (GUI) for the configuration overlay.
+     *
+     * This function initializes and sets up the GUI elements for the configuration overlay,
+     * allowing users to modify settings in the INI file.
+     *
+     * @return A pointer to the GUI element representing the configuration overlay.
+     */
+    virtual tsl::elm::Element* createUI() override {
+        inScriptMenu = true;
+        std::string packageName = getNameFromPath(filePath);
+        if (packageName == ".packages")
+            packageName = ROOT_PACKAGE;
+        
+        list = new tsl::elm::List();
+        
+        std::string packageFile = filePath + packageFileName;
+        std::string fileContent = getFileContents(packageFile);
+        
+        if (!fileContent.empty()) {
+            std::string line;
+            std::istringstream iss(fileContent);
+            std::string currentCategory;
+            isInSection = false;
+            while (std::getline(iss, line)) {
+                if (line.empty() || line.find_first_not_of('\n') == std::string::npos)
+                    continue;
+                
+                if (line.front() == '[' && line.back() == ']') {
+                    if (!specificKey.empty()) {
+                        if (line.substr(1, line.size() - 2) == specificKey) {
+                            currentCategory = line.substr(1, line.size() - 2);
+                            isInSection = true;
+                            list->addItem(new tsl::elm::CategoryHeader(currentCategory));
+                        } else {
+                            currentCategory.clear();
+                            isInSection = false;
+                        }
+                    } else {
+                        currentCategory = line.substr(1, line.size() - 2);
+                        isInSection = true;
+                        list->addItem(new tsl::elm::CategoryHeader(currentCategory));
+                    }
+                } else if (isInSection) {
+                    auto listItem = new tsl::elm::ListItem(line);
+                    listItem->setClickListener([line, this, listItem](uint64_t keys) {
+                        if (keys & KEY_A) {
+                            std::istringstream iss(line);
+                            std::string part;
+                            std::vector<std::vector<std::string>> commandVec;
+                            std::vector<std::string> commandParts;
+                            inQuotes = false;
+                            
+                            while (std::getline(iss, part, '\'')) {
+                                if (!part.empty()) {
+                                    if (!inQuotes) {
+                                        std::istringstream argIss(part);
+                                        std::string arg;
+                                        while (argIss >> arg) {
+                                            commandParts.emplace_back(arg);
+                                        }
+                                    } else
+                                        commandParts.emplace_back(part);
+                                }
+                                inQuotes = !inQuotes;
+                            }
+                            
+                            commandVec.emplace_back(std::move(commandParts));
+                            interpretAndExecuteCommand(commandVec, filePath, specificKey);
+                            listItem->setValue(CHECKMARK_SYMBOL);
+                            return true;
+                        }
+                        return false;
+                    });
+                    list->addItem(listItem);
+                }
+            }
+        } else
+            list->addItem(new tsl::elm::ListItem(FAILED_TO_OPEN+": " + packageFile));
+        
+        rootFrame = new tsl::elm::OverlayFrame(packageName, "Ultra Paw Script");
+        rootFrame->setContent(list);
+        return rootFrame;
+    }
+    
+    /**
+     * @brief Handles user input for the configuration overlay.
+     *
+     * This function processes user input and responds accordingly within the configuration overlay.
+     * It captures key presses and performs actions based on user interactions.
+     *
+     * @param keysDown   A bitset representing keys that are currently pressed.
+     * @param keysHeld   A bitset representing keys that are held down.
+     * @param touchInput Information about touchscreen input.
+     * @param leftJoyStick Information about the left joystick input.
+     * @param rightJoyStick Information about the right joystick input.
+     * @return `true` if the input was handled within the overlay, `false` otherwise.
+     */
+    virtual bool handleInput(u64 keysDown, u64 keysHeld, touchPosition touchInput, JoystickPosition leftJoyStick, JoystickPosition rightJoyStick) override {
+        if (inScriptMenu) {
+            if (keysHeld & KEY_B) {
+                //tsl::Overlay::get()->close();
+                //svcSleepThread(300'000'000);
+                //tsl::goBack();
+                inScriptMenu = false;
+                if (isFromMainMenu == false) {
+                    if (lastMenu == "packageMenu")
+                        returningToPackage = true;
+                    else if (lastMenu == "subPackageMenu")
+                        returningToSubPackage = true;
+                } else
+                    returningToMain = true;
+                tsl::goBack();
+                //tsl::Overlay::get()->close();
+                return true;
+            }
+        }
+        if (keysHeld & KEY_B)
+            return false;
+        return false;
+        //return handleOverlayMenuInput(inScriptMenu, keysHeld, KEY_B);
+    }
+};
+
+
+
+/**
+ * @brief The `SelectionOverlay` class manages the selection overlay functionality.
+ *
+ * This class handles the selection overlay, allowing users to interact with and select various options.
+ * It provides functions for creating the graphical user interface (GUI), handling user input, and executing commands.
+ */
+class SelectionOverlay : public tsl::Gui {
+private:
+    std::string filePath, specificKey, pathPattern, pathPatternOn, pathPatternOff, itemName, parentDirName, lastParentDirName;
+    std::vector<std::string> filesList, filesListOn, filesListOff, filterList, filterListOn, filterListOff;
+    std::vector<std::vector<std::string>> commands;
+    std::string specifiedFooterKey;
+    bool toggleState = false;
+    std::string packageConfigIniPath;
+    std::string commandMode, commandGrouping;
+public:
+    /**
+     * @brief Constructs a `SelectionOverlay` instance.
+     *
+     * Initializes a new instance of the `SelectionOverlay` class with the provided parameters.
+     *
+     * @param file The file path associated with the overlay.
+     * @param key The specific key related to the overlay (optional).
+     * @param cmds A vector of vectors containing commands for the overlay (optional).
+     */
+    SelectionOverlay(const std::string& path, const std::string& key = "", const std::vector<std::vector<std::string>>& cmds = {}, const std::string& footerKey = "")
+        : filePath(path), specificKey(key), commands(cmds), specifiedFooterKey(footerKey) {
+            lastSelectedListItem = new tsl::elm::ListItem("");
+        }
+    /**
+     * @brief Destroys the `SelectionOverlay` instance.
+     *
+     * Cleans up any resources associated with the `SelectionOverlay` instance.
+     */
+    ~SelectionOverlay() {}
+    
+    /**
+     * @brief Creates the graphical user interface (GUI) for the selection overlay.
+     *
+     * Initializes and sets up the GUI elements for the selection overlay, allowing users to interact
+     * with and select various options.
+     *
+     * @return A pointer to the GUI element representing the selection overlay.
+     */
+    virtual tsl::elm::Element* createUI() override {
+        inSelectionMenu = true;
+        PackageHeader packageHeader = getPackageHeaderFromIni(filePath+packageFileName);
+        
+        list = new tsl::elm::List();
+        
+        packageConfigIniPath = filePath + configFileName;
+        
+        commandMode = commandModes[0];
+        commandGrouping = commandGroupings[0];
+        
+        std::string currentSection = "global";
+        std::string sourceType = "default", sourceTypeOn = "default", sourceTypeOff = "default"; 
+        std::string jsonPath, jsonPathOn, jsonPathOff;
+        std::string jsonKey, jsonKeyOn, jsonKeyOff;
+        
+        
+        std::vector<std::vector<std::string>> commandsOn;
+        std::vector<std::vector<std::string>> commandsOff;
+        std::string listString, listStringOn, listStringOff;
+        std::vector<std::string> listData, listDataOn, listDataOff;
+        std::string jsonString, jsonStringOn, jsonStringOff;
+        json_t* jsonData = nullptr;
+        json_t* jsonDataOn = nullptr;
+        json_t* jsonDataOff = nullptr;
+        
+        
+        // initial processing of commands
+        for (const auto& cmd : commands) {
+            
+            if (!cmd.empty()) { // Isolate command settings
+                // Extract the command mode
+                if (cmd[0].find(modePattern) == 0) {
+                    commandMode = cmd[0].substr(modePattern.length());
+                    if (std::find(commandModes.begin(), commandModes.end(), commandMode) == commandModes.end())
+                        commandMode = commandModes[0]; // reset to default if commandMode is unknown
+                } else if (cmd[0].find(groupingPattern) == 0) {// Extract the command grouping
+                    commandGrouping = cmd[0].substr(groupingPattern.length());
+                    if (std::find(commandGroupings.begin(), commandGroupings.end(), commandGrouping) == commandGroupings.end())
+                        commandGrouping = commandGroupings[0]; // reset to default if commandMode is unknown
+                }
+                
+                // Extract the command grouping
+                if (commandMode == "toggle") {
+                    if (cmd[0].find("on:") == 0)
+                        currentSection = "on";
+                    else if (cmd[0].find("off:") == 0)
+                        currentSection = "off";
+                    
+                    // Seperation of command chuncks
+                    if (currentSection == "global") {
+                        commandsOn.push_back(cmd);
+                        commandsOff.push_back(cmd);
+                    } else if (currentSection == "on")
+                        commandsOn.push_back(cmd);
+                    else if (currentSection == "off")
+                        commandsOff.push_back(cmd);
+                } else if (commandMode == "option") {
+                    // 
+                    
+                }
+                
+            }
+            if (cmd.size() > 1) { // Pre-process advanced commands
+                if (cmd[0] == "filter") {
+                    if (currentSection == "global")
+                        filterList.push_back(cmd[1]);
+                    else if (currentSection == "on")
+                        filterListOn.push_back(cmd[1]);
+                    else if (currentSection == "off")
+                        filterListOff.push_back(cmd[1]);
+                } else if (cmd[0] == "file_source") {
+                    if (currentSection == "global") {
+                        pathPattern = cmd[1];
+                        filesList = getFilesListByWildcards(pathPattern);
+                        sourceType = "file";
+                    } else if (currentSection == "on") {
+                        pathPatternOn = cmd[1];
+                        filesListOn = getFilesListByWildcards(pathPatternOn);
+                        sourceTypeOn = "file";
+                    } else if (currentSection == "off") {
+                        pathPatternOff = cmd[1];
+                        filesListOff = getFilesListByWildcards(pathPatternOff);
+                        sourceTypeOff = "file";
+                    }
+                } else if (cmd[0] == "json_file_source") {
+                    if (currentSection == "global") {
+                        jsonPath = preprocessPath(cmd[1]);
+                        //jsonData = readJsonFromFile(jsonPath);
+                        sourceType = "json_file";
+                        if (cmd.size() > 2)
+                            jsonKey = cmd[2]; //json display key
+                    } else if (currentSection == "on") {
+                        jsonPathOn = preprocessPath(cmd[1]);
+                        //jsonDataOn = readJsonFromFile(jsonPathOn);
+                        sourceTypeOn = "json_file";
+                        if (cmd.size() > 2)
+                            jsonKeyOn = cmd[2]; //json display key
+                    } else if (currentSection == "off") {
+                        jsonPathOff = preprocessPath(cmd[1]);
+                        //jsonDataOff = readJsonFromFile(jsonPathOff);
+                        sourceTypeOff = "json_file";
+                        if (cmd.size() > 2)
+                            jsonKeyOff = cmd[2]; //json display key
+                    }
+                } else if (cmd[0] == "list_source") {
+                    if (currentSection == "global") {
+                        listString = removeQuotes(cmd[1]);
+                        //listData = stringToList(removeQuotes(cmd[1]));
+                        sourceType = "list";
+                    } else if (currentSection == "on") {
+                        listStringOn = removeQuotes(cmd[1]);
+                        //listDataOn = stringToList(removeQuotes(cmd[1]));
+                        sourceTypeOn = "list";
+                    } else if (currentSection == "off") {
+                        listStringOff = removeQuotes(cmd[1]);
+                        //listDataOff = stringToList(removeQuotes(cmd[1]));
+                        sourceTypeOff = "list";
+                    }
+                } else if (cmd[0] == "json_source") {
+                    if (currentSection == "global") {
+                        jsonString = removeQuotes(cmd[1]); // convert string to jsonData
+                        //jsonData = stringToJson(cmd[1]); // convert string to jsonData
+                        sourceType = "json";
+                        
+                        if (cmd.size() > 2)
+                            jsonKey = cmd[2]; //json display key
+                    } else if (currentSection == "on") {
+                        jsonStringOn = removeQuotes(cmd[1]); // convert string to jsonData
+                        //jsonDataOn = stringToJson(cmd[1]); // convert string to jsonData
+                        sourceTypeOn = "json";
+                        
+                        if (cmd.size() > 2)
+                            jsonKeyOn = cmd[2]; //json display key
+                        
+                    } else if (currentSection == "off") {
+                        jsonStringOff = removeQuotes(cmd[1]); // convert string to jsonData
+                        //jsonDataOff = stringToJson(cmd[1]); // convert string to jsonData
+                        sourceTypeOff = "json";
+                        
+                        if (cmd.size() > 2)
+                            jsonKeyOff = cmd[2]; //json display key
+                    }
+                }
+            } 
+        }
+        
+        // items can be paths, commands, or variables depending on source
+        std::vector<std::string> selectedItemsList, selectedItemsListOn, selectedItemsListOff;
+        
+        // Get the list of files matching the pattern
+        if (commandMode == "default" || commandMode == "option") {
+            if (sourceType == "file")
+                selectedItemsList = filesList;
+            else if (sourceType == "list")
+                selectedItemsList = stringToList(listString);
+            else if ((sourceType == "json") || (sourceType == "json_file")) {
+                if (sourceType == "json")
+                    jsonData = stringToJson(jsonString);
+                else if (sourceType == "json_file")
+                    jsonData = readJsonFromFile(jsonPath);
+                
+                // Populate items list based upon jsonKey
+                if ((jsonData) && json_is_array(jsonData)) {
+                    size_t arraySize = json_array_size(jsonData);
+                    for (size_t i = 0; i < arraySize; ++i) {
+                        json_t* item = json_array_get(jsonData, i);
+                        if (item && json_is_object(item)) {
+                            json_t* keyValue = json_object_get(item, jsonKey.c_str());
+                            if (keyValue && json_is_string(keyValue)) {
+                                const char* name = json_string_value(keyValue);
+                                selectedItemsList.push_back(std::string(name));
+                            }
+                        }
+                    }
+                }
+                // Free jsonDataOn
+                if (jsonData != nullptr) {
+                    json_decref(jsonData);
+                    jsonData = nullptr;
+                }
+            }
+        } else if (commandMode == "toggle") {
+            if (sourceTypeOn == "file")
+                selectedItemsListOn = filesListOn;
+            else if (sourceTypeOn == "list")
+                selectedItemsListOn = stringToList(listStringOn);
+            else if ((sourceTypeOn == "json") || (sourceTypeOn == "json_file")) {
+                if (sourceTypeOn == "json")
+                    jsonDataOn = stringToJson(jsonStringOn);
+                else if (sourceTypeOn == "json_file")
+                    jsonDataOn = readJsonFromFile(jsonPathOn);
+                
+                
+                // Populate items list based upon jsonKey
+                if ((jsonDataOn) && json_is_array(jsonDataOn)) {
+                    size_t arraySize = json_array_size(jsonDataOn);
+                    for (size_t i = 0; i < arraySize; ++i) {
+                        json_t* item = json_array_get(jsonDataOn, i);
+                        if (item && json_is_object(item)) {
+                            json_t* keyValue = json_object_get(item, jsonKeyOn.c_str());
+                            if (keyValue && json_is_string(keyValue)) {
+                                const char* name = json_string_value(keyValue);
+                                selectedItemsListOn.push_back(std::string(name));
+                            }
+                        }
+                    }
+                }
+                // Free jsonDataOn
+                if (jsonDataOn != nullptr) {
+                    json_decref(jsonDataOn);
+                    jsonDataOn = nullptr;
+                }
+            }
+            
+            if (sourceTypeOff == "file")
+                selectedItemsListOff = filesListOff;
+            else if (sourceTypeOff == "list")
+                selectedItemsListOff = stringToList(listStringOff);
+            else if ((sourceTypeOff == "json") || (sourceTypeOff == "json_file")) {
+                if (sourceTypeOff == "json")
+                    jsonDataOff = stringToJson(jsonStringOff);
+                else if (sourceTypeOff == "json_file")
+                    jsonDataOff = readJsonFromFile(jsonPathOff);
+                
+                
+                // Populate items list based upon jsonKey
+                if ((jsonDataOff) && json_is_array(jsonDataOff)) {
+                    size_t arraySize = json_array_size(jsonDataOff);
+                    for (size_t i = 0; i < arraySize; ++i) {
+                        json_t* item = json_array_get(jsonDataOff, i);
+                        if (item && json_is_object(item)) {
+                            json_t* keyValue = json_object_get(item, jsonKeyOff.c_str());
+                            if (keyValue && json_is_string(keyValue)) {
+                                const char* name = json_string_value(keyValue);
+                                selectedItemsListOff.push_back(std::string(name));
+                            }
+                        }
+                    }
+                }
+                // Free jsonDataOff
+                if (jsonDataOff != nullptr) {
+                    json_decref(jsonDataOff);
+                    jsonDataOff = nullptr;
+                }
+            }
+            
+            
+            // Apply On Filter
+            filterItemsList(filterListOn, selectedItemsListOn);
+            
+            // Apply Off Filter
+            filterItemsList(filterListOff, selectedItemsListOff);
+            
+            
+            selectedItemsList.reserve(selectedItemsListOn.size() + selectedItemsListOff.size());
+            selectedItemsList.insert(selectedItemsList.end(), selectedItemsListOn.begin(), selectedItemsListOn.end());
+            selectedItemsList.insert(selectedItemsList.end(), selectedItemsListOff.begin(), selectedItemsListOff.end());
+            
+            
+            // WARNING: This assumes items list is a path list. (May need a long term solution still.)
+            if (commandGrouping == "split") {
+                
+                std::sort(selectedItemsList.begin(), selectedItemsList.end(), [](const std::string& a, const std::string& b) {
+                    std::string parentDirA = getParentDirNameFromPath(a);
+                    std::string parentDirB = getParentDirNameFromPath(b);
+                    
+                    // Compare parent directory names
+                    if (parentDirA != parentDirB)
+                        return parentDirA < parentDirB;
+                    else {
+                        // Parent directory names are the same, compare filenames
+                        std::string filenameA = getNameFromPath(a);
+                        std::string filenameB = getNameFromPath(b);
+                        
+                        // Compare filenames
+                        return filenameA < filenameB;
+                    }
+                });
+            } else {
+                std::sort(selectedItemsList.begin(), selectedItemsList.end(), [](const std::string& a, const std::string& b) {
+                    return getNameFromPath(a) < getNameFromPath(b);
+                });
+            }
+        }
+        
+        // Apply filter to selectedItemsList
+        filterItemsList(filterList, selectedItemsList);
+        
+        
+        if (commandGrouping == "default")
+            list->addItem(new tsl::elm::CategoryHeader(removeTag(specificKey.substr(1)))); // remove * from key
+        
+        
+        // Add each file as a menu item
+        for (size_t i = 0; i < selectedItemsList.size(); ++i) {
+            const std::string& selectedItem = selectedItemsList[i];
+            
+            //std::vector<std::vector<std::string>> modifiedCommands = getModifyCommands(commands, selectedItem);
+            //std::vector<std::vector<std::string>> modifiedCommands = getModifyCommands(commands, std::to_string(i));
+            
+            // For entries that are paths
+            itemName = getNameFromPath(selectedItem);
+            if (!isDirectory(preprocessPath(selectedItem)))
+                itemName = dropExtension(itemName);
+            
+            parentDirName = getParentDirNameFromPath(selectedItem);
+            
+            if ((commandGrouping == "split") && (lastParentDirName.empty() || (lastParentDirName != parentDirName))){
+                list->addItem(new tsl::elm::CategoryHeader(removeQuotes(parentDirName)));
+                lastParentDirName = parentDirName.c_str();
+            }
+            
+            
+            if (commandMode == "default" || commandMode == "option") { // for handiling toggles
+                size_t pos = selectedItem.find(" - ");
+                std::string footer = "";
+                std::string optionName = selectedItem;
+                if (pos != std::string::npos) {
+                    footer = selectedItem.substr(pos + 2); // Assign the part after "&&" as the footer
+                    optionName = selectedItem.substr(0, pos); // Strip the "&&" and everything after it
+                }
+                auto listItem = new tsl::elm::ListItem(optionName);
+                
+                if (commandMode == "option") {
+                    if (selectedFooterDict[specifiedFooterKey] == selectedItem) { // needs to be fixed
+                        lastSelectedListItem = listItem;
+                        listItem->setValue(CHECKMARK_SYMBOL);
+                    } else
+                        listItem->setValue(footer);
+                } else
+                    listItem->setValue(footer, true);
+                
+                //if ((commandMode == "option") && selectedFooterDict[specificKey] == selectedItem) {
+                //    lastSelectedListItem = listItem;
+                //    listItem->setValue(CHECKMARK_SYMBOL);
+                //} else {
+                //    if (commandMode == "option") {
+                //        listItem->setValue(footer);
+                //    } else {
+                //        listItem->setValue(footer, true);
+                //    }
+                //    
+                //}
+                
+                //listItem->setValue(footer, true);
+                
+                
+                if (sourceType == "json") { // For JSON wildcards
+                    listItem->setClickListener([this, i, optionName, cmds=commands, footer, selectedItem, listItem](uint64_t keys) { // Add 'command' to the capture list
+                        if (keys & KEY_A) {
+                            if (commandMode == "option") {
+                                selectedFooterDict[specifiedFooterKey] = selectedItem;
+                                lastSelectedListItem->setValue(footer, true);
+                            }
+                            std::vector<std::vector<std::string>> modifiedCmds = getSourceReplacement(cmds, selectedItem, i); // replace source
+                            //modifiedCmds = getSecondaryReplacement(modifiedCmds); // replace list and json
+                            refreshGui = interpretAndExecuteCommand(modifiedCmds, filePath, specificKey); // Execute modified 
+                            
+                            listItem->setValue(CHECKMARK_SYMBOL);
+                            
+                            if (commandMode == "option")
+                                lastSelectedListItem = listItem;
+                            
+                            return true;
+                        }
+                        return false;
+                    });
+                    list->addItem(listItem);
+                } else {
+                    listItem->setClickListener([this, i, optionName, cmds=commands, footer, selectedItem, listItem](uint64_t keys) { // Add 'command' to the capture list
+                        if (keys & KEY_A) {
+                            if (commandMode == "option") {
+                                selectedFooterDict[specifiedFooterKey] = selectedItem;
+                                lastSelectedListItem->setValue(footer, true);
+                            }
+                            
+                            std::vector<std::vector<std::string>> modifiedCmds = getSourceReplacement(cmds, selectedItem, i); // replace source
+                            //modifiedCmds = getSecondaryReplacement(modifiedCmds); // replace list and json
+                            refreshGui = interpretAndExecuteCommand(modifiedCmds, filePath, specificKey); // Execute modified 
+                            
+                            listItem->setValue(CHECKMARK_SYMBOL);
+                            
+                            if (commandMode == "option")
+                                lastSelectedListItem = listItem;
+                            
+                            return true;
+                        }
+                        return false;
+                    });
+                    list->addItem(listItem);
+                }
+            } else if (commandMode == "toggle") {
+                auto toggleListItem = new tsl::elm::ToggleListItem(itemName, false, ON, OFF);
+                
+                // Set the initial state of the toggle item
+                bool toggleStateOn = std::find(selectedItemsListOn.begin(), selectedItemsListOn.end(), selectedItem) != selectedItemsListOn.end();
+                toggleListItem->setState(toggleStateOn);
+                
+                toggleListItem->setStateChangedListener([this, i, cmdsOn=commandsOn, cmdsOff=commandsOff, selectedItem, selectedItemsListOn, selectedItemsListOff, toggleListItem](bool state) {
+                    if (!state) {
+                        if (std::find(selectedItemsListOn.begin(), selectedItemsListOn.end(), selectedItem) != selectedItemsListOn.end()) {
+                            // Toggle switched to On
+                            std::vector<std::vector<std::string>> modifiedCmds = getSourceReplacement(cmdsOn, selectedItem, i); // replace source
+                            refreshGui = interpretAndExecuteCommand(modifiedCmds, filePath, specificKey); // Execute modified 
+                        } else
+                            toggleListItem->setState(!state);
+                    } else {
+                        if (std::find(selectedItemsListOff.begin(), selectedItemsListOff.end(), selectedItem) != selectedItemsListOff.end()) {
+                            // Toggle switched to Off
+                            std::vector<std::vector<std::string>> modifiedCmds = getSourceReplacement(cmdsOff, selectedItem, i); // replace source
+                            refreshGui = interpretAndExecuteCommand(modifiedCmds, filePath, specificKey); // Execute modified 
+                        } else
+                            toggleListItem->setState(!state);
+                    }
+                });
+                list->addItem(toggleListItem);
+            }
+            //count++;
+        }
+        
+        rootFrame = new tsl::elm::OverlayFrame(getNameFromPath(filePath), "Ultra Paw Package", "", packageHeader.color);
+        rootFrame->setContent(list);
+        
+        return rootFrame;
+    }
+    
+    /**
+     * @brief Handles user input for the selection overlay.
+     *
+     * Processes user input and responds accordingly within the selection overlay.
+     * Captures key presses and performs actions based on user interactions.
+     *
+     * @param keysDown A bitset representing keys that are currently pressed.
+     * @param keysHeld A bitset representing keys that are held down.
+     * @param touchInput Information about touchscreen input.
+     * @param leftJoyStick Information about the left joystick input.
+     * @param rightJoyStick Information about the right joystick input.
+     * @return `true` if the input was handled within the overlay, `false` otherwise.
+     */
+    virtual bool handleInput(u64 keysDown, u64 keysHeld, touchPosition touchInput, JoystickPosition leftJoyStick, JoystickPosition rightJoyStick) override {
+        if (refreshGui) {
+            tsl::changeTo<SelectionOverlay>(filePath, specificKey, commands, specifiedFooterKey);
+            refreshGui = false;
+        }
+        
+        if (inSelectionMenu) {
+            if (keysHeld & KEY_B) {
+                inSelectionMenu = false;
+                
+                if (lastMenu == "packageMenu")
+                    returningToPackage = true;
+                else if (lastMenu == "subPackageMenu")
+                    returningToSubPackage = true;
+                
+                if (commandMode == "option") {
+                    if (isFileOrDirectory(packageConfigIniPath)) {
+                        auto packageConfigData = getParsedDataFromIniFile(packageConfigIniPath);
+                        if (packageConfigData.count(specificKey) > 0) {
+                            auto& optionSection = packageConfigData[specificKey];
+                            if (optionSection.count("footer") > 0) {
+                                auto& commandFooter = optionSection["footer"];
+                                if (commandFooter != "null")
+                                    selectedListItem->setValue(commandFooter);
+                            }
+                        }
+                    }
+                }
+                
+                tsl::goBack();
+                return true;
+            }
+        } 
+        if (keysHeld & KEY_B)
+            return false;
+        
+        return false;
+    }
+};
+
+
+/**
+ * @brief The `PackageMenu` class handles sub-menu overlay functionality.
+ *
+ * This class manages sub-menu overlays, allowing users to interact with specific menu options.
+ * It provides functions for creating, updating, and navigating sub-menus, as well as handling user interactions related to sub-menu items.
+ */
+class PackageMenu : public tsl::Gui {
+private:
+    tsl::hlp::ini::IniData packageConfigData;
+    std::string packagePath, dropdownSection, currentPage, pathReplace, pathReplaceOn, pathReplaceOff;
+    std::string filePath, specificKey, pathPattern, pathPatternOn, pathPatternOff, itemName, parentDirName, lastParentDirName;
+    std::vector<std::string> filesList, filesListOn, filesListOff, filterList, filterListOn, filterListOff;
+    bool usingPages = false;
+public:
+    /**
+     * @brief Constructs a `PackageMenu` instance for a specific sub-menu path.
+     *
+     * Initializes a new instance of the `PackageMenu` class for the given sub-menu path.
+     *
+     * @param path The path to the sub-menu.
+     */
+    PackageMenu(const std::string& path, const std::string& sectionName = "", const std::string& page = "left", const std::string& mode = "package") : packagePath(path), dropdownSection(sectionName), currentPage(page) {}
+    /**
+     * @brief Destroys the `PackageMenu` instance.
+     *
+     * Cleans up any resources associated with the `PackageMenu` instance.
+     */
+    ~PackageMenu() {
+        //if (inPackageMenu) {
+        //    selectedFooterDict.clear(); // Clears all data from the map, making it empty again
+        //}
+    }
+    
+    /**
+     * @brief Creates the graphical user interface (GUI) for the sub-menu overlay.
+     *
+     * This function initializes and sets up the GUI elements for the sub-menu overlay,
+     * allowing users to interact with specific menu options.
+     *
+     * @return A pointer to the GUI element representing the sub-menu overlay.
+     */
+    virtual tsl::elm::Element* createUI() override {
+        if (dropdownSection.empty()){
+            inPackageMenu = true;
+            lastMenu = "packageMenu";
+        } else {
+            inSubPackageMenu = true;
+            lastMenu = "subPackageMenu";
+        }
+        
+        
+        // Load options from INI file in the subdirectory
+        std::string packageIniPath = packagePath + packageFileName;
+        std::string packageConfigIniPath = packagePath + configFileName;
+        PackageHeader packageHeader = getPackageHeaderFromIni(packageIniPath);
+        
+        //rootFrame = new tsl::elm::OverlayFrame(getNameFromPath(packagePath), "Ultra Paw Package", "", packageHeader.color);
+        list = new tsl::elm::List();
+        auto listItem = static_cast<tsl::elm::ListItem*>(nullptr);
+        
+        std::vector<std::pair<std::string, std::vector<std::vector<std::string>>>> options = loadOptionsFromIni(packageIniPath);
+        
+        
+        
+        bool skipSection = false;
+        // Populate the sub menu with options
+        //for (const auto& option : options) {
+        std::string lastSection = "";
+        std::string pageLeftName = "";
+        std::string pageRightName = "";
+        std::string drawLocation = "";
+        
+        
+        for (size_t i = 0; i < options.size(); ++i) {
+            auto& option = options[i];
+            
+            std::string optionName = option.first;
+            auto commands = option.second;
+            
+            std::string footer; 
+            bool useSelection = false;
+            
+            
+            std::string commandFooter = "null";
+            std::string commandMode = "default";
+            std::string commandGrouping = "default";
+            
+            std::string currentSection = "global";
+            std::string sourceType = "default", sourceTypeOn = "default", sourceTypeOff = "default"; //"file", "json_file", "json", "list"
+            //std::string sourceType, sourceTypeOn, sourceTypeOff; //"file", "json_file", "json", "list"
+            std::string jsonPath, jsonPathOn, jsonPathOff;
+            std::string jsonKey, jsonKeyOn, jsonKeyOff;
+            
+            
+            std::vector<std::vector<std::string>> commandsOn;
+            std::vector<std::vector<std::string>> commandsOff;
+            std::vector<std::string> listData, listDataOn, listDataOff;
+            
+            // items can be paths, commands, or variables depending on source
+            //std::vector<std::string> selectedItemsList, selectedItemsListOn, selectedItemsListOff;
+            
+            if (drawLocation.empty() || currentPage == drawLocation || (optionName[0] == '@')) {
+                
+                // Custom header implementation
+                if (!dropdownSection.empty()) {
+                    if (i == 0) {
+                        // Add a section break with small text to indicate the "Commands" section
+                        //if (dropdownSection[0] == '*') {
+                        //    dropdownSection = dropdownSection.substr(1);
+                        //}
+                        list->addItem(new tsl::elm::CategoryHeader(removeTag(dropdownSection.substr(1))));
+                        skipSection = true;
+                        lastSection = dropdownSection;
+                    }
+                    if (commands.size() == 0) {
+                        if (optionName == dropdownSection)
+                            skipSection = false;
+                        else
+                            skipSection = true;
+                        continue;
+                    }
+                } else {
+                    if (commands.size() == 0) {
+                        if (optionName[0] == '@') {
+                            if (drawLocation.empty()) {
+                                pageLeftName = optionName.substr(1);
+                                drawLocation = "left";
+                            } else {
+                                pageRightName = optionName.substr(1);
+                                usingPages = true;
+                                drawLocation = "right";
+                            }
+                        } else if (optionName[0] == '*') {
+                            // Create reference to PackageMenu with dropdownSection set to optionName
+                            listItem = new tsl::elm::ListItem(removeTag(optionName.substr(1)), DROPDOWN_SYMBOL);
+                            
+                            listItem->setClickListener([this, optionName](s64 key) {
+                                if (key & KEY_A) {
+                                    inPackageMenu = false;
+                                    tsl::changeTo<PackageMenu>(packagePath, optionName);
+                                    return true;
+                                }
+                                return false;
+                            });
+                            list->addItem(listItem);
+                            
+                            
+                            skipSection = true;
+                        } else {
+                            if (optionName != lastSection) {
+                                
+                                if (removeTag(optionName) == PACKAGE_INFO || removeTag(optionName) == "Package Info") {
+                                    // Add a section break with small text to indicate the "Commands" section
+                                    list->addItem(new tsl::elm::CategoryHeader(PACKAGE_INFO));
+                                    lastSection = optionName;
+                                    
+                                    
+                                    constexpr int lineHeight = 20;  // Adjust the line height as needed
+                                    constexpr int xOffset = 120;    // Adjust the horizontal offset as needed
+                                    constexpr int fontSize = 16;    // Adjust the font size as needed
+                                    int numEntries = 0;   // Adjust the number of entries as needed
+                                    
+                                    std::string packageSectionString = "";
+                                    std::string packageInfoString = "";
+                                    if (packageHeader.version != "") {
+                                        packageSectionString += VERSION+"\n";
+                                        packageInfoString += (packageHeader.version+"\n").c_str();
+                                        numEntries++;
+                                    }
+                                    if (packageHeader.creator != "") {
+                                        packageSectionString += CREATOR+"\n";
+                                        packageInfoString += (packageHeader.creator+"\n").c_str();
+                                        numEntries++;
+                                    }
+                                    if (packageHeader.about != "") {
+                                        std::string aboutHeaderText = ABOUT+"\n";
+                                        std::string::size_type aboutHeaderLength = aboutHeaderText.length();
+                                        std::string aboutText = packageHeader.about;
+                                        
+                                        packageSectionString += aboutHeaderText;
+                                        
+                                        // Split the about text into multiple lines with proper word wrapping
+                                        constexpr int maxLineLength = 28;  // Adjust the maximum line length as needed
+                                        std::string::size_type startPos = 0;
+                                        std::string::size_type spacePos = 0;
+                                        
+                                        while (startPos < aboutText.length()) {
+                                            std::string::size_type endPos = std::min(startPos + maxLineLength, aboutText.length());
+                                            std::string line = aboutText.substr(startPos, endPos - startPos);
+                                            
+                                            // Check if the current line ends with a space; if not, find the last space in the line
+                                            if (endPos < aboutText.length() && aboutText[endPos] != ' ') {
+                                                spacePos = line.find_last_of(' ');
+                                                if (spacePos != std::string::npos) {
+                                                    endPos = startPos + spacePos;
+                                                    line = aboutText.substr(startPos, endPos - startPos);
+                                                }
+                                            }
+                                            
+                                            packageInfoString += line + '\n';
+                                            startPos = endPos + 1;
+                                            numEntries++;
+                                            
+                                            // Add corresponding newline to the packageSectionString
+                                            if (startPos < aboutText.length())
+                                                packageSectionString += std::string(aboutHeaderLength, ' ') + '\n';
+                                        }
+                                    }
+                                    
+                                    
+                                    // Remove trailing newline character
+                                    if ((packageSectionString != "") && (packageSectionString.back() == '\n'))
+                                        packageSectionString = packageSectionString.substr(0, packageSectionString.size() - 1);
+                                    if ((packageInfoString != "") && (packageInfoString.back() == '\n'))
+                                        packageInfoString = packageInfoString.substr(0, packageInfoString.size() - 1);
+                                    
+                                    
+                                    if ((packageSectionString != "") && (packageInfoString != "")) {
+                                        list->addItem(new tsl::elm::CustomDrawer([lineHeight, xOffset, fontSize, packageSectionString, packageInfoString](tsl::gfx::Renderer *renderer, s32 x, s32 y, s32 w, s32 h) {
+                                            renderer->drawString(packageSectionString.c_str(), false, x, y + lineHeight, fontSize, a(tsl::style::color::ColorText));
+                                            renderer->drawString(packageInfoString.c_str(), false, x + xOffset, y + lineHeight, fontSize, a(tsl::style::color::ColorText));
+                                        }), fontSize * numEntries + lineHeight);
+                                    }
+                                } else {
+                                    // Add a section break with small text to indicate the "Commands" section
+                                    list->addItem(new tsl::elm::CategoryHeader(removeTag(optionName)));
+                                    lastSection = optionName;
+                                }
+                            }
+                            skipSection = false;
+                        }
+                        
+                        
+                        continue;
+                    } else if (i == 0) {
+                        // Add a section break with small text to indicate the "Commands" section
+                        list->addItem(new tsl::elm::CategoryHeader(COMMANDS));
+                        skipSection = false;
+                        lastSection = "Commands";
+                    }
+                }
+                
+                //if (optionName == "Section 1") {
+                //    for (const auto& cmd : commands) {
+                //        for (const auto& x : cmd) {
+                //            logMessage("Commands: "+x);
+                //        }
+                //    }
+                //}
+                
+                // initial processing of commands
+                for (const auto& cmd : commands) {
+                    
+                    if (!cmd.empty()) { // Isolate command settings
+                        // Extract the command mode
+                        if (cmd[0].find(modePattern) == 0) {
+                            commandMode = cmd[0].substr(modePattern.length());
+                            if (std::find(commandModes.begin(), commandModes.end(), commandMode) == commandModes.end())
+                                commandMode = commandModes[0]; // reset to default if commandMode is unknown
+                        } else if (cmd[0].find(groupingPattern) == 0) {// Extract the command grouping
+                            commandGrouping = cmd[0].substr(groupingPattern.length());
+                            if (std::find(commandGroupings.begin(), commandGroupings.end(), commandGrouping) == commandGroupings.end())
+                                commandGrouping = commandGroupings[0]; // reset to default if commandMode is unknown
+                        }
+                        
+                        // Extract the command grouping
+                        if (commandMode == "toggle") {
+                            if (cmd[0].find("on:") == 0)
+                                currentSection = "on";
+                            else if (cmd[0].find("off:") == 0)
+                                currentSection = "off";
+                            
+                            // Seperation of command chuncks
+                            if (currentSection == "global") {
+                                commandsOn.push_back(cmd);
+                                commandsOff.push_back(cmd);
+                            } else if (currentSection == "on")
+                                commandsOn.push_back(cmd);
+                            else if (currentSection == "off")
+                                commandsOff.push_back(cmd);
+                        }
+                        
+                    }
+                    if (cmd.size() > 1) { // Pre-process advanced commands
+                        //if (cmd[0] == "filter") {
+                        //    if (currentSection == "global") {
+                        //        filterList.push_back(cmd[1]);
+                        //    } else if (currentSection == "on") {
+                        //        filterListOn.push_back(cmd[1]);
+                        //    } else if (currentSection == "off") {
+                        //        filterListOff.push_back(cmd[1]);
+                        //    }
+                        if (cmd[0] == "file_source") {
+                            if (currentSection == "global") {
+                                pathPattern = cmd[1];
+                                //filesList = getFilesListByWildcards(pathPattern);
+                                sourceType = "file";
+                            } else if (currentSection == "on") {
+                                pathPatternOn = cmd[1];
+                                //filesListOn = getFilesListByWildcards(pathPatternOn);
+                                sourceTypeOn = "file";
+                            } else if (currentSection == "off") {
+                                pathPatternOff = cmd[1];
+                                //filesListOff = getFilesListByWildcards(pathPatternOff);
+                                sourceTypeOff = "file";
+                            }
+                        }
+                    }
+                }
+                
+                if (isFileOrDirectory(packageConfigIniPath)) {
+                    packageConfigData = getParsedDataFromIniFile(packageConfigIniPath);
+                    
+                    
+                    if (packageConfigData.count(optionName) > 0) {
+                        auto& optionSection = packageConfigData[optionName];
+                        
+                        // For hiding the versions of overlays/packages
+                        if (optionSection.count("mode") > 0)
+                            commandMode = optionSection["mode"];
+                        else
+                            setIniFileValue(packageConfigIniPath, optionName, "mode", commandMode);
+                        
+                        if (optionSection.count("grouping") > 0)
+                            commandGrouping = optionSection["grouping"];
+                        else
+                            setIniFileValue(packageConfigIniPath, optionName, "grouping", commandGrouping);
+                        
+                        if (optionSection.count("footer") > 0)
+                            commandFooter = optionSection["footer"];
+                        else
+                            setIniFileValue(packageConfigIniPath, optionName, "footer", commandFooter);
+                        
+                    }
+                } else { // write data if settings are not loaded
+                    setIniFileValue(packageConfigIniPath, optionName, "mode", commandMode);
+                    setIniFileValue(packageConfigIniPath, optionName, "grouping", commandGrouping);
+                    setIniFileValue(packageConfigIniPath, optionName, "footer", "null");
+                }
+                
+                
+                
+                // Get Option name and footer
+                if (optionName[0] == '*') { 
+                    useSelection = true;
+                    optionName = optionName.substr(1); // Strip the "*" character on the left
+                    footer = DROPDOWN_SYMBOL;
+                } else {
+                    size_t pos = optionName.find(" - ");
+                    if (pos != std::string::npos) {
+                        footer = optionName.substr(pos + 2); // Assign the part after "&&" as the footer
+                        optionName = optionName.substr(0, pos); // Strip the "&&" and everything after it
+                    }
+                }
+                
+                if (commandMode == "option") {
+                    // override loading of the command footer
+                    if (commandFooter != "null")
+                        footer = commandFooter;
+                    else
+                        footer = OPTION_SYMBOL;
+                }
+                
+                if (skipSection == false) { // for skipping the drawing of sections
+                    if (useSelection) { // For wildcard commands (dropdown menus)
+                        
+                        if ((footer == DROPDOWN_SYMBOL) || (footer.empty()))
+                            listItem = new tsl::elm::ListItem(removeTag(optionName), footer);
+                        else {
+                            listItem = new tsl::elm::ListItem(removeTag(optionName));
+                            if (commandMode == "option")
+                                listItem->setValue(footer);
+                            else
+                                listItem->setValue(footer, true);
+                            
+                        }
+                        
+                        if (footer == UNAVAILABLE_SELECTION)
+                            listItem->setValue(footer, true);
+                        
+                        //std::vector<std::vector<std::string>> modifiedCommands = getModifyCommands(option.second, pathReplace);
+                        listItem->setClickListener([cmds = commands, keyName = option.first, this, packagePath = this->packagePath, footer, lastSection, listItem](uint64_t keys) {
+                            if ((keys & KEY_A) && (footer != UNAVAILABLE_SELECTION)) {
+                                if (inPackageMenu)
+                                    inPackageMenu = false;
+                                if (inSubPackageMenu)
+                                    inSubPackageMenu = false;
+                                
+                                selectedListItem = listItem;
+                                
+                                std::string newKey = "";
+                                if (inPackageMenu) {
+                                    newKey = lastSection + keyName;
+                                    if (selectedFooterDict.find(newKey) == selectedFooterDict.end())
+                                        selectedFooterDict[newKey] = footer;
+                                } else {
+                                    newKey = "sub_" + lastSection + keyName;
+                                    if (selectedFooterDict.find(newKey) == selectedFooterDict.end())
+                                        selectedFooterDict[newKey] = footer;
+                                }
+                                tsl::changeTo<SelectionOverlay>(packagePath, keyName, cmds, newKey);
+                                lastKeyName = keyName;
+                                
+                                return true;
+                            } else if (keys & SCRIPT_KEY) {
+                                if (inPackageMenu)
+                                    inPackageMenu = false;
+                                if (inSubPackageMenu)
+                                    inSubPackageMenu = false;
+                                tsl::changeTo<ScriptOverlay>(packagePath, keyName);
+                                return true;
+                            }
+                            return false;
+                        });
+                        
+                        list->addItem(listItem);
+                    } else { // For everything else
+                        
+                        const std::string& selectedItem = optionName;
+                        
+                        // For entries that are paths
+                        itemName = getNameFromPath(selectedItem);
+                        if (!isDirectory(preprocessPath(selectedItem)))
+                            itemName = dropExtension(itemName);
+                        parentDirName = getParentDirNameFromPath(selectedItem);
+                        
+                        
+                        if (commandMode == "default" || commandMode == "option") { // for handiling toggles
+                            auto listItem = new tsl::elm::ListItem(removeTag(optionName));
+                            if (commandMode == "default")
+                                listItem->setValue(footer, true);
+                            else
+                                listItem->setValue(footer);
+                            
+                            
+                            if (sourceType == "json") { // For JSON wildcards
+                                listItem->setClickListener([this, i, cmds=commands, keyName = option.first, selectedItem, listItem](uint64_t keys) { // Add 'command' to the capture list
+                                    if (keys & KEY_A) {
+                                        std::vector<std::vector<std::string>> modifiedCmds = getSourceReplacement(cmds, keyName, i); // replace source
+                                        //modifiedCmds = getSecondaryReplacement(modifiedCmds); // replace list and json
+                                        refreshGui = interpretAndExecuteCommand(modifiedCmds, packagePath, keyName); // Execute modified 
+                                        listItem->setValue(CHECKMARK_SYMBOL);
+                                        return true;
+                                    }  else if (keys & SCRIPT_KEY) {
+                                        if (inPackageMenu)
+                                            inPackageMenu = false;
+                                        if (inSubPackageMenu)
+                                            inSubPackageMenu = false;
+                                        tsl::changeTo<ScriptOverlay>(packagePath, keyName);
+                                        return true;
+                                    }
+                                    
+                                    return false;
+                                });
+                                list->addItem(listItem);
+                            } else {
+                                listItem->setClickListener([this, i, cmds=commands, keyName = option.first, selectedItem, listItem](uint64_t keys) { // Add 'command' to the capture list
+                                    if (keys & KEY_A) {
+                                        std::vector<std::vector<std::string>> modifiedCmds = getSourceReplacement(cmds, keyName, i); // replace source
+                                        //modifiedCmds = getSecondaryReplacement(modifiedCmds); // replace list and json
+                                        refreshGui = interpretAndExecuteCommand(modifiedCmds, packagePath, keyName); // Execute modified 
+                                        
+                                        listItem->setValue(CHECKMARK_SYMBOL);
+                                        return true;
+                                    }  else if (keys & SCRIPT_KEY) {
+                                        if (inPackageMenu)
+                                            inPackageMenu = false;
+                                        if (inSubPackageMenu)
+                                            inSubPackageMenu = false;
+                                        tsl::changeTo<ScriptOverlay>(packagePath, keyName);
+                                        return true;
+                                    }
+                                    return false;
+                                });
+                                list->addItem(listItem);
+                            }
+                        } else if (commandMode == "toggle") {
+                            
+                            
+                            auto toggleListItem = new tsl::elm::ToggleListItem(removeTag(optionName), false, ON, OFF);
+                            // Set the initial state of the toggle item
+                            bool toggleStateOn = isFileOrDirectory(preprocessPath(pathPatternOn));
+                            
+                            toggleListItem->setState(toggleStateOn);
+                            
+                            toggleListItem->setStateChangedListener([this, i, cmdsOn=commandsOn, cmdsOff=commandsOff, toggleStateOn, keyName = option.first](bool state) {
+                                if (!state) {
+                                    // Toggle switched to On
+                                    if (toggleStateOn) {
+                                        std::vector<std::vector<std::string>> modifiedCmds = getSourceReplacement(cmdsOn, preprocessPath(pathPatternOn), i); // replace source
+                                        //modifiedCmds = getSecondaryReplacement(modifiedCmds); // replace list and json
+                                        refreshGui = interpretAndExecuteCommand(modifiedCmds, packagePath, keyName); // Execute modified 
+                                    } else {
+                                        // Handle the case where the command should only run in the source_on section
+                                        // Add your specific code here
+                                    }
+                                } else {
+                                    // Toggle switched to Off
+                                    if (!toggleStateOn) {
+                                        std::vector<std::vector<std::string>> modifiedCmds = getSourceReplacement(cmdsOff, preprocessPath(pathPatternOff), i); // replace source
+                                        //modifiedCmds = getSecondaryReplacement(modifiedCmds); // replace list and json
+                                        refreshGui = interpretAndExecuteCommand(modifiedCmds, packagePath, keyName); // Execute modified 
+                                    } else {
+                                        // Handle the case where the command should only run in the source_off section
+                                        // Add your specific code here
+                                    }
+                                }
+                            });
+                            list->addItem(toggleListItem);
+                        }
+                    }
+                }
+            }
+        }
+        
+        
+        if (usingPages) {
+            if (currentPage == "left")
+                rootFrame = new tsl::elm::OverlayFrame(getNameFromPath(packagePath), "Ultra Paw Package", "", packageHeader.color, "", pageRightName);
+            else if (currentPage == "right")
+                rootFrame = new tsl::elm::OverlayFrame(getNameFromPath(packagePath), "Ultra Paw Package", "", packageHeader.color, pageLeftName, "");
+        } else
+            rootFrame = new tsl::elm::OverlayFrame(getNameFromPath(packagePath), "Ultra Paw Package", "", packageHeader.color);
+        rootFrame->setContent(list);
+        
+        return rootFrame;
+    }
+    
+    /**
+     * @brief Handles user input for the sub-menu overlay.
+     *
+     * Processes user input and responds accordingly within the sub-menu overlay.
+     * Captures key presses and performs actions based on user interactions.
+     *
+     * @param keysDown A bitset representing keys that are currently pressed.
+     * @param keysHeld A bitset representing keys that are held down.
+     * @param touchInput Information about touchscreen input.
+     * @param leftJoyStick Information about the left joystick input.
+     * @param rightJoyStick Information about the right joystick input.
+     * @return `true` if the input was handled within the overlay, `false` otherwise.
+     */
+    virtual bool handleInput(uint64_t keysDown, uint64_t keysHeld, touchPosition touchInput, JoystickPosition leftJoyStick, JoystickPosition rightJoyStick) override {
+        if (refreshGui) {
+            tsl::changeTo<PackageMenu>(packagePath);
+            refreshGui = false;
+        }
+        
+        if (usingPages) {
+            if (currentPage == "left") {
+                if ((keysHeld & KEY_DRIGHT) && !(keysHeld & (KEY_DLEFT | KEY_DUP | KEY_DDOWN | KEY_B | KEY_A | KEY_X | KEY_Y | KEY_L | KEY_R | KEY_ZL | KEY_ZR))) {
+                    tsl::changeTo<PackageMenu>(packagePath, dropdownSection, "right");
+                    return true;
+                }
+            } else if (currentPage == "right") {
+                if ((keysHeld & KEY_DLEFT) && !(keysHeld & (KEY_DRIGHT | KEY_DUP | KEY_DDOWN | KEY_B | KEY_A | KEY_X | KEY_Y | KEY_L | KEY_R | KEY_ZL | KEY_ZR))) {
+                    //tsl::changeTo<PackageMenu>(packagePath, dropdownSection, "left");
+                    tsl::goBack();
+                    return true;
+                }
+            } 
+        }
+        
+        if (!returningToPackage && inPackageMenu) {
+            if ((keysHeld & KEY_B)) {
+                //tsl::Overlay::get()->close();
+                //svcSleepThread(300'000'000);
+                //tsl::goBack();
+                inPackageMenu = false;
+                returningToMain = true;
+                tsl::goBack();
+                tsl::goBack();
+                tsl::changeTo<MainMenu>();
+                
+                //tsl::Overlay::get()->close();
+                return true;
+            }
+        }
+        
+        if (!returningToSubPackage && inSubPackageMenu) {
+            if ((keysHeld & KEY_B)) {
+                inSubPackageMenu = false;
+                returningToPackage = true;
+                lastMenu = "packageMenu";
+                tsl::goBack();
+                
+                //tsl::Overlay::get()->close();
+                return true;
+            }
+        }
+        
+        
+        if (keysHeld & KEY_B)
+            return false;
+        
+        if (returningToPackage && !(keysHeld & KEY_B)){
+            returningToPackage = false;
+            inPackageMenu = true;
+        }
+        
+        if (returningToSubPackage && !(keysHeld & KEY_B)){
+            returningToSubPackage = false;
+            inSubPackageMenu = true;
+        }
+        
+        return false;
+        
+        //return handleOverlayMenuInput(inPackageMenu, keysHeld, KEY_B);
+    }
+};
+
+
+
+/**
+ * @brief The `MainMenu` class handles the main menu overlay functionality.
+ *
+ * This class manages the main menu overlay, allowing users to navigate and access various submenus.
+ * It provides functions for creating, updating, and navigating the main menu, as well as handling user interactions related to menu navigation.
+ */
+class MainMenu : public tsl::Gui {
+private:
+    tsl::hlp::ini::IniData settingsData, themesData, packageConfigData;
+    std::string packageIniPath = packageDirectory + packageFileName;
+    std::string packageConfigIniPath = packageDirectory + configFileName;
+    std::string menuMode, defaultMenuMode, inOverlayString, fullPath, optionName, priority, starred, hide;
+    bool useDefaultMenu = false;
+    bool useOverlayLaunchArgs = false;
+    std::string hiddenMenuMode;
+    bool initializingSpawn = false;
+    
+    std::string defaultLang = "en";
+    std::string packagePath, pathReplace, pathReplaceOn, pathReplaceOff;
+    std::string filePath, specificKey, pathPattern, pathPatternOn, pathPatternOff, itemName, parentDirName, lastParentDirName;
+    std::vector<std::string> filesList, filesListOn, filesListOff, filterList, filterListOn, filterListOff;
+public:
+    /**
+     * @brief Constructs a `MainMenu` instance.
+     *
+     * Initializes a new instance of the `MainMenu` class with the necessary parameters.
+     */
+    MainMenu(const std::string& hiddenMenuMode = "") : hiddenMenuMode(hiddenMenuMode) {}
+    /**
+     * @brief Destroys the `MainMenu` instance.
+     *
+     * Cleans up any resources associated with the `MainMenu` instance.
+     */
+    ~MainMenu() {}
+    
+    /**
+     * @brief Creates the graphical user interface (GUI) for the main menu overlay.
+     *
+     * This function initializes and sets up the GUI elements for the main menu overlay,
+     * allowing users to navigate and access various submenus.
+     *
+     * @return A pointer to the GUI element representing the main menu overlay.
+     */
+    virtual tsl::elm::Element* createUI() override {
+        if (!inHiddenMode)
+            inMainMenu = true;
+        
+        lastMenuMode = hiddenMenuMode;
+        
+        //defaultMenuMode = "last_menu";
+        defaultMenuMode = "overlays";
+        menuMode = "overlays";
+        
+        createDirectory(packageDirectory);
+        createDirectory(settingsPath);
+        
+        bool settingsLoaded = false;
+        if (isFileOrDirectory(settingsConfigIniPath)) {
+            settingsData = getParsedDataFromIniFile(settingsConfigIniPath);
+            if (settingsData.count("ultrapaw") > 0) {
+                auto& ultrahandSection = settingsData["ultrapaw"];
+                
+                if (ultrahandSection.count("clean_version_labels") > 0)
+                    cleanVersionLabels = ultrahandSection["clean_version_labels"];
+                else {
+                    setIniFileValue(settingsConfigIniPath, "ultrapaw", "clean_version_labels", "true");
+                    cleanVersionLabels = "false";
+                }
+                
+                // For hiding the versions of overlays/packages
+                if (ultrahandSection.count("hide_overlay_versions") > 0)
+                    hideOverlayVersions = ultrahandSection["hide_overlay_versions"];
+                else {
+                    setIniFileValue(settingsConfigIniPath, "ultrapaw", "hide_overlay_versions", "false");
+                    hideOverlayVersions = "false";
+                }
+                if (ultrahandSection.count("hide_package_versions") > 0)
+                    hidePackageVersions = ultrahandSection["hide_package_versions"];
+                else {
+                    setIniFileValue(settingsConfigIniPath, "ultrapaw", "hide_package_versions", "false");
+                    hidePackageVersions = "false";
+                }
+                
+                if (ultrahandSection.count("last_menu") > 0) {
+                    menuMode = ultrahandSection["last_menu"];
+                    if (ultrahandSection.count("default_menu") > 0) {
+                        defaultMenuMode = ultrahandSection["default_menu"];
+                        if (ultrahandSection.count("in_overlay") > 0)
+                            settingsLoaded = true;
+                    }
+                }
+                
+                if (ultrahandSection.count("default_lang") > 0)
+                    defaultLang = ultrahandSection["default_lang"];
+                else
+                    setIniFileValue(settingsConfigIniPath, "ultrapaw", "default_lang", defaultLang);
+                
+                if (ultrahandSection.count("datetime_format") == 0)
+                    setIniFileValue(settingsConfigIniPath, "ultrapaw", "datetime_format", DEFAULT_DT_FORMAT);
+                
+                if (ultrahandSection.count("hide_clock") == 0)
+                    setIniFileValue(settingsConfigIniPath, "ultrahand", "hide_clock", "false");
+                if (ultrahandSection.count("hide_battery") == 0)
+                    setIniFileValue(settingsConfigIniPath, "ultrahand", "hide_battery", "true");
+                if (ultrahandSection.count("hide_pcb_temp") == 0)
+                    setIniFileValue(settingsConfigIniPath, "ultrahand", "hide_pcb_temp", "true");
+                if (ultrahandSection.count("hide_soc_temp") == 0)
+                    setIniFileValue(settingsConfigIniPath, "ultrahand", "hide_soc_temp", "true");
+                
+                //if (ultrahandSection.count("in_overlay") > 0) {
+                //    inOverlayString = ultrahandSection["in_overlay"];
+                //    if (inOverlayString == "true") {
+                //        setIniFileValue(settingsConfigIniPath, "ultrapaw", "in_overlay", "false");
+                //    }
+                //    settingsLoaded = true;
+                //}
+            }
+        }
+        if (!settingsLoaded) { // write data if settings are not loaded
+            setIniFileValue(settingsConfigIniPath, "ultrapaw", "default_lang", defaultLang);
+            setIniFileValue(settingsConfigIniPath, "ultrapaw", "default_menu", defaultMenuMode);
+            setIniFileValue(settingsConfigIniPath, "ultrapaw", "last_menu", menuMode);
+            setIniFileValue(settingsConfigIniPath, "ultrapaw", "in_overlay", "false");
+        }
+        
+        
+        //if (!showMenu) {
+        //    rootFrame = new tsl::elm::OverlayFrame("","");
+        //    rootFrame->setContent(list);
+        //    return rootFrame;
+        //}
+        
+        std::string langFile = "/config/ultrapaw/lang/"+defaultLang+".json";
+        if (isFileOrDirectory(langFile))
+            parseLanguage(langFile);
+        
+        // write default theme
+        if (isFileOrDirectory(themeConfigIniPath)) {
+            themesData = getParsedDataFromIniFile(themeConfigIniPath);
+            if (themesData.count("theme") > 0) {
+                auto& themedSection = themesData["theme"];
+                
+                if (themedSection.count("clock_color") == 0)
+                    setIniFileValue(themeConfigIniPath, "theme", "clock_color", "#FFFFFF");
+                
+                if (themedSection.count("battery_color") == 0)
+                    setIniFileValue(themeConfigIniPath, "theme", "battery_color", "#FFFFFF");
+                
+                if (themedSection.count("text_color") == 0)
+                    setIniFileValue(themeConfigIniPath, "theme", "text_color", "#FFFFFF");
+                
+                if (themedSection.count("trackbar_color") == 0)
+                    setIniFileValue(themeConfigIniPath, "theme", "trackbar_color", "#555555");
+                
+                if (themedSection.count("highlight_color_1") == 0)
+                    setIniFileValue(themeConfigIniPath, "theme", "highlight_color_1", "#2288CC");
+                
+                if (themedSection.count("highlight_color_2") == 0)
+                    setIniFileValue(themeConfigIniPath, "theme", "highlight_color_2", "#88FFFF");
+                
+            } else {
+                setIniFileValue(themeConfigIniPath, "theme", "clock_color", "#FFFFFF");
+                setIniFileValue(themeConfigIniPath, "theme", "battery_color", "#FFFFFF");
+                setIniFileValue(themeConfigIniPath, "theme", "text_color", "#FFFFFF");
+                setIniFileValue(themeConfigIniPath, "theme", "trackbar_color", "#555555");
+                setIniFileValue(themeConfigIniPath, "theme", "highlight_color_1", "#2288CC");
+                setIniFileValue(themeConfigIniPath, "theme", "highlight_color_2", "#88FFFF");
+            }
+        } else {
+            setIniFileValue(themeConfigIniPath, "theme", "clock_color", "#FFFFFF");
+            setIniFileValue(themeConfigIniPath, "theme", "battery_color", "#FFFFFF");
+            setIniFileValue(themeConfigIniPath, "theme", "text_color", "#FFFFFF");
+            setIniFileValue(themeConfigIniPath, "theme", "trackbar_color", "#555555");
+            setIniFileValue(themeConfigIniPath, "theme", "highlight_color_1", "#2288CC");
+            setIniFileValue(themeConfigIniPath, "theme", "highlight_color_2", "#88FFFF");
+        }
+        
+        copyTeslaKeyComboToUltrahand();
+        
+        //setIniFileValue(settingsConfigIniPath, "ultrapaw", "in_overlay", "false");
+        
+        
+        if ((defaultMenuMode == "overlays") || (defaultMenuMode == "packages")) {
+            if (defaultMenuLoaded) {
+                menuMode = defaultMenuMode.c_str();
+                defaultMenuLoaded = false;
+            }
+        } else {
+            defaultMenuMode = "last_menu";
+            setIniFileValue(settingsConfigIniPath, "ultrapaw", "default_menu", defaultMenuMode);
+        }
+        
+        if (cleanVersionLabels == "true")
+            versionLabel = APP_VERSION+std::string("   (")+ extractTitle(loaderInfo)+" "+cleanVersionLabel(loaderInfo)+std::string(")"); // Still needs to parse nx-ovlloader instead of hard coding it
+        else
+            versionLabel = APP_VERSION+std::string("   (")+ extractTitle(loaderInfo)+" v"+cleanVersionLabel(loaderInfo)+std::string(")");
+        
+        list = new tsl::elm::List();
+        
+        
+        
+        if (!hiddenMenuMode.empty())
+            menuMode = hiddenMenuMode;
+        
+        
+        // Overlays menu
+        if (menuMode == "overlays") {
+            if (!inHiddenMode)
+                list->addItem(new tsl::elm::CategoryHeader(OVERLAYS));
+            else
+                list->addItem(new tsl::elm::CategoryHeader(HIDDEN_OVERLAYS));
+            
+            
+            // Load overlay files
+            std::vector<std::string> overlayFiles = getFilesListByWildcard(overlayDirectory+"*.ovl");
+            //std::sort(overlayFiles.begin(), overlayFiles.end()); // Sort overlay files alphabetically
+            
+            
+            FILE* overlaysIniFile = fopen(overlaysIniFilePath.c_str(), "r");
+            if (!overlaysIniFile) {
+                fclose(fopen(overlaysIniFilePath.c_str(), "w")); // The INI file doesn't exist, so create an empty one.
+                initializingSpawn = true;
+            } else
+                fclose(overlaysIniFile); // The file exists, so close it.
+            
+            // load overlayList from overlaysIniFilePath.  this will be the overlayFilenames
+            std::vector<std::string> overlayList;
+            std::vector<std::string> hiddenOverlayList;
+            
+            
+            // Load subdirectories
+            if (!overlayFiles.empty()) {
+                // Load the INI file and parse its content.
+                std::map<std::string, std::map<std::string, std::string>> overlaysIniData = getParsedDataFromIniFile(overlaysIniFilePath);
+                
+                for (const auto& overlayFile : overlayFiles) {
+                    
+                    std::string overlayFileName = getNameFromPath(overlayFile);
+                    
+                    if (overlayFileName == "ovlmenu.ovl" or overlayFileName.substr(0, 1) == ".")
+                        continue;
+                    
+                    //overlayList.push_back(overlayFileName);
+                    
+                    // Check if the overlay name exists in the INI data.
+                    if (overlaysIniData.find(overlayFileName) == overlaysIniData.end()) {
+                        // The entry doesn't exist; initialize it.
+                        overlayList.push_back("0020_"+overlayFileName);
+                        setIniFileValue(overlaysIniFilePath, overlayFileName, "priority", "20");
+                        setIniFileValue(overlaysIniFilePath, overlayFileName, "star", "false");
+                        setIniFileValue(overlaysIniFilePath, overlayFileName, "hide", "false");
+                        setIniFileValue(overlaysIniFilePath, overlayFileName, "use_launch_args", "false");
+                        setIniFileValue(overlaysIniFilePath, overlayFileName, "launch_args", "");
+                        
+                    } else {
+                        // Read priority and starred status from ini
+                        priority = "0020";
+                        starred = "false";
+                        hide = "false";
+                        
+                        // Check if the "priority" key exists in overlaysIniData for overlayFileName
+                        if (overlaysIniData.find(overlayFileName) != overlaysIniData.end() &&
+                            overlaysIniData[overlayFileName].find("priority") != overlaysIniData[overlayFileName].end()) {
+                            priority = formatPriorityString(overlaysIniData[overlayFileName]["priority"]);
+                        } else
+                            setIniFileValue(overlaysIniFilePath, overlayFileName, "priority", "20");
+                        
+                        // Check if the "star" key exists in overlaysIniData for overlayFileName
+                        if (overlaysIniData.find(overlayFileName) != overlaysIniData.end() &&
+                            overlaysIniData[overlayFileName].find("star") != overlaysIniData[overlayFileName].end()) {
+                            starred = overlaysIniData[overlayFileName]["star"];
+                        } else
+                            setIniFileValue(overlaysIniFilePath, overlayFileName, "star", "false");
+                        
+                        // Check if the "hide" key exists in overlaysIniData for overlayFileName
+                        if (overlaysIniData.find(overlayFileName) != overlaysIniData.end() &&
+                            overlaysIniData[overlayFileName].find("hide") != overlaysIniData[overlayFileName].end()) {
+                            hide = overlaysIniData[overlayFileName]["hide"];
+                        } else
+                            setIniFileValue(overlaysIniFilePath, overlayFileName, "hide", "false");
+                        
+                        // Check if the "hide" key exists in overlaysIniData for overlayFileName
+                        if (overlaysIniData.find(overlayFileName) != overlaysIniData.end() &&
+                            overlaysIniData[overlayFileName].find("use_launch_args") != overlaysIniData[overlayFileName].end()) {
+                            //useOverlayLaunchArgs = (overlaysIniData[overlayFileName]["use_launch_args"] == "true");
+                        } else
+                            setIniFileValue(overlaysIniFilePath, overlayFileName, "use_launch_args", "false");
+                        
+                        // Check if the "hide" key exists in overlaysIniData for overlayFileName
+                        if (overlaysIniData.find(overlayFileName) != overlaysIniData.end() &&
+                            overlaysIniData[overlayFileName].find("launch_args") != overlaysIniData[overlayFileName].end()) {
+                            //overlayLaunchArgs = overlaysIniData[overlayFileName]["launch_args"];
+                        } else
+                            setIniFileValue(overlaysIniFilePath, overlayFileName, "launch_args", "");
+                        
+                        
+                        
+                        
+                        // Get the name and version of the overlay file
+                        auto [result, overlayName, overlayVersion] = getOverlayInfo(overlayDirectory+overlayFileName);
+                        if (result != ResultSuccess)
+                            continue;
+                        
+                        if (hide == "false") {
+                            if (starred == "true")
+                                overlayList.push_back("-1_"+priority+"_"+overlayName+"_"+overlayVersion+"_"+overlayFileName);
+                            else
+                                overlayList.push_back(priority+"_"+overlayName+"_"+overlayVersion+"_"+overlayFileName);
+                            
+                        } else {
+                            if (starred == "true")
+                                hiddenOverlayList.push_back("-1_"+priority+"_"+overlayName+"_"+overlayVersion+"_"+overlayFileName);
+                            else
+                                hiddenOverlayList.push_back(priority+"_"+overlayName+"_"+overlayVersion+"_"+overlayFileName);
+                            
+                        }
+                    }
+                }
+                
+                std::sort(overlayList.begin(), overlayList.end());
+                std::sort(hiddenOverlayList.begin(), hiddenOverlayList.end());
+                
+                
+                if (inHiddenMode)
+                    overlayList = hiddenOverlayList;
+                
+                
+                for (const auto& taintedOverlayFileName : overlayList) {
+                    
+                    //logMessage(taintedOverlayFileName);
+                    
+                    std::string overlayFileName;
+                    std::string overlayStarred = "false";
+                    
+                    std::string overlayVersion, overlayName;
+                    
+                    // Detect if starred
+                    if ((taintedOverlayFileName.substr(0, 3) == "-1_"))
+                        overlayStarred = "true";
+                    
+                    // Find the position of the last underscore
+                    size_t lastUnderscorePos = taintedOverlayFileName.rfind('_');
+                    // Check if an underscore was found
+                    if (lastUnderscorePos != std::string::npos) {
+                        // Extract overlayFileName starting from the character after the last underscore
+                        overlayFileName = taintedOverlayFileName.substr(lastUnderscorePos + 1);
+                        
+                        // Now, find the position of the second-to-last underscore
+                        size_t secondLastUnderscorePos = taintedOverlayFileName.rfind('_', lastUnderscorePos - 1);
+                        
+                        if (secondLastUnderscorePos != std::string::npos) {
+                            // Extract overlayName between the two underscores
+                            overlayVersion = taintedOverlayFileName.substr(secondLastUnderscorePos + 1, lastUnderscorePos - secondLastUnderscorePos - 1);
+                            // Now, find the position of the second-to-last underscore
+                            size_t thirdLastUnderscorePos = taintedOverlayFileName.rfind('_', secondLastUnderscorePos - 1);
+                            if (secondLastUnderscorePos != std::string::npos)
+                                overlayName = taintedOverlayFileName.substr(thirdLastUnderscorePos + 1, secondLastUnderscorePos - thirdLastUnderscorePos - 1);
+                        }
+                    }
+                    
+                    
+                    //logMessage(overlayFileName);
+                    
+                    std::string overlayFile = overlayDirectory+overlayFileName;
+                    //logMessage(overlayFile);
+                    
+                    //// Get the name and version of the overlay file
+                    //auto [result, overlayName, overlayVersion] = getOverlayInfo(overlayFile);
+                    //if (result != ResultSuccess)
+                    //    continue;
+                    
+                    //logMessage(overlayName);
+                    
+                    std::string newOverlayName = overlayName.c_str();
+                    if (overlayStarred == "true")
+                        newOverlayName = STAR_SYMBOL+" "+newOverlayName;
+                    
+                    
+                    
+                    // Toggle the starred status
+                    std::string newStarred = (overlayStarred == "true") ? "false" : "true";
+                    
+                    tsl::elm::ListItem* listItem = nullptr;
+                    
+                    //logMessage(overlayFile);
+                    if (isFileOrDirectory(overlayFile)) {
+                        listItem = new tsl::elm::ListItem(newOverlayName);
+                        if (cleanVersionLabels == "true")
+                            overlayVersion = cleanVersionLabel(overlayVersion);
+                        if (hideOverlayVersions != "true")
+                            listItem->setValue(overlayVersion, true);
+                        
+                        // Add a click listener to load the overlay when clicked upon
+                        listItem->setClickListener([this, overlayFile, newStarred, overlayFileName, overlayName](s64 key) {
+                            if (key & KEY_A) {
+                                // Load the overlay here
+                                //inMainMenu = false;
+                                //inOverlay = true;
+                                setIniFileValue(settingsConfigIniPath, "ultrapaw", "in_overlay", "true"); // this is handled within tesla.hpp
+                                //if (useOverlayLaunchArgs) {
+                                //    logMessage("LaunchArgs: "+overlayLaunchArgs);
+                                //    tsl::setNextOverlay(overlayFile, overlayLaunchArgs);
+                                //} else
+                                //    tsl::setNextOverlay(overlayFile);
+                                //logMessage("LaunchArgs: "+overlayLaunchArgs);
+                                std::string useOverlayLaunchArgs = parseValueFromIniSection(overlaysIniFilePath, overlayFileName, "use_launch_args");
+                                std::string overlayLaunchArgs = parseValueFromIniSection(overlaysIniFilePath, overlayFileName, "launch_args");
+                                
+                                
+                                if (useOverlayLaunchArgs == "true")
+                                    tsl::setNextOverlay(overlayFile, overlayLaunchArgs);
+                                else
+                                    tsl::setNextOverlay(overlayFile);
+                                //envSetNextLoad(overlayPath, "");
+                                tsl::Overlay::get()->close();
+                                //inMainMenu = true;
+                                return true;
+                            } else if (key & STAR_KEY) {
+                                std::string tmpMode(hiddenMenuMode);
+                                if (!overlayFile.empty()) {
+                                    // Update the INI file with the new value
+                                    setIniFileValue(overlaysIniFilePath, overlayFileName, "star", newStarred);
+                                    // Now, you can use the newStarred value for further processing if needed
+                                }
+                                if (inHiddenMode) {
+                                    tsl::goBack();
+                                    inMainMenu = false;
+                                    inHiddenMode = true;
+                                }
+                                tsl::changeTo<MainMenu>(tmpMode);
+                                //lastMenuMode = tmpMode;
+                                return true;
+                            } else if (key & SETTINGS_KEY) {
+                                if (!inHiddenMode) {
+                                    lastMenu = "";
+                                    inMainMenu = false;
+                                } else {
+                                    lastMenu = "hiddenMenuMode";
+                                    inHiddenMode = false;
+                                }
+                                
+                                tsl::changeTo<SettingsMenu>(overlayFileName, "overlay", overlayName);
+                                return true;
+                            }
+                            return false;
+                        });
+                    }
+                    if (listItem != nullptr)
+                        list->addItem(listItem);
+                }
+                
+                if (!hiddenOverlayList.empty() && !inHiddenMode) {
+                    auto listItem = new tsl::elm::ListItem(HIDDEN, DROPDOWN_SYMBOL);
+                    
+                    //std::vector<std::vector<std::string>> modifiedCommands = getModifyCommands(option.second, pathReplace);
+                    listItem->setClickListener([this](uint64_t keys) {
+                        if (keys & KEY_A) {
+                            inMainMenu = false;
+                            inHiddenMode = true;
+                            tsl::changeTo<MainMenu>("overlays");
+                            return true;
+                        }
+                        return false;
+                    });
+                    
+                    list->addItem(listItem);
+                }
+            }
+        }
+        
+        
+        
+        // Packages menu
+        if (menuMode == "packages" ) {
+            
+            // Create the directory if it doesn't exist
+            createDirectory(packageDirectory);
+            
+            
+            FILE* packagesIniFile = fopen(packagesIniFilePath.c_str(), "r");
+            if (!packagesIniFile) {
+                fclose(fopen(packagesIniFilePath.c_str(), "w")); // The INI file doesn't exist, so create an empty one.
+                initializingSpawn = true;
+            } else
+                fclose(packagesIniFile); // The file exists, so close it.
+            
+            std::vector<std::string> packageList;
+            std::vector<std::string> hiddenPackageList;
+            
+            // Load the INI file and parse its content.
+            std::map<std::string, std::map<std::string, std::string>> packagesIniData = getParsedDataFromIniFile(packagesIniFilePath);
+            // Load subdirectories
+            std::vector<std::string> subdirectories = getSubdirectories(packageDirectory);
+            //for (size_t i = 0; i < subdirectories.size(); ++i) {
+            for (const auto& packageName: subdirectories) {
+                if (packageName.substr(0, 1) == ".")
+                    continue;
+                // Check if the overlay name exists in the INI data.
+                if (packagesIniData.find(packageName) == packagesIniData.end()) {
+                    // The entry doesn't exist; initialize it.
+                    packageList.push_back("0020_"+packageName);
+                    setIniFileValue(packagesIniFilePath, packageName, "priority", "20");
+                    setIniFileValue(packagesIniFilePath, packageName, "star", "false");
+                    setIniFileValue(packagesIniFilePath, packageName, "hide", "false");
+                } else {
+                    // Read priority and starred status from ini
+                    priority = "0020";
+                    starred = "false";
+                    hide = "false";
+                    
+                    // Check if the "priority" key exists in overlaysIniData for overlayFileName
+                    if (packagesIniData.find(packageName) != packagesIniData.end() &&
+                        packagesIniData[packageName].find("priority") != packagesIniData[packageName].end()) {
+                        priority = formatPriorityString(packagesIniData[packageName]["priority"]);
+                    } else
+                        setIniFileValue(packagesIniFilePath, packageName, "priority", "20");
+                    
+                    // Check if the "star" key exists in overlaysIniData for overlayFileName
+                    if (packagesIniData.find(packageName) != packagesIniData.end() &&
+                        packagesIniData[packageName].find("star") != packagesIniData[packageName].end()) {
+                        starred = packagesIniData[packageName]["star"];
+                    } else
+                        setIniFileValue(packagesIniFilePath, packageName, "star", "false");
+                    
+                    // Check if the "star" key exists in overlaysIniData for overlayFileName
+                    if (packagesIniData.find(packageName) != packagesIniData.end() &&
+                        packagesIniData[packageName].find("hide") != packagesIniData[packageName].end()) {
+                        hide = packagesIniData[packageName]["hide"];
+                    } else
+                        setIniFileValue(packagesIniFilePath, packageName, "hide", "false");
+                    
+                    if (hide == "false") {
+                        if (starred == "true")
+                            packageList.push_back("-1_"+priority+"_"+packageName);
+                        else
+                            packageList.push_back(priority+"_"+packageName);
+                    } else {
+                        if (starred == "true")
+                            hiddenPackageList.push_back("-1_"+priority+"_"+packageName);
+                        else
+                            hiddenPackageList.push_back(priority+"_"+packageName);
+                    }
+                }
+            }
+            std::sort(packageList.begin(), packageList.end());
+            std::sort(hiddenPackageList.begin(), hiddenPackageList.end());
+            
+            if (inHiddenMode)
+                packageList = hiddenPackageList;
+            
+            for (size_t i = 0; i < packageList.size(); ++i) {
+                auto taintePackageName = packageList[i];
+                if (i == 0) {
+                    if (!inHiddenMode)
+                        list->addItem(new tsl::elm::CategoryHeader(PACKAGES));
+                    else
+                        list->addItem(new tsl::elm::CategoryHeader(HIDDEN_PACKAGES));
+                }
+                //bool usingStar = false;
+                std::string packageName = taintePackageName.c_str();
+                std::string packageStarred = "false";
+                
+                if ((packageName.length() >= 2) && (packageName.substr(0, 3) == "-1_")) {
+                    // strip first two characters
+                    packageName = packageName.substr(3);
+                    packageStarred = "true";
+                }
+                
+                packageName = packageName.substr(5);
+                
+                std::string newPackageName = packageName.c_str();
+                if (packageStarred == "true")
+                    newPackageName = STAR_SYMBOL+" "+newPackageName;
+                
+                std::string packageFilePath = packageDirectory + packageName+ "/";
+                
+                // Toggle the starred status
+                std::string newStarred = (packageStarred == "true") ? "false" : "true";
+                
+                tsl::elm::ListItem* listItem = nullptr;
+                if (isFileOrDirectory(packageFilePath)) {
+                    PackageHeader packageHeader = getPackageHeaderFromIni(packageFilePath+packageFileName);
+                    //if (count == 0) {
+                    //    // Add a section break with small text to indicate the "Packages" section
+                    //    list->addItem(new tsl::elm::CategoryHeader(PACKAGES));
+                    //}
+                    
+                    listItem = new tsl::elm::ListItem(newPackageName);
+                    if (cleanVersionLabels == "true")
+                        packageHeader.version = cleanVersionLabel(packageHeader.version);
+                    if (hidePackageVersions != "true")
+                       listItem->setValue(packageHeader.version, true);
+                    
+                    // Add a click listener to load the overlay when clicked upon
+                    listItem->setClickListener([this, packageFilePath, newStarred, packageName](s64 key) {
+                        if (key & KEY_A) {
+                            if (!inHiddenMode)
+                                inMainMenu = false;
+                            else
+                                inHiddenMode = false;
+                            
+                            // read commands from package's boot_package.ini
+                            
+                            if (isFileOrDirectory(packageFilePath+bootPackageFileName)) {
+                                std::vector<std::pair<std::string, std::vector<std::vector<std::string>>>> bootOptions = loadOptionsFromIni(packageFilePath+bootPackageFileName, true);
+                                if (bootOptions.size() > 0) {
+                                    for (const auto& bootOption:bootOptions) {
+                                        std::string bootOptionName = bootOption.first;
+                                        auto bootCommands = bootOption.second;
+                                        if (bootOptionName == "boot") {
+                                            refreshGui = interpretAndExecuteCommand(bootCommands, packageFilePath+bootPackageFileName, bootOptionName); // Execute modified 
+                                            break;
+                                        }
+                                    }
+                                }
+                            }
+                            
+                            
+                            tsl::changeTo<PackageMenu>(packageFilePath, "");
+                            
+                            return true;
+                        } else if (key & STAR_KEY) {
+                            std::string tmpMode(hiddenMenuMode);
+                            if (!packageName.empty())
+                                setIniFileValue(packagesIniFilePath, packageName, "star", newStarred); // Update the INI file with the new value
+                            
+                            if (inHiddenMode) {
+                                tsl::goBack();
+                                inMainMenu = false;
+                                inHiddenMode = true;
+                            }
+                            tsl::changeTo<MainMenu>(tmpMode);
+                            //lastMenuMode = tmpMode;
+                            return true;
+                        } else if (key & SETTINGS_KEY) {
+                            
+                            if (!inHiddenMode) {
+                                lastMenu = "";
+                                inMainMenu = false;
+                            } else {
+                                lastMenu = "hiddenMenuMode";
+                                inHiddenMode = false;
+                            }
+                            
+                            tsl::changeTo<SettingsMenu>(packageName, "package");
+                            return true;
+                        }
+                        return false;
+                    });
+                    list->addItem(listItem);
+                    //count++;
+                }
+            }
+            
+            if (!hiddenPackageList.empty() && !inHiddenMode) {
+                auto listItem = new tsl::elm::ListItem(HIDDEN, DROPDOWN_SYMBOL);
+                
+                //std::vector<std::vector<std::string>> modifiedCommands = getModifyCommands(option.second, pathReplace);
+                listItem->setClickListener([this](uint64_t keys) {
+                    if (keys & KEY_A) {
+                        inMainMenu = false;
+                        inHiddenMode = true;
+                        tsl::changeTo<MainMenu>("packages");
+                        return true;
+                    }
+                    return false;
+                });
+                
+                list->addItem(listItem);
+            }
+            
+            
+            // ********* THIS PART ALWAYS NEEDS TO MIRROR WHAT IS WITHIN SUBMENU (perhaps create a new method?)*********
+            
+            
+            if (!inHiddenMode) {
+                // Load options from INI file
+                std::vector<std::pair<std::string, std::vector<std::vector<std::string>>>> options = loadOptionsFromIni(packageIniPath, true);
+                
+                // initialize packageConfigIniPath text file
+                
+                for (size_t i = 0; i < options.size(); ++i) {
+                    auto option = options[i];
+                    
+                    std::string optionName = option.first;
+                    auto commands = option.second;
+                    
+                    std::string footer; 
+                    bool useSelection = false;
+                    
+                    
+                    std::string commandFooter = "null";
+                    std::string commandMode = "default";
+                    std::string commandGrouping = "default";
+                    
+                    std::string currentSection = "global";
+                    std::string sourceType = "default", sourceTypeOn = "default", sourceTypeOff = "default"; 
+                    //std::string sourceType, sourceTypeOn, sourceTypeOff; //"file", "json_file", "json", "list"
+                    std::string jsonPath, jsonPathOn, jsonPathOff;
+                    std::string jsonKey, jsonKeyOn, jsonKeyOff;
+                    
+                    
+                    std::vector<std::vector<std::string>> commandsOn;
+                    std::vector<std::vector<std::string>> commandsOff;
+                    std::vector<std::string> listData, listDataOn, listDataOff;
+                    
+                    
+                    if (commands.size() == 0) {
+                        // Add a section break with small text to indicate the "Commands" section
+                        list->addItem(new tsl::elm::CategoryHeader(removeTag(optionName)));
+                        continue;
+                    } else if (i == 0) // Add a section break with small text to indicate the "Commands" section
+                        list->addItem(new tsl::elm::CategoryHeader(COMMANDS));
+                    
+                    
+                    
+                    
+                    // items can be paths, commands, or variables depending on source
+                    //std::vector<std::string> selectedItemsList, selectedItemsListOn, selectedItemsListOff;
+                    
+                    // initial processing of commands
+                    for (const auto& cmd : commands) {
+                        
+                        
+                        if (!cmd.empty()) { // Isolate command settings
+                            // Extract the command mode
+                            if (cmd[0].find(modePattern) == 0) {
+                                commandMode = cmd[0].substr(modePattern.length());
+                                if (std::find(commandModes.begin(), commandModes.end(), commandMode) == commandModes.end())
+                                    commandMode = commandModes[0]; // reset to default if commandMode is unknown
+                            } else if (cmd[0].find(groupingPattern) == 0) {// Extract the command grouping
+                                commandGrouping = cmd[0].substr(groupingPattern.length());
+                                if (std::find(commandGroupings.begin(), commandGroupings.end(), commandGrouping) == commandGroupings.end())
+                                    commandGrouping = commandGroupings[0]; // reset to default if commandMode is unknown
+                            }
+                            
+                            // Extract the command grouping
+                            if (commandMode == "toggle") {
+                                if (cmd[0].find("on:") == 0)
+                                    currentSection = "on";
+                                else if (cmd[0].find("off:") == 0)
+                                    currentSection = "off";
+                                
+                                // Seperation of command chuncks
+                                if (currentSection == "global") {
+                                    commandsOn.push_back(cmd);
+                                    commandsOff.push_back(cmd);
+                                } else if (currentSection == "on")
+                                    commandsOn.push_back(cmd);
+                                else if (currentSection == "off")
+                                    commandsOff.push_back(cmd);
+                            }
+                        }
+                        if (cmd.size() > 1) { // Pre-process advanced commands
+                            //if (cmd[0] == "filter") {
+                            //    if (currentSection == "global") {
+                            //        filterList.push_back(cmd[1]);
+                            //    } else if (currentSection == "on") {
+                            //        filterListOn.push_back(cmd[1]);
+                            //    } else if (currentSection == "off") {
+                            //        filterListOff.push_back(cmd[1]);
+                            //    }
+                            if (cmd[0] == "file_source") {
+                                if (currentSection == "global") {
+                                    pathPattern = cmd[1];
+                                    //filesList = getFilesListByWildcards(pathPattern);
+                                    sourceType = "file";
+                                } else if (currentSection == "on") {
+                                    pathPatternOn = cmd[1];
+                                    //filesListOn = getFilesListByWildcards(pathPatternOn);
+                                    sourceTypeOn = "file";
+                                } else if (currentSection == "off") {
+                                    pathPatternOff = cmd[1];
+                                    //filesListOff = getFilesListByWildcards(pathPatternOff);
+                                    sourceTypeOff = "file";
+                                }
+                            }
+                        }
+                    }
+                    
+                    
+                    
+                    
+                    if (isFileOrDirectory(packageConfigIniPath)) {
+                        packageConfigData = getParsedDataFromIniFile(packageConfigIniPath);
+                        
+                        
+                        if (packageConfigData.count(optionName) > 0) {
+                            auto& optionSection = packageConfigData[optionName];
+                            
+                            // For hiding the versions of overlays/packages
+                            if (optionSection.count("mode") > 0)
+                                commandMode = optionSection["mode"];
+                            else
+                                setIniFileValue(packageConfigIniPath, optionName, "mode", commandMode);
+                            
+                            if (optionSection.count("grouping") > 0)
+                                commandGrouping = optionSection["grouping"];
+                            else
+                                setIniFileValue(packageConfigIniPath, optionName, "grouping", commandGrouping);
+                            
+                            
+                            if (optionSection.count("footer") > 0)
+                                commandFooter = optionSection["footer"];
+                            else
+                                setIniFileValue(packageConfigIniPath, optionName, "footer", commandFooter);
+                            
+                        }
+                    } else { // write data if settings are not loaded
+                        setIniFileValue(packageConfigIniPath, optionName, "mode", commandMode);
+                        setIniFileValue(packageConfigIniPath, optionName, "grouping", commandGrouping);
+                        setIniFileValue(packageConfigIniPath, optionName, "footer", commandFooter);
+                    }
+                    
+                    
+                    
+                    // get Option Name and footer
+                    if (optionName[0] == '*') { 
+                        useSelection = true;
+                        optionName = optionName.substr(1); // Strip the "*" character on the left
+                        footer = DROPDOWN_SYMBOL;
+                    } else {
+                        size_t pos = optionName.find(" - ");
+                        if (pos != std::string::npos) {
+                            footer = optionName.substr(pos + 2); // Assign the part after "&&" as the footer
+                            optionName = optionName.substr(0, pos); // Strip the "&&" and everything after it
+                        }
+                    }
+                    
+                    // override loading of the command footer
+                    if (commandFooter != "null")
+                        footer = commandFooter;
+                    
+                    
+                    if (useSelection) { // For wildcard commands (dropdown menus)
+                        auto listItem = static_cast<tsl::elm::ListItem*>(nullptr);
+                        if ((footer == DROPDOWN_SYMBOL) || (footer.empty()))
+                            listItem = new tsl::elm::ListItem(removeTag(optionName), footer);
+                        else {
+                            listItem = new tsl::elm::ListItem(removeTag(optionName));
+                            listItem->setValue(footer, true);
+                        }
+                        
+                        //std::vector<std::vector<std::string>> modifiedCommands = getModifyCommands(option.second, pathReplace);
+                        listItem->setClickListener([this, cmds = commands, keyName = option.first, packagePath = packageDirectory, listItem](uint64_t keys) {
+                            if (keys & KEY_A) {
+                                inMainMenu = false;
+                                tsl::changeTo<SelectionOverlay>(packagePath, keyName, cmds);
+                                return true;
+                            } else if (keys & SCRIPT_KEY) {
+                                inMainMenu = false; // Set boolean to true when entering a submenu
+                                tsl::changeTo<ScriptOverlay>(packagePath, keyName, true);
+                                return true;
+                            }
+                            return false;
+                        });
+                        
+                        list->addItem(listItem);
+                    } else { // For everything else
+                        
+                        const std::string& selectedItem = optionName;
+                        
+                        // For entries that are paths
+                        itemName = getNameFromPath(selectedItem);
+                        if (!isDirectory(preprocessPath(selectedItem)))
+                            itemName = dropExtension(itemName);
+                        parentDirName = getParentDirNameFromPath(selectedItem);
+                        
+                        
+                        if (commandMode == "default" || commandMode == "option") { // for handiling toggles
+                            auto listItem = new tsl::elm::ListItem(removeTag(optionName));
+                            listItem->setValue(footer, true);
+                            
+                            if (sourceType == "json") { // For JSON wildcards
+                                listItem->setClickListener([this, i, cmds=commands, packagePath = packageDirectory, keyName = option.first, selectedItem, listItem](uint64_t keys) { // Add 'command' to the capture list
+                                    if (keys & KEY_A) {
+                                        std::vector<std::vector<std::string>> modifiedCmds = getSourceReplacement(cmds, selectedItem, i); // replace source
+                                        //modifiedCmds = getSecondaryReplacement(modifiedCmds); // replace list and json
+                                        refreshGui = interpretAndExecuteCommand(modifiedCmds, packagePath, keyName); // Execute modified 
+                                        
+                                        listItem->setValue(CHECKMARK_SYMBOL);
+                                        return true;
+                                    } else if (keys & SCRIPT_KEY) {
+                                        inMainMenu = false; // Set boolean to true when entering a submenu
+                                        tsl::changeTo<ScriptOverlay>(packagePath, keyName, true);
+                                        return true;
+                                    }
+                                    
+                                    return false;
+                                });
+                                list->addItem(listItem);
+                            } else {
+                                listItem->setClickListener([this, i, cmds=commands, packagePath = packageDirectory, keyName = option.first, selectedItem, listItem](uint64_t keys) { // Add 'command' to the capture list
+                                    if (keys & KEY_A) {
+                                        std::vector<std::vector<std::string>> modifiedCmds = getSourceReplacement(cmds, selectedItem, i); // replace source
+                                        //modifiedCmds = getSecondaryReplacement(modifiedCmds); // replace list and json
+                                        refreshGui = interpretAndExecuteCommand(modifiedCmds, packagePath, keyName); // Execute modified 
+                                        
+                                        listItem->setValue(CHECKMARK_SYMBOL);
+                                        return true;
+                                    } else if (keys & SCRIPT_KEY) {
+                                        inMainMenu = false; // Set boolean to true when entering a submenu
+                                        tsl::changeTo<ScriptOverlay>(packagePath, keyName, true);
+                                        return true;
+                                    }
+                                    return false;
+                                });
+                                list->addItem(listItem);
+                            }
+                        } else if (commandMode == "toggle") {
+                            
+                            
+                            auto toggleListItem = new tsl::elm::ToggleListItem(removeTag(optionName), false, ON, OFF);
+                            // Set the initial state of the toggle item
+                            bool toggleStateOn = isFileOrDirectory(preprocessPath(pathPatternOn));
+                            
+                            toggleListItem->setState(toggleStateOn);
+                            
+                            toggleListItem->setStateChangedListener([this, i, cmdsOn=commandsOn, cmdsOff=commandsOff, toggleStateOn, packagePath = packageDirectory, keyName = option.first](bool state) {
+                                if (!state) {
+                                    // Toggle switched to On
+                                    if (toggleStateOn) {
+                                        std::vector<std::vector<std::string>> modifiedCmds = getSourceReplacement(cmdsOn, preprocessPath(pathPatternOn), i); // replace source
+                                        //modifiedCmds = getSecondaryReplacement(modifiedCmds); // replace list and json
+                                        refreshGui = interpretAndExecuteCommand(modifiedCmds, packagePath, keyName); // Execute modified 
+                                    } else {
+                                        // Handle the case where the command should only run in the source_on section
+                                        // Add your specific code here
+                                    }
+                                } else {
+                                    // Toggle switched to Off
+                                    if (!toggleStateOn) {
+                                        std::vector<std::vector<std::string>> modifiedCmds = getSourceReplacement(cmdsOff, preprocessPath(pathPatternOff),  i); // replace source
+                                        //modifiedCmds = getSecondaryReplacement(modifiedCmds); // replace list and json
+                                        refreshGui = interpretAndExecuteCommand(modifiedCmds, packagePath, keyName); // Execute modified 
+                                    } else {
+                                        // Handle the case where the command should only run in the source_off section
+                                        // Add your specific code here
+                                    }
+                                }
+                            });
+                            list->addItem(toggleListItem);
+                        }
+                    }
+                }
+            }
+        }
+        if (initializingSpawn) {
+            initializingSpawn = false;
+            return createUI(); 
+        }
+        
+        
+        rootFrame = new tsl::elm::OverlayFrame("Ultra Paw", versionLabel, menuMode+hiddenMenuMode);
+        rootFrame->setContent(list);
+        return rootFrame;
+    }
+    
+    /**
+     * @brief Handles user input for the main menu overlay.
+     *
+     * Processes user input and responds accordingly within the main menu overlay.
+     * Captures key presses and performs actions based on user interactions.
+     *
+     * @param keysDown A bitset representing keys that are currently pressed.
+     * @param keysHeld A bitset representing keys that are held down.
+     * @param touchInput Information about touchscreen input.
+     * @param leftJoyStick Information about the left joystick input.
+     * @param rightJoyStick Information about the right joystick input.
+     * @return `true` if the input was handled within the overlay, `false` otherwise.
+     */
+    virtual bool handleInput(uint64_t keysDown, uint64_t keysHeld, touchPosition touchInput, JoystickPosition leftJoyStick, JoystickPosition rightJoyStick) override {
+        
+        if (refreshGui) {
+            tsl::changeTo<MainMenu>(lastMenuMode);
+            refreshGui = false;
+        }
+        
+        
+        if (inMainMenu && !inHiddenMode){
+            if (isDownloaded) // for handling software updates
+                tsl::Overlay::get()->close();
+            
+            if (!freshSpawn && !returningToMain && !returningToHiddenMain) {
+                if ((keysHeld & KEY_DRIGHT) && !(keysHeld & (KEY_DLEFT | KEY_DUP | KEY_DDOWN | KEY_B | KEY_A | KEY_X | KEY_Y | KEY_L | KEY_R | KEY_ZL | KEY_ZR))) {
+                    if (menuMode != "packages") {
+                        setIniFileValue(settingsConfigIniPath, "ultrapaw", "last_menu", "packages");
+                        tsl::changeTo<MainMenu>();
+                        return true;
+                    }
+                }
+                if ((keysHeld & KEY_DLEFT) && !(keysHeld & (KEY_DRIGHT | KEY_DUP | KEY_DDOWN | KEY_B | KEY_A | KEY_X | KEY_Y | KEY_L | KEY_R | KEY_ZL | KEY_ZR))) {
+                    if (menuMode != "overlays") {
+                        setIniFileValue(settingsConfigIniPath, "ultrapaw", "last_menu", "overlays");
+                        tsl::goBack();
+                        tsl::changeTo<MainMenu>();
+                        return true;
+                    }
+                }
+                if (keysHeld & KEY_B) {
+                    //inMainMenu = false;
+                    setIniFileValue(settingsConfigIniPath, "ultrapaw", "last_menu", defaultMenuMode);
+                    tsl::Overlay::get()->close();
+                    return true;
+                }
+                if (keysHeld & SYSTEM_SETTINGS_KEY)
+                    tsl::changeTo<UltrahandSettingsMenu>();
+            }
+        }
+        if (!inMainMenu && inHiddenMode) {
+            if (!returningToHiddenMain && !returningToMain) {
+                if (keysHeld & KEY_B) {
+                    returningToMain = true;
+                    inHiddenMode = false;
+                    
+                    if (reloadMenu2) {
+                        tsl::goBack();
+                        tsl::changeTo<MainMenu>();
+                        reloadMenu2 = false;
+                        return true;
+                    }
+                    
+                    tsl::goBack();
+                    return true;
+                }
+            }
+        }
+        
+        
+        if (keysHeld & KEY_B)
+            return false;
+        
+        if (freshSpawn && !(keysHeld & KEY_B))
+            freshSpawn = false;
+        
+        if (returningToMain && !(keysHeld & KEY_B)){
+            returningToMain = false;
+            inMainMenu = true;
+            selectedFooterDict.clear();
+        }
+        if (returningToHiddenMain && !(keysHeld & KEY_B)){
+            returningToHiddenMain = false;
+            inHiddenMode = true;
+            selectedFooterDict.clear();
+        }
+        
+        if (redrawWidget) {
+            reinitializeWidgetVars();
+            redrawWidget = false;
+        }
+        
+        return false;
+    }
+};
+
+
+/**
+ * @brief The `Overlay` class manages the main overlay functionality.
+ *
+ * This class is responsible for handling the main overlay, which provides access to various application features and options.
+ * It initializes necessary services, handles user input, and manages the transition between different menu modes.
+ */
+class Overlay : public tsl::Overlay {
+public:
+    /**
+     * @brief Initializes essential services and resources.
+     *
+     * This function initializes essential services and resources required for the overlay to function properly.
+     * It sets up file system mounts, initializes network services, and performs other necessary tasks.
+     */
+    virtual void initServices() override {
+        loaderInfo = envGetLoaderInfo();
+        versionLabel = APP_VERSION+std::string("   (")+ extractTitle(loaderInfo)+" v"+cleanVersionLabel(loaderInfo)+std::string(")");
+        fsdevMountSdmc();
+        splInitialize();
+        spsmInitialize();
+        i2cInitialize();
+        ASSERT_FATAL(socketInitializeDefault());
+        ASSERT_FATAL(nifmInitialize(NifmServiceType_User));
+        ASSERT_FATAL(smInitialize());
+    }
+    
+    /**
+     * @brief Exits and cleans up services and resources.
+     *
+     * This function is responsible for exiting and cleaning up services and resources
+     * when the overlay is no longer in use. It should release any allocated resources and
+     * properly shut down services to avoid memory leaks.
+     */
+    virtual void exitServices() override {
+        socketExit();
+        nifmExit();
+        i2cExit();
+        smExit();
+        spsmExit();
+        splExit();
+        fsdevUnmountAll();
+    }
+    
+    /**
+     * @brief Performs actions when the overlay becomes visible.
+     *
+     * This function is called when the overlay transitions from an invisible state to a visible state.
+     * It can be used to perform actions or updates specific to the overlay's visibility.
+     */
+    virtual void onShow() override {
+        //if (rootFrame != nullptr) {
+        //    if (inMainMenu && redrawMenu) {
+        //        //tsl::Overlay::get()->getCurrentGui()->removeFocus();
+        //        //rebuildUI();
+        //        showMenu = true;
+        //        tsl::changeTo<MainMenu>(lastMenuMode);
+        //        //rootFrame->invalidate();
+        //        //tsl::Overlay::get()->getCurrentGui()->requestFocus(rootFrame, tsl::FocusDirection::None);
+        //    }
+        //}
+        //redrawMenu = true;
+    } 
+    
+    /**
+     * @brief Performs actions when the overlay becomes visible.
+     *
+     * This function is called when the overlay transitions from an invisible state to a visible state.
+     * It can be used to perform actions or updates specific to the overlay's visibility.
+     */
+    virtual void onHide() override {
+        //if (inMainMenu) {
+        //    redrawMenu = false;
+        //}
+    } 
+    
+    /**
+     * @brief Loads the initial graphical user interface (GUI) for the overlay.
+     *
+     * This function is responsible for loading the initial GUI when the overlay is launched.
+     * It returns a unique pointer to the GUI element that will be displayed as the overlay's starting interface.
+     * You can also pass arguments to the constructor of the GUI element if needed.
+     *
+     * @return A unique pointer to the initial GUI element.
+     */
+    virtual std::unique_ptr<tsl::Gui> loadInitialGui() override {
+        return initially<MainMenu>();  // Initial Gui to load. It's possible to pass arguments to its constructor like this
+    }
+};
+
+
+/**
+ * @brief The entry point of the application.
+ *
+ * This function serves as the entry point for the application. It takes command-line arguments,
+ * initializes necessary services, and starts the main loop of the overlay. The `argc` parameter
+ * represents the number of command-line arguments, and `argv` is an array of C-style strings
+ * containing the actual arguments.
+ *
+ * @param argc The number of command-line arguments.
+ * @param argv An array of C-style strings representing command-line arguments.
+ * @return The application's exit code.
+ */
+int main(int argc, char* argv[]) {
+    return tsl::loop<Overlay, tsl::impl::LaunchFlags::None>(argc, argv);
+}