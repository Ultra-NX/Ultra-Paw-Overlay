--- conflicted
+++ resolved
@@ -1,1636 +1,1612 @@
-/********************************************************************************
- * File: main.cpp
- * Author: ppkantorski
- * Description: 
- *   This file contains the main program logic for the Ultrahand Overlay project,
- *   an overlay executor designed for versatile crafting and management of overlays.
- *   It defines various functions, menu structures, and interaction logic to
- *   facilitate the seamless execution and customization of overlays within the project.
- * 
- *   Key Features:
- *   - Dynamic overlay loading and execution.
- *   - Integration with menu systems and submenus.
- *   - Configuration options through INI files.
- *   - Toggles for enabling/disabling specific commands.
- * 
- *   Note: Please refer to the project documentation and README.md for detailed
- *   information on how to use and configure the Ultrahand Overlay.
- * 
- *   For the latest updates and contributions, visit the project's GitHub repository.
- *   (GitHub Repository: https://github.com/ppkantorski/Ultrahand-Overlay)
- *
- *  Copyright (c) 2023 ppkantorski
- *  All rights reserved.
- ********************************************************************************/
-
-
-#define NDEBUG
-#define STBTT_STATIC
-#define TESLA_INIT_IMPL
-#include <tesla.hpp>
-#include <utils.hpp>
-
-
-// Overlay booleans
-//static bool shouldCloseMenu = false;
-static bool returningToMain = false;
-static bool returningToSub = false;
-static bool inMainMenu = false;
-//static bool inOverlay = false;
-static bool inSubMenu = false;
-static bool inConfigMenu = false;
-static bool inSelectionMenu = false;
-static bool defaultMenuLoaded = true;
-static bool freshSpawn = true;
-
-static tsl::elm::OverlayFrame *rootFrame = nullptr;
-static tsl::elm::List *list = nullptr;
-
-// Command mode globals
-static std::vector<std::string> commandModes = {"default", "toggle"};
-static std::vector<std::string> commandGroupings = {"default", "split"};
-static std::string modePattern = ";mode=";
-static std::string groupingPattern = ";grouping=";
-
-
-/**
- * @brief The `ConfigOverlay` class handles configuration overlay functionality.
- *
- * This class manages the configuration overlay, allowing users to modify settings
- * in the INI file. It provides functions for creating, updating, and cleaning INI files
- * as well as handling user interactions related to configuration.
- */
-class ConfigOverlay : public tsl::Gui {
-private:
-    std::string filePath, specificKey;
-    bool isInSection, inQuotes;
-
-public:
-    /**
-     * @brief Constructs a `ConfigOverlay` instance.
-     *
-     * Initializes a new instance of the `ConfigOverlay` class with the provided parameters.
-     *
-     * @param file The file path associated with the overlay.
-     * @param key The specific key related to the overlay (optional).
-     */
-    ConfigOverlay(const std::string& file, const std::string& key = "") : filePath(file), specificKey(key) {}
-    
-    /**
-     * @brief Destroys the `ConfigOverlay` instance.
-     *
-     * Cleans up any resources associated with the `ConfigOverlay` instance.
-     */
-    ~ConfigOverlay() {}
-    
-    /**
-     * @brief Creates the graphical user interface (GUI) for the configuration overlay.
-     *
-     * This function initializes and sets up the GUI elements for the configuration overlay,
-     * allowing users to modify settings in the INI file.
-     *
-     * @return A pointer to the GUI element representing the configuration overlay.
-     */
-    virtual tsl::elm::Element* createUI() override {
-        inConfigMenu = true;
-        
-        rootFrame = new tsl::elm::OverlayFrame(getNameFromPath(filePath), "Ultrahand Config");
-        list = new tsl::elm::List();
-        
-        std::string packageFile = filePath + packageFileName;
-        
-        std::string fileContent = getFileContents(packageFile);
-        if (!fileContent.empty()) {
-            std::string line;
-            std::istringstream iss(fileContent);
-            std::string currentCategory;
-            isInSection = false;
-            while (std::getline(iss, line)) {
-                if (line.empty() || line.find_first_not_of('\n') == std::string::npos) {
-                    continue;
-                }
-                
-                if (line.front() == '[' && line.back() == ']') {
-                    if (!specificKey.empty()) {
-                        if (line.substr(1, line.size() - 2) == specificKey) {
-                            currentCategory = line.substr(1, line.size() - 2);
-                            isInSection = true;
-                            list->addItem(new tsl::elm::CategoryHeader(currentCategory));
-                        } else {
-                            currentCategory.clear();
-                            isInSection = false;
-                        }
-                    } else {
-                        currentCategory = line.substr(1, line.size() - 2);
-                        isInSection = true;
-                        list->addItem(new tsl::elm::CategoryHeader(currentCategory));
-                    }
-                } else if (isInSection) {
-                    auto listItem = new tsl::elm::ListItem(line);
-                    listItem->setClickListener([line, this, listItem](uint64_t keys) {
-                        if (keys & KEY_A) {
-                            std::istringstream iss(line);
-                            std::string part;
-                            std::vector<std::vector<std::string>> commandVec;
-                            std::vector<std::string> commandParts;
-                            inQuotes = false;
-                            
-                            while (std::getline(iss, part, '\'')) {
-                                if (!part.empty()) {
-                                    if (!inQuotes) {
-                                        std::istringstream argIss(part);
-                                        std::string arg;
-                                        while (argIss >> arg) {
-                                            commandParts.emplace_back(arg);
-                                        }
-                                    } else {
-                                        commandParts.emplace_back(part);
-                                    }
-                                }
-                                inQuotes = !inQuotes;
-                            }
-                            
-                            commandVec.emplace_back(std::move(commandParts));
-                            interpretAndExecuteCommand(commandVec);
-                            listItem->setValue("DONE");
-                            return true;
-                        }
-                        return false;
-                    });
-                    list->addItem(listItem);
-                }
-            }
-        } else {
-            list->addItem(new tsl::elm::ListItem("Failed to open file: " + packageFile));
-        }
-        
-        rootFrame->setContent(list);
-        return rootFrame;
-    }
-    
-    /**
-     * @brief Handles user input for the configuration overlay.
-     *
-     * This function processes user input and responds accordingly within the configuration overlay.
-     * It captures key presses and performs actions based on user interactions.
-     *
-     * @param keysDown   A bitset representing keys that are currently pressed.
-     * @param keysHeld   A bitset representing keys that are held down.
-     * @param touchInput Information about touchscreen input.
-     * @param leftJoyStick Information about the left joystick input.
-     * @param rightJoyStick Information about the right joystick input.
-     * @return `true` if the input was handled within the overlay, `false` otherwise.
-     */
-    virtual bool handleInput(u64 keysDown, u64 keysHeld, touchPosition touchInput, JoystickPosition leftJoyStick, JoystickPosition rightJoyStick) override {
-        if (inConfigMenu) {
-            if (keysHeld & KEY_B) {
-                //tsl::Overlay::get()->close();
-                //svcSleepThread(300'000'000);
-                tsl::goBack();
-                inConfigMenu = false;
-                returningToSub = true;
-                //tsl::Overlay::get()->close();
-                return true;
-            }
-        }
-        if (keysHeld & KEY_B) {
-            return false;
-        }
-        return false;
-        //return handleOverlayMenuInput(inConfigMenu, keysHeld, KEY_B);
-    }
-};
-
-
-
-/**
- * @brief The `SelectionOverlay` class manages the selection overlay functionality.
- *
- * This class handles the selection overlay, allowing users to interact with and select various options.
- * It provides functions for creating the graphical user interface (GUI), handling user input, and executing commands.
- */
-class SelectionOverlay : public tsl::Gui {
-private:
-    std::string filePath, specificKey, pathPattern, pathPatternOn, pathPatternOff, itemName, parentDirName, lastParentDirName;
-    std::vector<std::string> filesList, filesListOn, filesListOff, filterList, filterListOn, filterListOff;
-    std::vector<std::vector<std::string>> commands;
-    
-    bool toggleState = false;
-
-public:
-    /**
-     * @brief Constructs a `SelectionOverlay` instance.
-     *
-     * Initializes a new instance of the `SelectionOverlay` class with the provided parameters.
-     *
-     * @param file The file path associated with the overlay.
-     * @param key The specific key related to the overlay (optional).
-     * @param cmds A vector of vectors containing commands for the overlay (optional).
-     */
-    SelectionOverlay(const std::string& file, const std::string& key = "", const std::vector<std::vector<std::string>>& cmds = {})
-        : filePath(file), specificKey(key), commands(cmds) {}
-    /**
-     * @brief Destroys the `SelectionOverlay` instance.
-     *
-     * Cleans up any resources associated with the `SelectionOverlay` instance.
-     */
-    ~SelectionOverlay() {}
-    
-    /**
-     * @brief Creates the graphical user interface (GUI) for the selection overlay.
-     *
-     * Initializes and sets up the GUI elements for the selection overlay, allowing users to interact
-     * with and select various options.
-     *
-     * @return A pointer to the GUI element representing the selection overlay.
-     */
-    virtual tsl::elm::Element* createUI() override {
-        inSelectionMenu = true;
-        
-        rootFrame = new tsl::elm::OverlayFrame(getNameFromPath(filePath), "Ultrahand Package");
-        list = new tsl::elm::List();
-        
-        std::string commandMode = commandModes[0];
-        std::string commandGrouping = commandGroupings[0];
-        
-        std::string currentSection = "global";
-        std::string sourceType = "default", sourceTypeOn = "default", sourceTypeOff = "default"; 
-        std::string jsonPath, jsonPathOn, jsonPathOff;
-        std::string jsonKey, jsonKeyOn, jsonKeyOff;
-        
-        
-        std::vector<std::vector<std::string>> commandsOn;
-        std::vector<std::vector<std::string>> commandsOff;
-        std::vector<std::string> listData, listDataOn, listDataOff;
-        json_t* jsonData = nullptr;
-        json_t* jsonDataOn = nullptr;
-        json_t* jsonDataOff = nullptr;
-        
-        
-        // initial processing of commands
-        for (const auto& cmd : commands) {
-            
-            if (!cmd.empty()) { // Isolate command settings
-                // Extract the command mode
-                if (cmd[0].find(modePattern) == 0) {
-                    commandMode = cmd[0].substr(modePattern.length());
-                    if (std::find(commandModes.begin(), commandModes.end(), commandMode) == commandModes.end()) {
-                        commandMode = commandModes[0]; // reset to default if commandMode is unknown
-                    }
-                } else if (cmd[0].find(groupingPattern) == 0) {// Extract the command grouping
-                    commandGrouping = cmd[0].substr(groupingPattern.length());
-                    if (std::find(commandGroupings.begin(), commandGroupings.end(), commandGrouping) == commandGroupings.end()) {
-                        commandGrouping = commandGroupings[0]; // reset to default if commandMode is unknown
-                    }
-                }
-                
-                // Extract the command grouping
-                if (commandMode == "toggle") {
-                    if (cmd[0].find("on:") == 0) {
-                        currentSection = "on";
-                    } else if (cmd[0].find("off:") == 0) {
-                        currentSection = "off";
-                    }
-                    
-                    // Seperation of command chuncks
-                    if (currentSection == "global") {
-                        commandsOn.push_back(cmd);
-                        commandsOff.push_back(cmd);
-                    } else if (currentSection == "on") {
-                        commandsOn.push_back(cmd);
-                    } else if (currentSection == "off") {
-                        commandsOff.push_back(cmd);
-                    }
-                }
-                
-            }
-            if (cmd.size() > 1) { // Pre-process advanced commands
-                if (cmd[0] == "filter") {
-                    if (currentSection == "global") {
-                        filterList.push_back(cmd[1]);
-                    } else if (currentSection == "on") {
-                        filterListOn.push_back(cmd[1]);
-                    } else if (currentSection == "off") {
-                        filterListOff.push_back(cmd[1]);
-                    }
-                } else if (cmd[0] == "file_source") {
-                    if (currentSection == "global") {
-                        pathPattern = cmd[1];
-                        filesList = getFilesListByWildcards(pathPattern);
-                        sourceType = "file";
-                    } else if (currentSection == "on") {
-                        pathPatternOn = cmd[1];
-                        filesListOn = getFilesListByWildcards(pathPatternOn);
-                        sourceTypeOn = "file";
-                    } else if (currentSection == "off") {
-                        pathPatternOff = cmd[1];
-                        filesListOff = getFilesListByWildcards(pathPatternOff);
-                        sourceTypeOff = "file";
-                    }
-                } else if (cmd[0] == "json_file_source") {
-                    if (currentSection == "global") {
-                        jsonPath = preprocessPath(cmd[1]);
-                        jsonData = readJsonFromFile(jsonPath);
-                        sourceType = "json_file";
-                        if (cmd.size() > 2) {
-                            jsonKey = cmd[2]; //json display key
-                        }
-                    } else if (currentSection == "on") {
-                        jsonPathOn = preprocessPath(cmd[1]);
-                        jsonDataOn = readJsonFromFile(jsonPathOn);
-                        sourceTypeOn = "json_file";
-                        if (cmd.size() > 2) {
-                            jsonKeyOn = cmd[2]; //json display key
-                        }
-                    } else if (currentSection == "off") {
-                        jsonPathOff = preprocessPath(cmd[1]);
-                        jsonDataOff = readJsonFromFile(jsonPathOff);
-                        sourceTypeOff = "json_file";
-                        if (cmd.size() > 2) {
-                            jsonKeyOff = cmd[2]; //json display key
-                        }
-                    }
-                } else if (cmd[0] == "list_source") {
-                    if (currentSection == "global") {
-                        listData = stringToList(removeQuotes(cmd[1]));
-                        sourceType = "list";
-                    } else if (currentSection == "on") {
-                        listDataOn = stringToList(removeQuotes(cmd[1]));
-                        sourceTypeOn = "list";
-                    } else if (currentSection == "off") {
-                        listDataOff = stringToList(removeQuotes(cmd[1]));
-                        sourceTypeOff = "list";
-                    }
-                } else if (cmd[0] == "json_source") {
-                    if (currentSection == "global") {
-                        jsonData = stringToJson(cmd[1]); // convert string to jsonData
-                        sourceType = "json";
-                        
-                        if (cmd.size() > 2) {
-                            jsonKey = cmd[2]; //json display key
-                        }
-                    } else if (currentSection == "on") {
-                        jsonDataOn = stringToJson(cmd[1]); // convert string to jsonData
-                        sourceTypeOn = "json";
-                        
-                        if (cmd.size() > 2) {
-                            jsonKeyOn = cmd[2]; //json display key
-                        }
-                        
-                    } else if (currentSection == "off") {
-                        jsonDataOff = stringToJson(cmd[1]); // convert string to jsonData
-                        sourceTypeOff = "json";
-                        
-                        if (cmd.size() > 2) {
-                            jsonKeyOff = cmd[2]; //json display key
-                        }
-                    }
-                }
-            } 
-        }
-        
-        // items can be paths, commands, or variables depending on source
-        std::vector<std::string> selectedItemsList, selectedItemsListOn, selectedItemsListOff;
-        
-        // Get the list of files matching the pattern
-        if (commandMode == "default") {
-            if (sourceType == "file"){
-                selectedItemsList = filesList;
-            } else if (sourceType == "list"){
-                selectedItemsList = listData;
-            } else if ((sourceType == "json") || (sourceType == "json_file")) {
-                // Populate items list based upon jsonKey
-                if ((jsonData) && json_is_array(jsonData)) {
-                    size_t arraySize = json_array_size(jsonData);
-                    for (size_t i = 0; i < arraySize; ++i) {
-                        json_t* item = json_array_get(jsonData, i);
-                        if (item && json_is_object(item)) {
-                            json_t* keyValue = json_object_get(item, jsonKey.c_str());
-                            if (keyValue && json_is_string(keyValue)) {
-                                const char* name = json_string_value(keyValue);
-                                selectedItemsList.push_back(std::string(name));
-                            }
-                        }
-                    }
-                }
-            }
-        } else if (commandMode == "toggle") {
-            if (sourceTypeOn == "file") {
-                selectedItemsListOn = filesListOn;
-            } else if (sourceTypeOn == "list") {
-                selectedItemsListOn = listDataOn;
-            } else if ((sourceTypeOn == "json") || (sourceTypeOn == "json_file")) {
-                // Populate items list based upon jsonKey
-                if ((jsonDataOn) && json_is_array(jsonDataOn)) {
-                    size_t arraySize = json_array_size(jsonDataOn);
-                    for (size_t i = 0; i < arraySize; ++i) {
-                        json_t* item = json_array_get(jsonDataOn, i);
-                        if (item && json_is_object(item)) {
-                            json_t* keyValue = json_object_get(item, jsonKeyOn.c_str());
-                            if (keyValue && json_is_string(keyValue)) {
-                                const char* name = json_string_value(keyValue);
-                                selectedItemsListOn.push_back(std::string(name));
-                            }
-                        }
-                    }
-                }
-            }
-            
-            if (sourceTypeOff == "file") {
-                selectedItemsListOff = filesListOff;
-            } else if (sourceTypeOff == "list") {
-                selectedItemsListOff = listDataOff;
-            } else if ((sourceTypeOff == "json") || (sourceTypeOff == "json_file")) {
-                // Populate items list based upon jsonKey
-                if ((jsonDataOff) && json_is_array(jsonDataOff)) {
-                    size_t arraySize = json_array_size(jsonDataOff);
-                    for (size_t i = 0; i < arraySize; ++i) {
-                        json_t* item = json_array_get(jsonDataOff, i);
-                        if (item && json_is_object(item)) {
-                            json_t* keyValue = json_object_get(item, jsonKeyOff.c_str());
-                            if (keyValue && json_is_string(keyValue)) {
-                                const char* name = json_string_value(keyValue);
-                                selectedItemsListOff.push_back(std::string(name));
-                            }
-                        }
-                    }
-                }
-            }
-            
-            
-            // Apply On Filter
-            filterItemsList(filterListOn, selectedItemsListOn);
-            
-            // Apply Off Filter
-            filterItemsList(filterListOff, selectedItemsListOff);
-            
-            
-            selectedItemsList.reserve(selectedItemsListOn.size() + selectedItemsListOff.size());
-            selectedItemsList.insert(selectedItemsList.end(), selectedItemsListOn.begin(), selectedItemsListOn.end());
-            selectedItemsList.insert(selectedItemsList.end(), selectedItemsListOff.begin(), selectedItemsListOff.end());
-            
-            
-            // WARNING: This assumes items list is a path list. (May need a long term solution still.)
-            if (commandGrouping == "split") {
-                
-                std::sort(selectedItemsList.begin(), selectedItemsList.end(), [](const std::string& a, const std::string& b) {
-                    std::string parentDirA = getParentDirNameFromPath(a);
-                    std::string parentDirB = getParentDirNameFromPath(b);
-                    
-                    // Compare parent directory names
-                    if (parentDirA != parentDirB) {
-                        return parentDirA < parentDirB;
-                    } else {
-                        // Parent directory names are the same, compare filenames
-                        std::string filenameA = getNameFromPath(a);
-                        std::string filenameB = getNameFromPath(b);
-                        
-                        // Compare filenames
-                        return filenameA < filenameB;
-                    }
-                });
-            } else {
-                std::sort(selectedItemsList.begin(), selectedItemsList.end(), [](const std::string& a, const std::string& b) {
-                    return getNameFromPath(a) < getNameFromPath(b);
-                });
-            }
-        }
-        
-        // Apply filter to selectedItemsList
-        filterItemsList(filterList, selectedItemsList);
-        
-        
-        if (commandGrouping == "default") {
-            list->addItem(new tsl::elm::CategoryHeader(specificKey)); // remove * from key
-        }
-        
-        
-        
-        
-        // Add each file as a menu item
-        for (size_t i = 0; i < selectedItemsList.size(); ++i) {
-            const std::string& selectedItem = selectedItemsList[i];
-            
-            //std::vector<std::vector<std::string>> modifiedCommands = getModifyCommands(commands, selectedItem);
-            //std::vector<std::vector<std::string>> modifiedCommands = getModifyCommands(commands, std::to_string(i));
-            
-            // For entries that are paths
-            itemName = getNameFromPath(selectedItem);
-            if (!isDirectory(preprocessPath(selectedItem))) {
-                itemName = dropExtension(itemName);
-            }
-            parentDirName = getParentDirNameFromPath(selectedItem);
-            
-            if ((commandGrouping == "split") && (lastParentDirName.empty() || (lastParentDirName != parentDirName))){
-                list->addItem(new tsl::elm::CategoryHeader(removeQuotes(parentDirName)));
-                lastParentDirName = parentDirName.c_str();
-            }
-            
-            
-            if (commandMode == "default") { // for handiling toggles
-                
-                if (sourceType == "json") { // For JSON wildcards
-                    size_t pos = selectedItem.find(" - ");
-                    std::string footer = "";
-                    std::string optionName = selectedItem;
-                    if (pos != std::string::npos) {
-                        footer = selectedItem.substr(pos + 2); // Assign the part after "&&" as the footer
-                        optionName = selectedItem.substr(0, pos); // Strip the "&&" and everything after it
-                    }
-                    auto listItem = new tsl::elm::ListItem(optionName);
-                    listItem->setValue(footer, true);
-                    listItem->setClickListener([this, cmds=commands, selectedItem, i, listItem](uint64_t keys) { // Add 'command' to the capture list
-                        if (keys & KEY_A) {
-<<<<<<< HEAD
-                            std::vector<std::vector<std::string>> modifiedCmds = getSourceReplacement(cmds, selectedItem, i); // replace source
-                            //modifiedCmds = getSecondaryReplacement(modifiedCmds); // replace list and json
-                            interpretAndExecuteCommand(modifiedCmds); // Execute modified 
-                            
-=======
-                            // Replace "{json_file_source}" with entry in commands, then execute
-                            std::string countString = std::to_string(count);
-                            std::vector<std::vector<std::string>> modifiedCommands = getModifyCommands(commands, countString, false, true, true);
-                            interpretAndExecuteCommand(modifiedCommands);
->>>>>>> dd5b12f0
-                            listItem->setValue("DONE");
-                            return true;
-                        }
-                        return false;
-                    });
-                    list->addItem(listItem);
-                } else {
-                    size_t pos = selectedItem.find(" - ");
-                    std::string footer = "";
-                    std::string optionName = selectedItem;
-                    if (pos != std::string::npos) {
-                        footer = selectedItem.substr(pos + 2); // Assign the part after "&&" as the footer
-                        optionName = selectedItem.substr(0, pos); // Strip the "&&" and everything after it
-                    }
-                    auto listItem = new tsl::elm::ListItem(optionName);
-                    listItem->setValue(footer, true);
-                    listItem->setClickListener([this, cmds=commands, selectedItem, i, listItem](uint64_t keys) { // Add 'command' to the capture list
-                        if (keys & KEY_A) {
-                            std::vector<std::vector<std::string>> modifiedCmds = getSourceReplacement(cmds, selectedItem, i); // replace source
-                            //modifiedCmds = getSecondaryReplacement(modifiedCmds); // replace list and json
-                            interpretAndExecuteCommand(modifiedCmds); // Execute modified 
-                            
-                            listItem->setValue("DONE");
-                            return true;
-                        }
-                        return false;
-                    });
-                    list->addItem(listItem);
-                }
-            } else if (commandMode == "toggle") {
-                auto toggleListItem = new tsl::elm::ToggleListItem(itemName, false, "On", "Off");
-                
-                // Set the initial state of the toggle item
-                bool toggleStateOn = std::find(selectedItemsListOn.begin(), selectedItemsListOn.end(), selectedItem) != selectedItemsListOn.end();
-                toggleListItem->setState(toggleStateOn);
-                
-                toggleListItem->setStateChangedListener([this, cmdsOn=commandsOn, cmdsOff=commandsOff, selectedItem, i, toggleStateOn](bool state) {
-                    if (!state) {
-                        // Toggle switched to On
-                        if (toggleStateOn) {
-                            std::vector<std::vector<std::string>> modifiedCmds = getSourceReplacement(cmdsOn, selectedItem, i); // replace source
-                            //modifiedCmds = getSecondaryReplacement(modifiedCmds); // replace list and json
-                            interpretAndExecuteCommand(modifiedCmds); // Execute modified 
-                        } else {
-                            // Handle the case where the command should only run in the source_on section
-                            // Add your specific code here
-                        }
-                    } else {
-                        // Toggle switched to Off
-                        if (!toggleStateOn) {
-                            std::vector<std::vector<std::string>> modifiedCmds = getSourceReplacement(cmdsOff, selectedItem, i); // replace source
-                            //modifiedCmds = getSecondaryReplacement(modifiedCmds); // replace list and json
-                            interpretAndExecuteCommand(modifiedCmds); // Execute modified 
-                        } else {
-                            // Handle the case where the command should only run in the source_off section
-                            // Add your specific code here
-                        }
-                    }
-                });
-                list->addItem(toggleListItem);
-            }
-            //count++;
-        }
-        
-        rootFrame->setContent(list);
-        return rootFrame;
-    }
-
-    /**
-     * @brief Handles user input for the selection overlay.
-     *
-     * Processes user input and responds accordingly within the selection overlay.
-     * Captures key presses and performs actions based on user interactions.
-     *
-     * @param keysDown A bitset representing keys that are currently pressed.
-     * @param keysHeld A bitset representing keys that are held down.
-     * @param touchInput Information about touchscreen input.
-     * @param leftJoyStick Information about the left joystick input.
-     * @param rightJoyStick Information about the right joystick input.
-     * @return `true` if the input was handled within the overlay, `false` otherwise.
-     */
-    virtual bool handleInput(u64 keysDown, u64 keysHeld, touchPosition touchInput, JoystickPosition leftJoyStick, JoystickPosition rightJoyStick) override {
-        if (inSelectionMenu) {
-            if (keysHeld & KEY_B) {
-                //tsl::Overlay::get()->close();
-                //svcSleepThread(300'000'000);
-                tsl::goBack();
-                inSelectionMenu = false;
-                returningToSub = true;
-                //tsl::Overlay::get()->close();
-                return true;
-            }
-        } 
-        if (keysHeld & KEY_B) {
-            return false;
-        }
-        
-        return false;
-        
-        //return handleOverlayMenuInput(inSelectionMenu, keysHeld, KEY_B);
-    }
-};
-
-// Forward declaration of the MainMenu class.
-class MainMenu;
-
-/**
- * @brief The `SubMenu` class handles sub-menu overlay functionality.
- *
- * This class manages sub-menu overlays, allowing users to interact with specific menu options.
- * It provides functions for creating, updating, and navigating sub-menus, as well as handling user interactions related to sub-menu items.
- */
-class SubMenu : public tsl::Gui {
-private:
-    std::string subPath, pathReplace, pathReplaceOn, pathReplaceOff;
-    std::string filePath, specificKey, pathPattern, pathPatternOn, pathPatternOff, itemName, parentDirName, lastParentDirName;
-    std::vector<std::string> filesList, filesListOn, filesListOff, filterList, filterListOn, filterListOff;
-public:
-    /**
-     * @brief Constructs a `SubMenu` instance for a specific sub-menu path.
-     *
-     * Initializes a new instance of the `SubMenu` class for the given sub-menu path.
-     *
-     * @param path The path to the sub-menu.
-     */
-    SubMenu(const std::string& path) : subPath(path) {}
-    /**
-     * @brief Destroys the `SubMenu` instance.
-     *
-     * Cleans up any resources associated with the `SubMenu` instance.
-     */
-    ~SubMenu() {}
-
-    /**
-     * @brief Creates the graphical user interface (GUI) for the sub-menu overlay.
-     *
-     * This function initializes and sets up the GUI elements for the sub-menu overlay,
-     * allowing users to interact with specific menu options.
-     *
-     * @return A pointer to the GUI element representing the sub-menu overlay.
-     */
-    virtual tsl::elm::Element* createUI() override {
-        inSubMenu = true;
-        
-        rootFrame = new tsl::elm::OverlayFrame(getNameFromPath(subPath), "Ultrahand Package");
-        list = new tsl::elm::List();
-        
-        // Add a section break with small text to indicate the "Commands" section
-        list->addItem(new tsl::elm::CategoryHeader("Commands"));
-        
-        // Load options from INI file in the subdirectory
-        std::string subPackageIniPath = subPath + "/" + packageFileName;
-        std::vector<std::pair<std::string, std::vector<std::vector<std::string>>>> options = loadOptionsFromIni(subPackageIniPath);
-        
-        // Populate the sub menu with options
-        for (const auto& option : options) {
-            std::string optionName = option.first;
-            auto commands = option.second;
-            
-            std::string footer; 
-            bool useSelection = false;
-            
-            if (optionName[0] == '*') { 
-                useSelection = true;
-                optionName = optionName.substr(1); // Strip the "*" character on the left
-                footer = "\u25B6";
-            } else {
-                size_t pos = optionName.find(" - ");
-                if (pos != std::string::npos) {
-                    footer = optionName.substr(pos + 2); // Assign the part after "&&" as the footer
-                    optionName = optionName.substr(0, pos); // Strip the "&&" and everything after it
-                }
-            }
-            
-            
-            std::string commandMode = commandModes[0];
-            std::string commandGrouping = commandGroupings[0];
-            
-            std::string currentSection = "global";
-            std::string sourceType = "default", sourceTypeOn = "default", sourceTypeOff = "default"; 
-            //std::string sourceType, sourceTypeOn, sourceTypeOff; //"file", "json_file", "json", "list"
-            std::string jsonPath, jsonPathOn, jsonPathOff;
-            std::string jsonKey, jsonKeyOn, jsonKeyOff;
-            
-            
-            std::vector<std::vector<std::string>> commandsOn;
-            std::vector<std::vector<std::string>> commandsOff;
-            std::vector<std::string> listData, listDataOn, listDataOff;
-            
-            // items can be paths, commands, or variables depending on source
-            //std::vector<std::string> selectedItemsList, selectedItemsListOn, selectedItemsListOff;
-            
-            // initial processing of commands
-            for (const auto& cmd : commands) {
-                
-                if (!cmd.empty()) { // Isolate command settings
-                    // Extract the command mode
-                    if (cmd[0].find(modePattern) == 0) {
-                        commandMode = cmd[0].substr(modePattern.length());
-                        if (std::find(commandModes.begin(), commandModes.end(), commandMode) == commandModes.end()) {
-                            commandMode = commandModes[0]; // reset to default if commandMode is unknown
-                        }
-                    } else if (cmd[0].find(groupingPattern) == 0) {// Extract the command grouping
-                        commandGrouping = cmd[0].substr(groupingPattern.length());
-                        if (std::find(commandGroupings.begin(), commandGroupings.end(), commandGrouping) == commandGroupings.end()) {
-                            commandGrouping = commandGroupings[0]; // reset to default if commandMode is unknown
-                        }
-                    }
-<<<<<<< HEAD
-                    
-                    // Extract the command grouping
-                    if (commandMode == "toggle") {
-                        if (cmd[0].find("on:") == 0) {
-                            currentSection = "on";
-                        } else if (cmd[0].find("off:") == 0) {
-                            currentSection = "off";
-                        }
-                        
-                        // Seperation of command chuncks
-                        if (currentSection == "global") {
-                            commandsOn.push_back(cmd);
-                            commandsOff.push_back(cmd);
-                        } else if (currentSection == "on") {
-                            commandsOn.push_back(cmd);
-                        } else if (currentSection == "off") {
-                            commandsOff.push_back(cmd);
-                        }
-                    }
-                
-                }
-                if (cmd.size() > 1) { // Pre-process advanced commands
-                    if (cmd[0] == "filter") {
-                        if (currentSection == "global") {
-                            filterList.push_back(cmd[1]);
-                        } else if (currentSection == "on") {
-                            filterListOn.push_back(cmd[1]);
-                        } else if (currentSection == "off") {
-                            filterListOff.push_back(cmd[1]);
-                        }
-                    } else if (cmd[0] == "file_source") {
-                        if (currentSection == "global") {
-                            pathPattern = cmd[1];
-                            //filesList = getFilesListByWildcards(pathPattern);
-                            sourceType = "file";
-                        } else if (currentSection == "on") {
-                            pathPatternOn = cmd[1];
-                            //filesListOn = getFilesListByWildcards(pathPatternOn);
-                            sourceTypeOn = "file";
-                        } else if (currentSection == "off") {
-                            pathPatternOff = cmd[1];
-                            //filesListOff = getFilesListByWildcards(pathPatternOff);
-                            sourceTypeOff = "file";
-                        }
-                    }
-                }
-=======
-                    //else if (cmd[0] == "json_data") {
-                    //    jsonPath = cmd[1];
-                    //}
-                } 
->>>>>>> dd5b12f0
-            }
-            
-            
-            
-            
-            if (useSelection) {
-                auto listItem = static_cast<tsl::elm::ListItem*>(nullptr);
-                if ((footer == "\u25B6") || (footer.empty())) {
-                    listItem = new tsl::elm::ListItem(optionName, footer);
-                } else {
-                    listItem = new tsl::elm::ListItem(optionName);
-                    listItem->setValue(footer, true);
-                }
-                
-                //std::vector<std::vector<std::string>> modifiedCommands = getModifyCommands(option.second, pathReplace);
-                listItem->setClickListener([cmds = commands, keyName = optionName, this, subPath = this->subPath, listItem](uint64_t keys) {
-                    if (keys & KEY_A) {
-                        inSubMenu = false;
-                        tsl::changeTo<SelectionOverlay>(subPath, keyName, cmds);
-                        return true;
-                    } else if (keys & KEY_X) {
-                        inSubMenu = false; // Set boolean to true when entering a submenu
-                        tsl::changeTo<ConfigOverlay>(subPath, keyName);
-                        return true;
-                    }
-                    return false;
-                });
-                
-                list->addItem(listItem);
-            } else {
-                
-                const std::string& selectedItem = optionName;
-            
-                //std::vector<std::vector<std::string>> modifiedCommands = getModifyCommands(commands, selectedItem);
-                //std::vector<std::vector<std::string>> modifiedCommands = getModifyCommands(commands, std::to_string(i));
-            
-                // For entries that are paths
-                itemName = getNameFromPath(selectedItem);
-                if (!isDirectory(preprocessPath(selectedItem))) {
-                    itemName = dropExtension(itemName);
-                }
-                parentDirName = getParentDirNameFromPath(selectedItem);
-            
-                //if ((commandGrouping == "split") && (lastParentDirName.empty() || (lastParentDirName != parentDirName))){
-                //    list->addItem(new tsl::elm::CategoryHeader(removeQuotes(parentDirName)));
-                //    lastParentDirName = parentDirName.c_str();
-                //}
-                
-                
-                if (commandMode == "default") { // for handiling toggles
-                    size_t pos = selectedItem.find(" - ");
-                    std::string footer = "";
-                    std::string optionName = selectedItem;
-                    if (pos != std::string::npos) {
-                        footer = selectedItem.substr(pos + 2); // Assign the part after "&&" as the footer
-                        optionName = selectedItem.substr(0, pos); // Strip the "&&" and everything after it
-                    }
-                    auto listItem = new tsl::elm::ListItem(optionName);
-                    listItem->setValue(footer, true);
-                    
-                    if (sourceType == "json") { // For JSON wildcards
-                        listItem->setClickListener([this, cmds=commands, selectedItem, listItem](uint64_t keys) { // Add 'command' to the capture list
-                            if (keys & KEY_A) {
-                                std::vector<std::vector<std::string>> modifiedCmds = getSourceReplacement(cmds, selectedItem); // replace source
-                                //modifiedCmds = getSecondaryReplacement(modifiedCmds); // replace list and json
-                                interpretAndExecuteCommand(modifiedCmds); // Execute modified 
-                        
-                                listItem->setValue("DONE");
-                                return true;
-                            }
-                            return false;
-                        });
-                        list->addItem(listItem);
-                    } else {
-                        listItem->setClickListener([this, cmds=commands, selectedItem, listItem](uint64_t keys) { // Add 'command' to the capture list
-                            if (keys & KEY_A) {
-                                std::vector<std::vector<std::string>> modifiedCmds = getSourceReplacement(cmds, selectedItem); // replace source
-                                //modifiedCmds = getSecondaryReplacement(modifiedCmds); // replace list and json
-                                interpretAndExecuteCommand(modifiedCmds); // Execute modified 
-                        
-                                listItem->setValue("DONE");
-                                return true;
-                            }
-                            return false;
-                        });
-                        list->addItem(listItem);
-                    }
-                } else if (commandMode == "toggle") {
-                    
-                    
-                    auto toggleListItem = new tsl::elm::ToggleListItem(optionName, false, "On", "Off");
-                    // Set the initial state of the toggle item
-                    bool toggleStateOn = isFileOrDirectory(preprocessPath(pathPatternOn));
-                    
-                    toggleListItem->setState(toggleStateOn);
-                    
-                    toggleListItem->setStateChangedListener([this, cmdsOn=commandsOn, cmdsOff=commandsOff, toggleStateOn](bool state) {
-                        if (!state) {
-                            // Toggle switched to On
-                            if (toggleStateOn) {
-                                std::vector<std::vector<std::string>> modifiedCmds = getSourceReplacement(cmdsOn, preprocessPath(pathPatternOn)); // replace source
-                                //modifiedCmds = getSecondaryReplacement(modifiedCmds); // replace list and json
-                                interpretAndExecuteCommand(modifiedCmds); // Execute modified 
-                            } else {
-                                // Handle the case where the command should only run in the source_on section
-                                // Add your specific code here
-                            }
-                        } else {
-                            // Toggle switched to Off
-                            if (!toggleStateOn) {
-                                std::vector<std::vector<std::string>> modifiedCmds = getSourceReplacement(cmdsOff, preprocessPath(pathPatternOff)); // replace source
-                                //modifiedCmds = getSecondaryReplacement(modifiedCmds); // replace list and json
-                                interpretAndExecuteCommand(modifiedCmds); // Execute modified 
-                            } else {
-                                // Handle the case where the command should only run in the source_off section
-                                // Add your specific code here
-                            }
-                        }
-                    });
-                    list->addItem(toggleListItem);
-                    
-                }
-                
-            }
-        }
-        
-        // Package Info
-        PackageHeader packageHeader = getPackageHeaderFromIni(subPackageIniPath);
-        
-        constexpr int lineHeight = 20;  // Adjust the line height as needed
-        constexpr int xOffset = 120;    // Adjust the horizontal offset as needed
-        constexpr int fontSize = 16;    // Adjust the font size as needed
-        int numEntries = 0;   // Adjust the number of entries as needed
-        
-        std::string packageSectionString = "";
-        std::string packageInfoString = "";
-        if (packageHeader.version != "") {
-            packageSectionString += "Version\n";
-            packageInfoString += (packageHeader.version+"\n").c_str();
-            numEntries++;
-        }
-        if (packageHeader.creator != "") {
-            packageSectionString += "Creator(s)\n";
-            packageInfoString += (packageHeader.creator+"\n").c_str();
-            numEntries++;
-        }
-        if (packageHeader.about != "") {
-            std::string aboutHeaderText = "About\n";
-            std::string::size_type aboutHeaderLength = aboutHeaderText.length();
-            std::string aboutText = packageHeader.about;
-            
-            packageSectionString += aboutHeaderText;
-            
-            // Split the about text into multiple lines with proper word wrapping
-            constexpr int maxLineLength = 28;  // Adjust the maximum line length as needed
-            std::string::size_type startPos = 0;
-            std::string::size_type spacePos = 0;
-            
-            while (startPos < aboutText.length()) {
-                std::string::size_type endPos = std::min(startPos + maxLineLength, aboutText.length());
-                std::string line = aboutText.substr(startPos, endPos - startPos);
-                
-                // Check if the current line ends with a space; if not, find the last space in the line
-                if (endPos < aboutText.length() && aboutText[endPos] != ' ') {
-                    spacePos = line.find_last_of(' ');
-                    if (spacePos != std::string::npos) {
-                        endPos = startPos + spacePos;
-                        line = aboutText.substr(startPos, endPos - startPos);
-                    }
-                }
-                
-                packageInfoString += line + '\n';
-                startPos = endPos + 1;
-                numEntries++;
-                
-                // Add corresponding newline to the packageSectionString
-                if (startPos < aboutText.length()) {
-                    packageSectionString += std::string(aboutHeaderLength, ' ') + '\n';
-                }
-            }
-            
-        }
-        
-        
-        // Remove trailing newline character
-        if ((packageSectionString != "") && (packageSectionString.back() == '\n')) {
-            packageSectionString = packageSectionString.substr(0, packageSectionString.size() - 1);
-        }
-        if ((packageInfoString != "") && (packageInfoString.back() == '\n')) {
-            packageInfoString = packageInfoString.substr(0, packageInfoString.size() - 1);
-        }
-        
-        
-        if ((packageSectionString != "") && (packageInfoString != "")) {
-            list->addItem(new tsl::elm::CategoryHeader("Package Info"));
-            list->addItem(new tsl::elm::CustomDrawer([lineHeight, xOffset, fontSize, packageSectionString, packageInfoString](tsl::gfx::Renderer *renderer, s32 x, s32 y, s32 w, s32 h) {
-                renderer->drawString(packageSectionString.c_str(), false, x, y + lineHeight, fontSize, a(tsl::style::color::ColorText));
-                renderer->drawString(packageInfoString.c_str(), false, x + xOffset, y + lineHeight, fontSize, a(tsl::style::color::ColorText));
-            }), fontSize * numEntries + lineHeight);
-        }
-        
-        
-        rootFrame->setContent(list);
-        
-        return rootFrame;
-    }
-    
-    /**
-     * @brief Handles user input for the sub-menu overlay.
-     *
-     * Processes user input and responds accordingly within the sub-menu overlay.
-     * Captures key presses and performs actions based on user interactions.
-     *
-     * @param keysDown A bitset representing keys that are currently pressed.
-     * @param keysHeld A bitset representing keys that are held down.
-     * @param touchInput Information about touchscreen input.
-     * @param leftJoyStick Information about the left joystick input.
-     * @param rightJoyStick Information about the right joystick input.
-     * @return `true` if the input was handled within the overlay, `false` otherwise.
-     */
-    virtual bool handleInput(uint64_t keysDown, uint64_t keysHeld, touchPosition touchInput, JoystickPosition leftJoyStick, JoystickPosition rightJoyStick) override {
-        
-        if (!returningToSub && inSubMenu) {
-            if ((keysHeld & KEY_B)) {
-                //tsl::Overlay::get()->close();
-                //svcSleepThread(300'000'000);
-                //tsl::goBack();
-                tsl::changeTo<MainMenu>();
-                inSubMenu = false;
-                returningToMain = true;
-                //tsl::Overlay::get()->close();
-                return true;
-            }
-        }
-        if (keysHeld & KEY_B) {
-            return false;
-        }
-        
-        if (returningToSub && !(keysHeld & KEY_B)){
-            returningToSub = false;
-            inSubMenu = true;
-        }
-        
-        return false;
-        
-        //return handleOverlayMenuInput(inSubMenu, keysHeld, KEY_B);
-    }
-};
-
-
-
-/**
- * @brief The `MainMenu` class handles the main menu overlay functionality.
- *
- * This class manages the main menu overlay, allowing users to navigate and access various submenus.
- * It provides functions for creating, updating, and navigating the main menu, as well as handling user interactions related to menu navigation.
- */
-class MainMenu : public tsl::Gui {
-private:
-    tsl::hlp::ini::IniData settingsData;
-    std::string packageIniPath = packageDirectory + packageFileName;
-    std::string menuMode, defaultMenuMode, inOverlayString, fullPath, optionName, hideOverlayVersions, hidePackageVersions, priority, starred;
-    std::string STAR_HEADER = "\u2605 ";
-    bool useDefaultMenu = false;
-public:
-    /**
-     * @brief Constructs a `MainMenu` instance.
-     *
-     * Initializes a new instance of the `MainMenu` class with the necessary parameters.
-     */
-    MainMenu() {}
-    /**
-     * @brief Destroys the `MainMenu` instance.
-     *
-     * Cleans up any resources associated with the `MainMenu` instance.
-     */
-    ~MainMenu() {}
-
-    /**
-     * @brief Creates the graphical user interface (GUI) for the main menu overlay.
-     *
-     * This function initializes and sets up the GUI elements for the main menu overlay,
-     * allowing users to navigate and access various submenus.
-     *
-     * @return A pointer to the GUI element representing the main menu overlay.
-     */
-    virtual tsl::elm::Element* createUI() override {
-        inMainMenu = true;
-        //defaultMenuMode = "last_menu";
-        defaultMenuMode = "overlays";
-        menuMode = "overlays";
-        
-        createDirectory(packageDirectory);
-        createDirectory(settingsPath);
-        
-        bool settingsLoaded = false;
-        if (isFileOrDirectory(settingsConfigIniPath)) {
-            settingsData = getParsedDataFromIniFile(settingsConfigIniPath);
-            if (settingsData.count("ultrahand") > 0) {
-                auto& ultrahandSection = settingsData["ultrahand"];
-                
-                // For hiding the versions of overlays/packages
-                if (ultrahandSection.count("hide_overlay_versions") > 0) {
-                    hideOverlayVersions = ultrahandSection["hide_overlay_versions"];
-                } else {
-                    setIniFileValue(settingsConfigIniPath, "ultrahand", "hide_overlay_versions", "false");
-                    hideOverlayVersions = "false";
-                }
-                if (ultrahandSection.count("hide_package_versions") > 0) {
-                    hidePackageVersions = ultrahandSection["hide_package_versions"];
-                } else {
-                    setIniFileValue(settingsConfigIniPath, "ultrahand", "hide_package_versions", "false");
-                    hidePackageVersions = "false";
-                }
-                
-                if (ultrahandSection.count("last_menu") > 0) {
-                    menuMode = ultrahandSection["last_menu"];
-                    if (ultrahandSection.count("default_menu") > 0) {
-                        defaultMenuMode = ultrahandSection["default_menu"];
-                        if (ultrahandSection.count("in_overlay") > 0) {
-                            settingsLoaded = true;
-                        }
-                    }
-                }
-                //if (ultrahandSection.count("in_overlay") > 0) {
-                //    inOverlayString = ultrahandSection["in_overlay"];
-                //    if (inOverlayString == "true") {
-                //        setIniFileValue(settingsConfigIniPath, "ultrahand", "in_overlay", "false");
-                //    }
-                //    settingsLoaded = true;
-                //}
-            }
-        }
-        if (!settingsLoaded) { // write data if settings are not loaded
-            setIniFileValue(settingsConfigIniPath, "ultrahand", "default_menu", defaultMenuMode);
-            setIniFileValue(settingsConfigIniPath, "ultrahand", "last_menu", menuMode);
-            setIniFileValue(settingsConfigIniPath, "ultrahand", "in_overlay", "false");
-        }
-        copyTeslaKeyComboToUltrahand();
-        //setIniFileValue(settingsConfigIniPath, "ultrahand", "in_overlay", "false");
-        
-        
-        if ((defaultMenuMode == "overlays") || (defaultMenuMode == "packages")) {
-            if (defaultMenuLoaded) {
-                menuMode = defaultMenuMode.c_str();
-                defaultMenuLoaded = false;
-            }
-        } else {
-            defaultMenuMode = "last_menu";
-            setIniFileValue(settingsConfigIniPath, "ultrahand", "default_menu", defaultMenuMode);
-        }
-        
-        std::string versionLabel = APP_VERSION+std::string("   (")+envGetLoaderInfo()+std::string(")");
-        rootFrame = new tsl::elm::OverlayFrame("Ultrahand", versionLabel, menuMode);
-        list = new tsl::elm::List();
-        
-        
-        
-        // Overlays menu
-        if (menuMode == "overlays") {
-            list->addItem(new tsl::elm::CategoryHeader("Overlays"));
-            
-            // Load overlay files
-            std::vector<std::string> overlayFiles = getFilesListByWildcard(overlayDirectory+"*.ovl");
-            //std::sort(overlayFiles.begin(), overlayFiles.end()); // Sort overlay files alphabetically
-            
-            
-            FILE* overlaysIniFile = fopen(overlaysIniFilePath.c_str(), "r");
-            if (!overlaysIniFile) {
-                // The INI file doesn't exist, so create an empty one.
-                fclose(fopen(overlaysIniFilePath.c_str(), "w"));
-            } else {
-                // The file exists, so close it.
-                fclose(overlaysIniFile);
-            }
-            
-            // load overlayList from overlaysIniFilePath.  this will be the overlayFilenames
-            std::vector<std::string> overlayList;
-            
-            
-            // Load subdirectories
-            if (!overlayFiles.empty()) {
-                // Load the INI file and parse its content.
-                std::map<std::string, std::map<std::string, std::string>> overlaysIniData = getParsedDataFromIniFile(overlaysIniFilePath);
-                
-                for (const auto& overlayFile : overlayFiles) {
-                    
-                    std::string overlayFileName = getNameFromPath(overlayFile);
-                    
-                    if (overlayFileName == "ovlmenu.ovl" or overlayFileName.substr(0, 1) == ".")
-                        continue;
-                    
-                    //overlayList.push_back(overlayFileName);
-                    
-                    // Check if the overlay name exists in the INI data.
-                    if (overlaysIniData.find(overlayFileName) == overlaysIniData.end()) {
-                        // The entry doesn't exist; initialize it.
-                        overlayList.push_back("1000_"+overlayFileName);
-                        setIniFileValue(overlaysIniFilePath, overlayFileName, "priority", "1000");
-                        setIniFileValue(overlaysIniFilePath, overlayFileName, "star", "false");
-                        
-                    } else {
-                        // Read priority and starred status from ini
-                        priority = "1000";
-                        starred = "false";
-                        
-                        // Check if the "priority" key exists in overlaysIniData for overlayFileName
-                        if (overlaysIniData.find(overlayFileName) != overlaysIniData.end() &&
-                            overlaysIniData[overlayFileName].find("priority") != overlaysIniData[overlayFileName].end()) {
-                            priority = formatPriorityString(overlaysIniData[overlayFileName]["priority"]);
-                        }
-                        // Check if the "star" key exists in overlaysIniData for overlayFileName
-                        if (overlaysIniData.find(overlayFileName) != overlaysIniData.end() &&
-                            overlaysIniData[overlayFileName].find("star") != overlaysIniData[overlayFileName].end()) {
-                            starred = overlaysIniData[overlayFileName]["star"];
-                        }
-                        
-                        if (starred == "true") {
-                            overlayList.push_back("-1_"+priority+"_"+overlayFileName);
-                        } else {
-                            overlayList.push_back(priority+"_"+overlayFileName);
-                        }
-                    }
-                }
-                
-                std::sort(overlayList.begin(), overlayList.end());
-                
-                for (const auto& taintedOverlayFileName : overlayList) {
-                    
-                    //logMessage(taintedOverlayFileName);
-                    
-                    std::string overlayFileName = taintedOverlayFileName;
-                    std::string overlayStarred = "false";
-                    
-                    if ((overlayFileName.length() >= 2) && (overlayFileName.substr(0, 3) == "-1_")) {
-                        // strip first two characters
-                        overlayFileName = overlayFileName.substr(3);
-                        overlayStarred = "true";
-                    }
-                    
-                    overlayFileName = overlayFileName.substr(5);
-                    
-                    
-                    //logMessage(overlayFileName);
-                    
-                    std::string overlayFile = overlayDirectory+overlayFileName;
-                    //logMessage(overlayFile);
-                    
-                    // Get the name and version of the overlay file
-                    auto [result, overlayName, overlayVersion] = getOverlayInfo(overlayFile);
-                    if (result != ResultSuccess)
-                        continue;
-                    
-                    //logMessage(overlayName);
-                    
-                    std::string newOverlayName = overlayName.c_str();
-                    if (overlayStarred == "true") {
-                        newOverlayName = STAR_HEADER+newOverlayName;
-                    }
-                    
-                    
-                    // Toggle the starred status
-                    std::string newStarred = (overlayStarred == "true") ? "false" : "true";
-                    
-                    tsl::elm::ListItem* listItem = nullptr;
-                    
-                    //logMessage(overlayFile);
-                    if (isFileOrDirectory(overlayFile)) {
-                        listItem = new tsl::elm::ListItem(newOverlayName);
-                        if (hideOverlayVersions != "true") {
-                            listItem->setValue(overlayVersion, true);
-                        }
-                   
-                        // Add a click listener to load the overlay when clicked upon
-                        listItem->setClickListener([overlayFile, newStarred, overlayFileName](s64 key) {
-                            if (key & KEY_A) {
-                                // Load the overlay here
-                                //inMainMenu = false;
-                                //inOverlay = true;
-                                setIniFileValue(settingsConfigIniPath, "ultrahand", "in_overlay", "true"); // this is handled within tesla.hpp
-                                tsl::setNextOverlay(overlayFile);
-                                //envSetNextLoad(overlayPath, "");
-                                tsl::Overlay::get()->close();
-                                //inMainMenu = true;
-                                return true;
-                            } else if (key & KEY_PLUS) {
-                                if (!overlayFile.empty()) {
-                                
-                                    // Update the INI file with the new value
-                                    setIniFileValue(overlaysIniFilePath, overlayFileName, "star", newStarred);
-                                    // Now, you can use the newStarred value for further processing if needed
-                                }
-                                tsl::changeTo<MainMenu>();
-                                return true;
-                            }
-                            return false;
-                        });
-                    }
-                    if (listItem != nullptr) {
-                        list->addItem(listItem);
-                    }
-                }
-            }
-        }
-        
-        // Packages menu
-        if (menuMode == "packages" ) {
-            list->addItem(new tsl::elm::CategoryHeader("Packages"));
-            
-            // Create the directory if it doesn't exist
-            createDirectory(packageDirectory);
-            
-            // Load options from INI file
-            std::vector<std::pair<std::string, std::vector<std::vector<std::string>>>> options = loadOptionsFromIni(packageIniPath, true);
-            
-            
-            FILE* packagesIniFile = fopen(packagesIniFilePath.c_str(), "r");
-            if (!packagesIniFile) {
-                // The INI file doesn't exist, so create an empty one.
-                fclose(fopen(packagesIniFilePath.c_str(), "w"));
-            } else {
-                // The file exists, so close it.
-                fclose(packagesIniFile);
-            }
-            
-            std::vector<std::string> packageList;
-            
-            // Load the INI file and parse its content.
-            std::map<std::string, std::map<std::string, std::string>> packagesIniData = getParsedDataFromIniFile(packagesIniFilePath);
-            // Load subdirectories
-            std::vector<std::string> subdirectories = getSubdirectories(packageDirectory);
-            //for (size_t i = 0; i < subdirectories.size(); ++i) {
-            for (const auto& packageName: subdirectories) {
-                if (packageName.substr(0, 1) == ".")
-                    continue;
-                // Check if the overlay name exists in the INI data.
-                if (packagesIniData.find(packageName) == packagesIniData.end()) {
-                    // The entry doesn't exist; initialize it.
-                    packageList.push_back("1000_"+packageName);
-                    setIniFileValue(packagesIniFilePath, packageName, "priority", "1000");
-                    setIniFileValue(packagesIniFilePath, packageName, "star", "false");
-                } else {
-                    // Read priority and starred status from ini
-                    priority = "1000";
-                    starred = "false";
-                    
-                    // Check if the "priority" key exists in overlaysIniData for overlayFileName
-                    if (packagesIniData.find(packageName) != packagesIniData.end() &&
-                        packagesIniData[packageName].find("priority") != packagesIniData[packageName].end()) {
-                        priority = formatPriorityString(packagesIniData[packageName]["priority"]);
-                    }
-                    // Check if the "star" key exists in overlaysIniData for overlayFileName
-                    if (packagesIniData.find(packageName) != packagesIniData.end() &&
-                        packagesIniData[packageName].find("star") != packagesIniData[packageName].end()) {
-                        starred = packagesIniData[packageName]["star"];
-                    }
-                    
-                    if (starred == "true") {
-                        packageList.push_back("-1_"+priority+"_"+packageName);
-                    } else {
-                        packageList.push_back(priority+"_"+packageName);
-                    }
-                }
-            }
-            std::sort(packageList.begin(), packageList.end());
-            
-            
-            //count = 0;
-            for (const auto& taintePackageName : packageList) {
-                //bool usingStar = false;
-                std::string packageName = taintePackageName.c_str();
-                std::string packageStarred = "false";
-                
-                if ((packageName.length() >= 2) && (packageName.substr(0, 3) == "-1_")) {
-                    // strip first two characters
-                    packageName = packageName.substr(3);
-                    packageStarred = "true";
-                }
-                
-                packageName = packageName.substr(5);
-                
-                std::string newPackageName = packageName.c_str();
-                if (packageStarred == "true") {
-                    newPackageName = STAR_HEADER+newPackageName;
-                }
-                
-                std::string packageFilePath = packageDirectory + packageName+ "/";
-            
-                // Toggle the starred status
-                std::string newStarred = (packageStarred == "true") ? "false" : "true";
-                
-                tsl::elm::ListItem* listItem = nullptr;
-                if (isFileOrDirectory(packageFilePath)) {
-                    PackageHeader packageHeader = getPackageHeaderFromIni(packageFilePath+packageFileName);
-                    //if (count == 0) {
-                    //    // Add a section break with small text to indicate the "Packages" section
-                    //    list->addItem(new tsl::elm::CategoryHeader("Packages"));
-                    //}
-                    
-                    listItem = new tsl::elm::ListItem(newPackageName);
-                    if (hidePackageVersions != "true") {
-                       listItem->setValue(packageHeader.version, true);
-                    }
-                    
-                    
-                    // Add a click listener to load the overlay when clicked upon
-                    listItem->setClickListener([packageFilePath, newStarred, packageName](s64 key) {
-                        if (key & KEY_A) {
-                            inMainMenu = false;
-                            tsl::changeTo<SubMenu>(packageFilePath);
-                            
-                            return true;
-                        } else if (key & KEY_PLUS) {
-                            if (!packageName.empty()) {
-                            
-                                // Update the INI file with the new value
-                                setIniFileValue(packagesIniFilePath, packageName, "star", newStarred);
-                            }
-                            tsl::changeTo<MainMenu>();
-                            return true;
-                        }
-                        return false;
-                    });
-                    list->addItem(listItem);
-                    //count++;
-                }
-            }
-            
-            int count = 0;
-            //std::string optionName;
-            // Populate the menu with options
-            for (const auto& option : options) {
-                optionName = option.first;
-                
-                // Check if it's a subdirectory
-                fullPath = packageDirectory + optionName;
-                if (count == 0) {
-                    // Add a section break with small text to indicate the "Packages" section
-                    list->addItem(new tsl::elm::CategoryHeader("Commands"));
-                }
-                
-                auto listItem = new tsl::elm::ListItem(optionName);
-                
-                
-                listItem->setClickListener([this, command = option.second, subPath = optionName, listItem](uint64_t keys) {
-                    if (keys & KEY_A) {
-                        // Check if it's a subdirectory
-                        struct stat entryStat;
-                        std::string newPath = packageDirectory + subPath;
-                        if (stat(fullPath.c_str(), &entryStat) == 0 && S_ISDIR(entryStat.st_mode)) {
-                            inMainMenu = false;
-                            tsl::changeTo<SubMenu>(newPath);
-                        } else {
-                            // Interpret and execute the command
-                            //applySecondaryReplacement(command);
-                            //
-                            //std::vector<std::vector<std::string>> modifiedCmds = getSecondaryReplacement(cmds); // replace list and json
-                            //
-                            interpretAndExecuteCommand(command);
-                            listItem->setValue("DONE");
-                        }
-                        return true;
-                    }
-                    return false;
-                });
-                list->addItem(listItem);
-                count++;
-            }
-        }
-        
-        rootFrame->setContent(list);
-        return rootFrame;
-    }
-    
-    /**
-     * @brief Handles user input for the main menu overlay.
-     *
-     * Processes user input and responds accordingly within the main menu overlay.
-     * Captures key presses and performs actions based on user interactions.
-     *
-     * @param keysDown A bitset representing keys that are currently pressed.
-     * @param keysHeld A bitset representing keys that are held down.
-     * @param touchInput Information about touchscreen input.
-     * @param leftJoyStick Information about the left joystick input.
-     * @param rightJoyStick Information about the right joystick input.
-     * @return `true` if the input was handled within the overlay, `false` otherwise.
-     */
-    virtual bool handleInput(uint64_t keysDown, uint64_t keysHeld, touchPosition touchInput, JoystickPosition leftJoyStick, JoystickPosition rightJoyStick) override {
-        
-        if (inMainMenu){
-            if (!freshSpawn && !returningToMain) {
-                if ((keysHeld & KEY_DRIGHT) && !(keysHeld & (KEY_DLEFT | KEY_DUP | KEY_DDOWN | KEY_B | KEY_A | KEY_X | KEY_Y | KEY_L | KEY_R | KEY_ZL | KEY_ZR))) {
-                    if (menuMode != "packages") {
-                        setIniFileValue(settingsConfigIniPath, "ultrahand", "last_menu", "packages");
-                        tsl::changeTo<MainMenu>();
-                        return true;
-                    }
-                }
-                if ((keysHeld & KEY_DLEFT) && !(keysHeld & (KEY_DRIGHT | KEY_DUP | KEY_DDOWN | KEY_B | KEY_A | KEY_X | KEY_Y | KEY_L | KEY_R | KEY_ZL | KEY_ZR))) {
-                    if (menuMode != "overlays") {
-                        setIniFileValue(settingsConfigIniPath, "ultrahand", "last_menu", "overlays");
-                        tsl::changeTo<MainMenu>();
-                        return true;
-                    }
-                }
-                if (keysHeld & KEY_B) {
-                    //inMainMenu = false;
-                    tsl::Overlay::get()->close();
-                    return true;
-                }
-            }
-        }
-        if (keysHeld & KEY_B) {
-            return false;
-        }
-        
-        if (freshSpawn && !(keysHeld & KEY_B)){
-            freshSpawn = false;
-        }
-        if (returningToMain && !(keysHeld & KEY_B)){
-            returningToMain = false;
-            inMainMenu = true;
-        }
-        return false;
-    }
-};
-
-
-/**
- * @brief The `Overlay` class manages the main overlay functionality.
- *
- * This class is responsible for handling the main overlay, which provides access to various application features and options.
- * It initializes necessary services, handles user input, and manages the transition between different menu modes.
- */
-class Overlay : public tsl::Overlay {
-public:
-    /**
-     * @brief Initializes essential services and resources.
-     *
-     * This function initializes essential services and resources required for the overlay to function properly.
-     * It sets up file system mounts, initializes network services, and performs other necessary tasks.
-     */
-    virtual void initServices() override {
-        fsdevMountSdmc();
-        splInitialize();
-        spsmInitialize();
-        ASSERT_FATAL(socketInitializeDefault());
-        ASSERT_FATAL(nifmInitialize(NifmServiceType_User));
-        ASSERT_FATAL(timeInitialize());
-        ASSERT_FATAL(smInitialize());
-    }
-    
-    /**
-     * @brief Exits and cleans up services and resources.
-     *
-     * This function is responsible for exiting and cleaning up services and resources
-     * when the overlay is no longer in use. It should release any allocated resources and
-     * properly shut down services to avoid memory leaks.
-     */
-    virtual void exitServices() override {
-        socketExit();
-        nifmExit();
-        timeExit();
-        smExit();
-        spsmExit();
-        splExit();
-        fsdevUnmountAll();
-    }
-    
-    /**
-     * @brief Performs actions when the overlay becomes visible.
-     *
-     * This function is called when the overlay transitions from an invisible state to a visible state.
-     * It can be used to perform actions or updates specific to the overlay's visibility.
-     */
-    virtual void onShow() override {
-        //if (rootFrame != nullptr) {
-        //    tsl::Overlay::get()->getCurrentGui()->removeFocus();
-        //    rootFrame->invalidate();
-        //    tsl::Overlay::get()->getCurrentGui()->requestFocus(rootFrame, tsl::FocusDirection::None);
-        //}
-    } 
-    
-    /**
-     * @brief Performs actions when the overlay becomes visible.
-     *
-     * This function is called when the overlay transitions from an invisible state to a visible state.
-     * It can be used to perform actions or updates specific to the overlay's visibility.
-     */
-    virtual void onHide() override {} 
-    
-    /**
-     * @brief Loads the initial graphical user interface (GUI) for the overlay.
-     *
-     * This function is responsible for loading the initial GUI when the overlay is launched.
-     * It returns a unique pointer to the GUI element that will be displayed as the overlay's starting interface.
-     * You can also pass arguments to the constructor of the GUI element if needed.
-     *
-     * @return A unique pointer to the initial GUI element.
-     */
-    virtual std::unique_ptr<tsl::Gui> loadInitialGui() override {
-        return initially<MainMenu>();  // Initial Gui to load. It's possible to pass arguments to its constructor like this
-    }
-};
-
-
-/**
- * @brief The entry point of the application.
- *
- * This function serves as the entry point for the application. It takes command-line arguments,
- * initializes necessary services, and starts the main loop of the overlay. The `argc` parameter
- * represents the number of command-line arguments, and `argv` is an array of C-style strings
- * containing the actual arguments.
- *
- * @param argc The number of command-line arguments.
- * @param argv An array of C-style strings representing command-line arguments.
- * @return The application's exit code.
- */
-int main(int argc, char* argv[]) {
-    return tsl::loop<Overlay, tsl::impl::LaunchFlags::None>(argc, argv);
-}
+/********************************************************************************
+ * File: main.cpp
+ * Author: ppkantorski
+ * Description: 
+ *   This file contains the main program logic for the Ultrahand Overlay project,
+ *   an overlay executor designed for versatile crafting and management of overlays.
+ *   It defines various functions, menu structures, and interaction logic to
+ *   facilitate the seamless execution and customization of overlays within the project.
+ * 
+ *   Key Features:
+ *   - Dynamic overlay loading and execution.
+ *   - Integration with menu systems and submenus.
+ *   - Configuration options through INI files.
+ *   - Toggles for enabling/disabling specific commands.
+ * 
+ *   Note: Please refer to the project documentation and README.md for detailed
+ *   information on how to use and configure the Ultrahand Overlay.
+ * 
+ *   For the latest updates and contributions, visit the project's GitHub repository.
+ *   (GitHub Repository: https://github.com/ppkantorski/Ultrahand-Overlay)
+ *
+ *  Copyright (c) 2023 ppkantorski
+ *  All rights reserved.
+ ********************************************************************************/
+
+
+#define NDEBUG
+#define STBTT_STATIC
+#define TESLA_INIT_IMPL
+#include <tesla.hpp>
+#include <utils.hpp>
+
+
+// Overlay booleans
+//static bool shouldCloseMenu = false;
+static bool returningToMain = false;
+static bool returningToSub = false;
+static bool inMainMenu = false;
+//static bool inOverlay = false;
+static bool inSubMenu = false;
+static bool inConfigMenu = false;
+static bool inSelectionMenu = false;
+static bool defaultMenuLoaded = true;
+static bool freshSpawn = true;
+
+static tsl::elm::OverlayFrame *rootFrame = nullptr;
+static tsl::elm::List *list = nullptr;
+
+// Command mode globals
+static std::vector<std::string> commandModes = {"default", "toggle"};
+static std::vector<std::string> commandGroupings = {"default", "split"};
+static std::string modePattern = ";mode=";
+static std::string groupingPattern = ";grouping=";
+
+
+/**
+ * @brief The `ConfigOverlay` class handles configuration overlay functionality.
+ *
+ * This class manages the configuration overlay, allowing users to modify settings
+ * in the INI file. It provides functions for creating, updating, and cleaning INI files
+ * as well as handling user interactions related to configuration.
+ */
+class ConfigOverlay : public tsl::Gui {
+private:
+    std::string filePath, specificKey;
+    bool isInSection, inQuotes;
+
+public:
+    /**
+     * @brief Constructs a `ConfigOverlay` instance.
+     *
+     * Initializes a new instance of the `ConfigOverlay` class with the provided parameters.
+     *
+     * @param file The file path associated with the overlay.
+     * @param key The specific key related to the overlay (optional).
+     */
+    ConfigOverlay(const std::string& file, const std::string& key = "") : filePath(file), specificKey(key) {}
+    
+    /**
+     * @brief Destroys the `ConfigOverlay` instance.
+     *
+     * Cleans up any resources associated with the `ConfigOverlay` instance.
+     */
+    ~ConfigOverlay() {}
+    
+    /**
+     * @brief Creates the graphical user interface (GUI) for the configuration overlay.
+     *
+     * This function initializes and sets up the GUI elements for the configuration overlay,
+     * allowing users to modify settings in the INI file.
+     *
+     * @return A pointer to the GUI element representing the configuration overlay.
+     */
+    virtual tsl::elm::Element* createUI() override {
+        inConfigMenu = true;
+        
+        rootFrame = new tsl::elm::OverlayFrame(getNameFromPath(filePath), "Ultrahand Config");
+        list = new tsl::elm::List();
+        
+        std::string packageFile = filePath + packageFileName;
+        
+        std::string fileContent = getFileContents(packageFile);
+        if (!fileContent.empty()) {
+            std::string line;
+            std::istringstream iss(fileContent);
+            std::string currentCategory;
+            isInSection = false;
+            while (std::getline(iss, line)) {
+                if (line.empty() || line.find_first_not_of('\n') == std::string::npos) {
+                    continue;
+                }
+                
+                if (line.front() == '[' && line.back() == ']') {
+                    if (!specificKey.empty()) {
+                        if (line.substr(1, line.size() - 2) == specificKey) {
+                            currentCategory = line.substr(1, line.size() - 2);
+                            isInSection = true;
+                            list->addItem(new tsl::elm::CategoryHeader(currentCategory));
+                        } else {
+                            currentCategory.clear();
+                            isInSection = false;
+                        }
+                    } else {
+                        currentCategory = line.substr(1, line.size() - 2);
+                        isInSection = true;
+                        list->addItem(new tsl::elm::CategoryHeader(currentCategory));
+                    }
+                } else if (isInSection) {
+                    auto listItem = new tsl::elm::ListItem(line);
+                    listItem->setClickListener([line, this, listItem](uint64_t keys) {
+                        if (keys & KEY_A) {
+                            std::istringstream iss(line);
+                            std::string part;
+                            std::vector<std::vector<std::string>> commandVec;
+                            std::vector<std::string> commandParts;
+                            inQuotes = false;
+                            
+                            while (std::getline(iss, part, '\'')) {
+                                if (!part.empty()) {
+                                    if (!inQuotes) {
+                                        std::istringstream argIss(part);
+                                        std::string arg;
+                                        while (argIss >> arg) {
+                                            commandParts.emplace_back(arg);
+                                        }
+                                    } else {
+                                        commandParts.emplace_back(part);
+                                    }
+                                }
+                                inQuotes = !inQuotes;
+                            }
+                            
+                            commandVec.emplace_back(std::move(commandParts));
+                            interpretAndExecuteCommand(commandVec);
+                            listItem->setValue("DONE");
+                            return true;
+                        }
+                        return false;
+                    });
+                    list->addItem(listItem);
+                }
+            }
+        } else {
+            list->addItem(new tsl::elm::ListItem("Failed to open file: " + packageFile));
+        }
+        
+        rootFrame->setContent(list);
+        return rootFrame;
+    }
+    
+    /**
+     * @brief Handles user input for the configuration overlay.
+     *
+     * This function processes user input and responds accordingly within the configuration overlay.
+     * It captures key presses and performs actions based on user interactions.
+     *
+     * @param keysDown   A bitset representing keys that are currently pressed.
+     * @param keysHeld   A bitset representing keys that are held down.
+     * @param touchInput Information about touchscreen input.
+     * @param leftJoyStick Information about the left joystick input.
+     * @param rightJoyStick Information about the right joystick input.
+     * @return `true` if the input was handled within the overlay, `false` otherwise.
+     */
+    virtual bool handleInput(u64 keysDown, u64 keysHeld, touchPosition touchInput, JoystickPosition leftJoyStick, JoystickPosition rightJoyStick) override {
+        if (inConfigMenu) {
+            if (keysHeld & KEY_B) {
+                //tsl::Overlay::get()->close();
+                //svcSleepThread(300'000'000);
+                tsl::goBack();
+                inConfigMenu = false;
+                returningToSub = true;
+                //tsl::Overlay::get()->close();
+                return true;
+            }
+        }
+        if (keysHeld & KEY_B) {
+            return false;
+        }
+        return false;
+        //return handleOverlayMenuInput(inConfigMenu, keysHeld, KEY_B);
+    }
+};
+
+
+
+/**
+ * @brief The `SelectionOverlay` class manages the selection overlay functionality.
+ *
+ * This class handles the selection overlay, allowing users to interact with and select various options.
+ * It provides functions for creating the graphical user interface (GUI), handling user input, and executing commands.
+ */
+class SelectionOverlay : public tsl::Gui {
+private:
+    std::string filePath, specificKey, pathPattern, pathPatternOn, pathPatternOff, itemName, parentDirName, lastParentDirName;
+    std::vector<std::string> filesList, filesListOn, filesListOff, filterList, filterListOn, filterListOff;
+    std::vector<std::vector<std::string>> commands;
+    
+    bool toggleState = false;
+
+public:
+    /**
+     * @brief Constructs a `SelectionOverlay` instance.
+     *
+     * Initializes a new instance of the `SelectionOverlay` class with the provided parameters.
+     *
+     * @param file The file path associated with the overlay.
+     * @param key The specific key related to the overlay (optional).
+     * @param cmds A vector of vectors containing commands for the overlay (optional).
+     */
+    SelectionOverlay(const std::string& file, const std::string& key = "", const std::vector<std::vector<std::string>>& cmds = {})
+        : filePath(file), specificKey(key), commands(cmds) {}
+    /**
+     * @brief Destroys the `SelectionOverlay` instance.
+     *
+     * Cleans up any resources associated with the `SelectionOverlay` instance.
+     */
+    ~SelectionOverlay() {}
+    
+    /**
+     * @brief Creates the graphical user interface (GUI) for the selection overlay.
+     *
+     * Initializes and sets up the GUI elements for the selection overlay, allowing users to interact
+     * with and select various options.
+     *
+     * @return A pointer to the GUI element representing the selection overlay.
+     */
+    virtual tsl::elm::Element* createUI() override {
+        inSelectionMenu = true;
+        
+        rootFrame = new tsl::elm::OverlayFrame(getNameFromPath(filePath), "Ultrahand Package");
+        list = new tsl::elm::List();
+        
+        std::string commandMode = commandModes[0];
+        std::string commandGrouping = commandGroupings[0];
+        
+        std::string currentSection = "global";
+        std::string sourceType = "default", sourceTypeOn = "default", sourceTypeOff = "default"; 
+        std::string jsonPath, jsonPathOn, jsonPathOff;
+        std::string jsonKey, jsonKeyOn, jsonKeyOff;
+        
+        
+        std::vector<std::vector<std::string>> commandsOn;
+        std::vector<std::vector<std::string>> commandsOff;
+        std::vector<std::string> listData, listDataOn, listDataOff;
+        json_t* jsonData = nullptr;
+        json_t* jsonDataOn = nullptr;
+        json_t* jsonDataOff = nullptr;
+        
+        
+        // initial processing of commands
+        for (const auto& cmd : commands) {
+            
+            if (!cmd.empty()) { // Isolate command settings
+                // Extract the command mode
+                if (cmd[0].find(modePattern) == 0) {
+                    commandMode = cmd[0].substr(modePattern.length());
+                    if (std::find(commandModes.begin(), commandModes.end(), commandMode) == commandModes.end()) {
+                        commandMode = commandModes[0]; // reset to default if commandMode is unknown
+                    }
+                } else if (cmd[0].find(groupingPattern) == 0) {// Extract the command grouping
+                    commandGrouping = cmd[0].substr(groupingPattern.length());
+                    if (std::find(commandGroupings.begin(), commandGroupings.end(), commandGrouping) == commandGroupings.end()) {
+                        commandGrouping = commandGroupings[0]; // reset to default if commandMode is unknown
+                    }
+                }
+                
+                // Extract the command grouping
+                if (commandMode == "toggle") {
+                    if (cmd[0].find("on:") == 0) {
+                        currentSection = "on";
+                    } else if (cmd[0].find("off:") == 0) {
+                        currentSection = "off";
+                    }
+                    
+                    // Seperation of command chuncks
+                    if (currentSection == "global") {
+                        commandsOn.push_back(cmd);
+                        commandsOff.push_back(cmd);
+                    } else if (currentSection == "on") {
+                        commandsOn.push_back(cmd);
+                    } else if (currentSection == "off") {
+                        commandsOff.push_back(cmd);
+                    }
+                }
+                
+            }
+            if (cmd.size() > 1) { // Pre-process advanced commands
+                if (cmd[0] == "filter") {
+                    if (currentSection == "global") {
+                        filterList.push_back(cmd[1]);
+                    } else if (currentSection == "on") {
+                        filterListOn.push_back(cmd[1]);
+                    } else if (currentSection == "off") {
+                        filterListOff.push_back(cmd[1]);
+                    }
+                } else if (cmd[0] == "file_source") {
+                    if (currentSection == "global") {
+                        pathPattern = cmd[1];
+                        filesList = getFilesListByWildcards(pathPattern);
+                        sourceType = "file";
+                    } else if (currentSection == "on") {
+                        pathPatternOn = cmd[1];
+                        filesListOn = getFilesListByWildcards(pathPatternOn);
+                        sourceTypeOn = "file";
+                    } else if (currentSection == "off") {
+                        pathPatternOff = cmd[1];
+                        filesListOff = getFilesListByWildcards(pathPatternOff);
+                        sourceTypeOff = "file";
+                    }
+                } else if (cmd[0] == "json_file_source") {
+                    if (currentSection == "global") {
+                        jsonPath = preprocessPath(cmd[1]);
+                        jsonData = readJsonFromFile(jsonPath);
+                        sourceType = "json_file";
+                        if (cmd.size() > 2) {
+                            jsonKey = cmd[2]; //json display key
+                        }
+                    } else if (currentSection == "on") {
+                        jsonPathOn = preprocessPath(cmd[1]);
+                        jsonDataOn = readJsonFromFile(jsonPathOn);
+                        sourceTypeOn = "json_file";
+                        if (cmd.size() > 2) {
+                            jsonKeyOn = cmd[2]; //json display key
+                        }
+                    } else if (currentSection == "off") {
+                        jsonPathOff = preprocessPath(cmd[1]);
+                        jsonDataOff = readJsonFromFile(jsonPathOff);
+                        sourceTypeOff = "json_file";
+                        if (cmd.size() > 2) {
+                            jsonKeyOff = cmd[2]; //json display key
+                        }
+                    }
+                } else if (cmd[0] == "list_source") {
+                    if (currentSection == "global") {
+                        listData = stringToList(removeQuotes(cmd[1]));
+                        sourceType = "list";
+                    } else if (currentSection == "on") {
+                        listDataOn = stringToList(removeQuotes(cmd[1]));
+                        sourceTypeOn = "list";
+                    } else if (currentSection == "off") {
+                        listDataOff = stringToList(removeQuotes(cmd[1]));
+                        sourceTypeOff = "list";
+                    }
+                } else if (cmd[0] == "json_source") {
+                    if (currentSection == "global") {
+                        jsonData = stringToJson(cmd[1]); // convert string to jsonData
+                        sourceType = "json";
+                        
+                        if (cmd.size() > 2) {
+                            jsonKey = cmd[2]; //json display key
+                        }
+                    } else if (currentSection == "on") {
+                        jsonDataOn = stringToJson(cmd[1]); // convert string to jsonData
+                        sourceTypeOn = "json";
+                        
+                        if (cmd.size() > 2) {
+                            jsonKeyOn = cmd[2]; //json display key
+                        }
+                        
+                    } else if (currentSection == "off") {
+                        jsonDataOff = stringToJson(cmd[1]); // convert string to jsonData
+                        sourceTypeOff = "json";
+                        
+                        if (cmd.size() > 2) {
+                            jsonKeyOff = cmd[2]; //json display key
+                        }
+                    }
+                }
+            } 
+        }
+        
+        // items can be paths, commands, or variables depending on source
+        std::vector<std::string> selectedItemsList, selectedItemsListOn, selectedItemsListOff;
+        
+        // Get the list of files matching the pattern
+        if (commandMode == "default") {
+            if (sourceType == "file"){
+                selectedItemsList = filesList;
+            } else if (sourceType == "list"){
+                selectedItemsList = listData;
+            } else if ((sourceType == "json") || (sourceType == "json_file")) {
+                // Populate items list based upon jsonKey
+                if ((jsonData) && json_is_array(jsonData)) {
+                    size_t arraySize = json_array_size(jsonData);
+                    for (size_t i = 0; i < arraySize; ++i) {
+                        json_t* item = json_array_get(jsonData, i);
+                        if (item && json_is_object(item)) {
+                            json_t* keyValue = json_object_get(item, jsonKey.c_str());
+                            if (keyValue && json_is_string(keyValue)) {
+                                const char* name = json_string_value(keyValue);
+                                selectedItemsList.push_back(std::string(name));
+                            }
+                        }
+                    }
+                }
+            }
+        } else if (commandMode == "toggle") {
+            if (sourceTypeOn == "file") {
+                selectedItemsListOn = filesListOn;
+            } else if (sourceTypeOn == "list") {
+                selectedItemsListOn = listDataOn;
+            } else if ((sourceTypeOn == "json") || (sourceTypeOn == "json_file")) {
+                // Populate items list based upon jsonKey
+                if ((jsonDataOn) && json_is_array(jsonDataOn)) {
+                    size_t arraySize = json_array_size(jsonDataOn);
+                    for (size_t i = 0; i < arraySize; ++i) {
+                        json_t* item = json_array_get(jsonDataOn, i);
+                        if (item && json_is_object(item)) {
+                            json_t* keyValue = json_object_get(item, jsonKeyOn.c_str());
+                            if (keyValue && json_is_string(keyValue)) {
+                                const char* name = json_string_value(keyValue);
+                                selectedItemsListOn.push_back(std::string(name));
+                            }
+                        }
+                    }
+                }
+            }
+            
+            if (sourceTypeOff == "file") {
+                selectedItemsListOff = filesListOff;
+            } else if (sourceTypeOff == "list") {
+                selectedItemsListOff = listDataOff;
+            } else if ((sourceTypeOff == "json") || (sourceTypeOff == "json_file")) {
+                // Populate items list based upon jsonKey
+                if ((jsonDataOff) && json_is_array(jsonDataOff)) {
+                    size_t arraySize = json_array_size(jsonDataOff);
+                    for (size_t i = 0; i < arraySize; ++i) {
+                        json_t* item = json_array_get(jsonDataOff, i);
+                        if (item && json_is_object(item)) {
+                            json_t* keyValue = json_object_get(item, jsonKeyOff.c_str());
+                            if (keyValue && json_is_string(keyValue)) {
+                                const char* name = json_string_value(keyValue);
+                                selectedItemsListOff.push_back(std::string(name));
+                            }
+                        }
+                    }
+                }
+            }
+            
+            
+            // Apply On Filter
+            filterItemsList(filterListOn, selectedItemsListOn);
+            
+            // Apply Off Filter
+            filterItemsList(filterListOff, selectedItemsListOff);
+            
+            
+            selectedItemsList.reserve(selectedItemsListOn.size() + selectedItemsListOff.size());
+            selectedItemsList.insert(selectedItemsList.end(), selectedItemsListOn.begin(), selectedItemsListOn.end());
+            selectedItemsList.insert(selectedItemsList.end(), selectedItemsListOff.begin(), selectedItemsListOff.end());
+            
+            
+            // WARNING: This assumes items list is a path list. (May need a long term solution still.)
+            if (commandGrouping == "split") {
+                
+                std::sort(selectedItemsList.begin(), selectedItemsList.end(), [](const std::string& a, const std::string& b) {
+                    std::string parentDirA = getParentDirNameFromPath(a);
+                    std::string parentDirB = getParentDirNameFromPath(b);
+                    
+                    // Compare parent directory names
+                    if (parentDirA != parentDirB) {
+                        return parentDirA < parentDirB;
+                    } else {
+                        // Parent directory names are the same, compare filenames
+                        std::string filenameA = getNameFromPath(a);
+                        std::string filenameB = getNameFromPath(b);
+                        
+                        // Compare filenames
+                        return filenameA < filenameB;
+                    }
+                });
+            } else {
+                std::sort(selectedItemsList.begin(), selectedItemsList.end(), [](const std::string& a, const std::string& b) {
+                    return getNameFromPath(a) < getNameFromPath(b);
+                });
+            }
+        }
+        
+        // Apply filter to selectedItemsList
+        filterItemsList(filterList, selectedItemsList);
+        
+        
+        if (commandGrouping == "default") {
+            list->addItem(new tsl::elm::CategoryHeader(specificKey)); // remove * from key
+        }
+        
+        
+        
+        
+        // Add each file as a menu item
+        for (size_t i = 0; i < selectedItemsList.size(); ++i) {
+            const std::string& selectedItem = selectedItemsList[i];
+            
+            //std::vector<std::vector<std::string>> modifiedCommands = getModifyCommands(commands, selectedItem);
+            //std::vector<std::vector<std::string>> modifiedCommands = getModifyCommands(commands, std::to_string(i));
+            
+            // For entries that are paths
+            itemName = getNameFromPath(selectedItem);
+            if (!isDirectory(preprocessPath(selectedItem))) {
+                itemName = dropExtension(itemName);
+            }
+            parentDirName = getParentDirNameFromPath(selectedItem);
+            
+            if ((commandGrouping == "split") && (lastParentDirName.empty() || (lastParentDirName != parentDirName))){
+                list->addItem(new tsl::elm::CategoryHeader(removeQuotes(parentDirName)));
+                lastParentDirName = parentDirName.c_str();
+            }
+            
+            
+            if (commandMode == "default") { // for handiling toggles
+                
+                if (sourceType == "json") { // For JSON wildcards
+                    size_t pos = selectedItem.find(" - ");
+                    std::string footer = "";
+                    std::string optionName = selectedItem;
+                    if (pos != std::string::npos) {
+                        footer = selectedItem.substr(pos + 2); // Assign the part after "&&" as the footer
+                        optionName = selectedItem.substr(0, pos); // Strip the "&&" and everything after it
+                    }
+                    auto listItem = new tsl::elm::ListItem(optionName);
+                    listItem->setValue(footer, true);
+                    listItem->setClickListener([this, cmds=commands, selectedItem, i, listItem](uint64_t keys) { // Add 'command' to the capture list
+                        if (keys & KEY_A) {
+                            std::vector<std::vector<std::string>> modifiedCmds = getSourceReplacement(cmds, selectedItem, i); // replace source
+                            //modifiedCmds = getSecondaryReplacement(modifiedCmds); // replace list and json
+                            interpretAndExecuteCommand(modifiedCmds); // Execute modified 
+                            
+                            listItem->setValue("DONE");
+                            return true;
+                        }
+                        return false;
+                    });
+                    list->addItem(listItem);
+                } else {
+                    size_t pos = selectedItem.find(" - ");
+                    std::string footer = "";
+                    std::string optionName = selectedItem;
+                    if (pos != std::string::npos) {
+                        footer = selectedItem.substr(pos + 2); // Assign the part after "&&" as the footer
+                        optionName = selectedItem.substr(0, pos); // Strip the "&&" and everything after it
+                    }
+                    auto listItem = new tsl::elm::ListItem(optionName);
+                    listItem->setValue(footer, true);
+                    listItem->setClickListener([this, cmds=commands, selectedItem, i, listItem](uint64_t keys) { // Add 'command' to the capture list
+                        if (keys & KEY_A) {
+                            std::vector<std::vector<std::string>> modifiedCmds = getSourceReplacement(cmds, selectedItem, i); // replace source
+                            //modifiedCmds = getSecondaryReplacement(modifiedCmds); // replace list and json
+                            interpretAndExecuteCommand(modifiedCmds); // Execute modified 
+                            
+                            listItem->setValue("DONE");
+                            return true;
+                        }
+                        return false;
+                    });
+                    list->addItem(listItem);
+                }
+            } else if (commandMode == "toggle") {
+                auto toggleListItem = new tsl::elm::ToggleListItem(itemName, false, "On", "Off");
+                
+                // Set the initial state of the toggle item
+                bool toggleStateOn = std::find(selectedItemsListOn.begin(), selectedItemsListOn.end(), selectedItem) != selectedItemsListOn.end();
+                toggleListItem->setState(toggleStateOn);
+                
+                toggleListItem->setStateChangedListener([this, cmdsOn=commandsOn, cmdsOff=commandsOff, selectedItem, i, toggleStateOn](bool state) {
+                    if (!state) {
+                        // Toggle switched to On
+                        if (toggleStateOn) {
+                            std::vector<std::vector<std::string>> modifiedCmds = getSourceReplacement(cmdsOn, selectedItem, i); // replace source
+                            //modifiedCmds = getSecondaryReplacement(modifiedCmds); // replace list and json
+                            interpretAndExecuteCommand(modifiedCmds); // Execute modified 
+                        } else {
+                            // Handle the case where the command should only run in the source_on section
+                            // Add your specific code here
+                        }
+                    } else {
+                        // Toggle switched to Off
+                        if (!toggleStateOn) {
+                            std::vector<std::vector<std::string>> modifiedCmds = getSourceReplacement(cmdsOff, selectedItem, i); // replace source
+                            //modifiedCmds = getSecondaryReplacement(modifiedCmds); // replace list and json
+                            interpretAndExecuteCommand(modifiedCmds); // Execute modified 
+                        } else {
+                            // Handle the case where the command should only run in the source_off section
+                            // Add your specific code here
+                        }
+                    }
+                });
+                list->addItem(toggleListItem);
+            }
+            //count++;
+        }
+        
+        rootFrame->setContent(list);
+        return rootFrame;
+    }
+
+    /**
+     * @brief Handles user input for the selection overlay.
+     *
+     * Processes user input and responds accordingly within the selection overlay.
+     * Captures key presses and performs actions based on user interactions.
+     *
+     * @param keysDown A bitset representing keys that are currently pressed.
+     * @param keysHeld A bitset representing keys that are held down.
+     * @param touchInput Information about touchscreen input.
+     * @param leftJoyStick Information about the left joystick input.
+     * @param rightJoyStick Information about the right joystick input.
+     * @return `true` if the input was handled within the overlay, `false` otherwise.
+     */
+    virtual bool handleInput(u64 keysDown, u64 keysHeld, touchPosition touchInput, JoystickPosition leftJoyStick, JoystickPosition rightJoyStick) override {
+        if (inSelectionMenu) {
+            if (keysHeld & KEY_B) {
+                //tsl::Overlay::get()->close();
+                //svcSleepThread(300'000'000);
+                tsl::goBack();
+                inSelectionMenu = false;
+                returningToSub = true;
+                //tsl::Overlay::get()->close();
+                return true;
+            }
+        } 
+        if (keysHeld & KEY_B) {
+            return false;
+        }
+        
+        return false;
+        
+        //return handleOverlayMenuInput(inSelectionMenu, keysHeld, KEY_B);
+    }
+};
+
+// Forward declaration of the MainMenu class.
+class MainMenu;
+
+/**
+ * @brief The `SubMenu` class handles sub-menu overlay functionality.
+ *
+ * This class manages sub-menu overlays, allowing users to interact with specific menu options.
+ * It provides functions for creating, updating, and navigating sub-menus, as well as handling user interactions related to sub-menu items.
+ */
+class SubMenu : public tsl::Gui {
+private:
+    std::string subPath, pathReplace, pathReplaceOn, pathReplaceOff;
+    std::string filePath, specificKey, pathPattern, pathPatternOn, pathPatternOff, itemName, parentDirName, lastParentDirName;
+    std::vector<std::string> filesList, filesListOn, filesListOff, filterList, filterListOn, filterListOff;
+public:
+    /**
+     * @brief Constructs a `SubMenu` instance for a specific sub-menu path.
+     *
+     * Initializes a new instance of the `SubMenu` class for the given sub-menu path.
+     *
+     * @param path The path to the sub-menu.
+     */
+    SubMenu(const std::string& path) : subPath(path) {}
+    /**
+     * @brief Destroys the `SubMenu` instance.
+     *
+     * Cleans up any resources associated with the `SubMenu` instance.
+     */
+    ~SubMenu() {}
+
+    /**
+     * @brief Creates the graphical user interface (GUI) for the sub-menu overlay.
+     *
+     * This function initializes and sets up the GUI elements for the sub-menu overlay,
+     * allowing users to interact with specific menu options.
+     *
+     * @return A pointer to the GUI element representing the sub-menu overlay.
+     */
+    virtual tsl::elm::Element* createUI() override {
+        inSubMenu = true;
+        
+        rootFrame = new tsl::elm::OverlayFrame(getNameFromPath(subPath), "Ultrahand Package");
+        list = new tsl::elm::List();
+        
+        // Add a section break with small text to indicate the "Commands" section
+        list->addItem(new tsl::elm::CategoryHeader("Commands"));
+        
+        // Load options from INI file in the subdirectory
+        std::string subPackageIniPath = subPath + "/" + packageFileName;
+        std::vector<std::pair<std::string, std::vector<std::vector<std::string>>>> options = loadOptionsFromIni(subPackageIniPath);
+        
+        // Populate the sub menu with options
+        for (const auto& option : options) {
+            std::string optionName = option.first;
+            auto commands = option.second;
+            
+            std::string footer; 
+            bool useSelection = false;
+            
+            if (optionName[0] == '*') { 
+                useSelection = true;
+                optionName = optionName.substr(1); // Strip the "*" character on the left
+                footer = "\u25B6";
+            } else {
+                size_t pos = optionName.find(" - ");
+                if (pos != std::string::npos) {
+                    footer = optionName.substr(pos + 2); // Assign the part after "&&" as the footer
+                    optionName = optionName.substr(0, pos); // Strip the "&&" and everything after it
+                }
+            }
+            
+            
+            std::string commandMode = commandModes[0];
+            std::string commandGrouping = commandGroupings[0];
+            
+            std::string currentSection = "global";
+            std::string sourceType = "default", sourceTypeOn = "default", sourceTypeOff = "default"; 
+            //std::string sourceType, sourceTypeOn, sourceTypeOff; //"file", "json_file", "json", "list"
+            std::string jsonPath, jsonPathOn, jsonPathOff;
+            std::string jsonKey, jsonKeyOn, jsonKeyOff;
+            
+            
+            std::vector<std::vector<std::string>> commandsOn;
+            std::vector<std::vector<std::string>> commandsOff;
+            std::vector<std::string> listData, listDataOn, listDataOff;
+            
+            // items can be paths, commands, or variables depending on source
+            //std::vector<std::string> selectedItemsList, selectedItemsListOn, selectedItemsListOff;
+            
+            // initial processing of commands
+            for (const auto& cmd : commands) {
+                
+                if (!cmd.empty()) { // Isolate command settings
+                    // Extract the command mode
+                    if (cmd[0].find(modePattern) == 0) {
+                        commandMode = cmd[0].substr(modePattern.length());
+                        if (std::find(commandModes.begin(), commandModes.end(), commandMode) == commandModes.end()) {
+                            commandMode = commandModes[0]; // reset to default if commandMode is unknown
+                        }
+                    } else if (cmd[0].find(groupingPattern) == 0) {// Extract the command grouping
+                        commandGrouping = cmd[0].substr(groupingPattern.length());
+                        if (std::find(commandGroupings.begin(), commandGroupings.end(), commandGrouping) == commandGroupings.end()) {
+                            commandGrouping = commandGroupings[0]; // reset to default if commandMode is unknown
+                        }
+                    }
+                    
+                    // Extract the command grouping
+                    if (commandMode == "toggle") {
+                        if (cmd[0].find("on:") == 0) {
+                            currentSection = "on";
+                        } else if (cmd[0].find("off:") == 0) {
+                            currentSection = "off";
+                        }
+                        
+                        // Seperation of command chuncks
+                        if (currentSection == "global") {
+                            commandsOn.push_back(cmd);
+                            commandsOff.push_back(cmd);
+                        } else if (currentSection == "on") {
+                            commandsOn.push_back(cmd);
+                        } else if (currentSection == "off") {
+                            commandsOff.push_back(cmd);
+                        }
+                    }
+                
+                }
+                if (cmd.size() > 1) { // Pre-process advanced commands
+                    if (cmd[0] == "filter") {
+                        if (currentSection == "global") {
+                            filterList.push_back(cmd[1]);
+                        } else if (currentSection == "on") {
+                            filterListOn.push_back(cmd[1]);
+                        } else if (currentSection == "off") {
+                            filterListOff.push_back(cmd[1]);
+                        }
+                    } else if (cmd[0] == "file_source") {
+                        if (currentSection == "global") {
+                            pathPattern = cmd[1];
+                            //filesList = getFilesListByWildcards(pathPattern);
+                            sourceType = "file";
+                        } else if (currentSection == "on") {
+                            pathPatternOn = cmd[1];
+                            //filesListOn = getFilesListByWildcards(pathPatternOn);
+                            sourceTypeOn = "file";
+                        } else if (currentSection == "off") {
+                            pathPatternOff = cmd[1];
+                            //filesListOff = getFilesListByWildcards(pathPatternOff);
+                            sourceTypeOff = "file";
+                        }
+                    }
+                }
+            }
+            
+            
+            if (useSelection) { // For wildcard commands (dropdown menus)
+                auto listItem = static_cast<tsl::elm::ListItem*>(nullptr);
+                if ((footer == "\u25B6") || (footer.empty())) {
+                    listItem = new tsl::elm::ListItem(optionName, footer);
+                } else {
+                    listItem = new tsl::elm::ListItem(optionName);
+                    listItem->setValue(footer, true);
+                }
+                
+                //std::vector<std::vector<std::string>> modifiedCommands = getModifyCommands(option.second, pathReplace);
+                listItem->setClickListener([cmds = commands, keyName = optionName, this, subPath = this->subPath, listItem](uint64_t keys) {
+                    if (keys & KEY_A) {
+                        inSubMenu = false;
+                        tsl::changeTo<SelectionOverlay>(subPath, keyName, cmds);
+                        return true;
+                    } else if (keys & KEY_X) {
+                        inSubMenu = false; // Set boolean to true when entering a submenu
+                        tsl::changeTo<ConfigOverlay>(subPath, keyName);
+                        return true;
+                    }
+                    return false;
+                });
+                
+                list->addItem(listItem);
+            } else { // For everything else
+                
+                const std::string& selectedItem = optionName;
+                
+                // For entries that are paths
+                itemName = getNameFromPath(selectedItem);
+                if (!isDirectory(preprocessPath(selectedItem))) {
+                    itemName = dropExtension(itemName);
+                }
+                parentDirName = getParentDirNameFromPath(selectedItem);
+                
+                
+                if (commandMode == "default") { // for handiling toggles
+                    size_t pos = selectedItem.find(" - ");
+                    std::string footer = "";
+                    std::string optionName = selectedItem;
+                    if (pos != std::string::npos) {
+                        footer = selectedItem.substr(pos + 2); // Assign the part after "&&" as the footer
+                        optionName = selectedItem.substr(0, pos); // Strip the "&&" and everything after it
+                    }
+                    auto listItem = new tsl::elm::ListItem(optionName);
+                    listItem->setValue(footer, true);
+                    
+                    if (sourceType == "json") { // For JSON wildcards
+                        listItem->setClickListener([this, cmds=commands, selectedItem, listItem](uint64_t keys) { // Add 'command' to the capture list
+                            if (keys & KEY_A) {
+                                std::vector<std::vector<std::string>> modifiedCmds = getSourceReplacement(cmds, selectedItem); // replace source
+                                //modifiedCmds = getSecondaryReplacement(modifiedCmds); // replace list and json
+                                interpretAndExecuteCommand(modifiedCmds); // Execute modified 
+                        
+                                listItem->setValue("DONE");
+                                return true;
+                            }
+                            return false;
+                        });
+                        list->addItem(listItem);
+                    } else {
+                        listItem->setClickListener([this, cmds=commands, selectedItem, listItem](uint64_t keys) { // Add 'command' to the capture list
+                            if (keys & KEY_A) {
+                                std::vector<std::vector<std::string>> modifiedCmds = getSourceReplacement(cmds, selectedItem); // replace source
+                                //modifiedCmds = getSecondaryReplacement(modifiedCmds); // replace list and json
+                                interpretAndExecuteCommand(modifiedCmds); // Execute modified 
+                        
+                                listItem->setValue("DONE");
+                                return true;
+                            }
+                            return false;
+                        });
+                        list->addItem(listItem);
+                    }
+                } else if (commandMode == "toggle") {
+                    
+                    
+                    auto toggleListItem = new tsl::elm::ToggleListItem(optionName, false, "On", "Off");
+                    // Set the initial state of the toggle item
+                    bool toggleStateOn = isFileOrDirectory(preprocessPath(pathPatternOn));
+                    
+                    toggleListItem->setState(toggleStateOn);
+                    
+                    toggleListItem->setStateChangedListener([this, cmdsOn=commandsOn, cmdsOff=commandsOff, toggleStateOn](bool state) {
+                        if (!state) {
+                            // Toggle switched to On
+                            if (toggleStateOn) {
+                                std::vector<std::vector<std::string>> modifiedCmds = getSourceReplacement(cmdsOn, preprocessPath(pathPatternOn)); // replace source
+                                //modifiedCmds = getSecondaryReplacement(modifiedCmds); // replace list and json
+                                interpretAndExecuteCommand(modifiedCmds); // Execute modified 
+                            } else {
+                                // Handle the case where the command should only run in the source_on section
+                                // Add your specific code here
+                            }
+                        } else {
+                            // Toggle switched to Off
+                            if (!toggleStateOn) {
+                                std::vector<std::vector<std::string>> modifiedCmds = getSourceReplacement(cmdsOff, preprocessPath(pathPatternOff)); // replace source
+                                //modifiedCmds = getSecondaryReplacement(modifiedCmds); // replace list and json
+                                interpretAndExecuteCommand(modifiedCmds); // Execute modified 
+                            } else {
+                                // Handle the case where the command should only run in the source_off section
+                                // Add your specific code here
+                            }
+                        }
+                    });
+                    list->addItem(toggleListItem);
+                    
+                }
+                
+            }
+        }
+        
+        // Package Info
+        PackageHeader packageHeader = getPackageHeaderFromIni(subPackageIniPath);
+        
+        constexpr int lineHeight = 20;  // Adjust the line height as needed
+        constexpr int xOffset = 120;    // Adjust the horizontal offset as needed
+        constexpr int fontSize = 16;    // Adjust the font size as needed
+        int numEntries = 0;   // Adjust the number of entries as needed
+        
+        std::string packageSectionString = "";
+        std::string packageInfoString = "";
+        if (packageHeader.version != "") {
+            packageSectionString += "Version\n";
+            packageInfoString += (packageHeader.version+"\n").c_str();
+            numEntries++;
+        }
+        if (packageHeader.creator != "") {
+            packageSectionString += "Creator(s)\n";
+            packageInfoString += (packageHeader.creator+"\n").c_str();
+            numEntries++;
+        }
+        if (packageHeader.about != "") {
+            std::string aboutHeaderText = "About\n";
+            std::string::size_type aboutHeaderLength = aboutHeaderText.length();
+            std::string aboutText = packageHeader.about;
+            
+            packageSectionString += aboutHeaderText;
+            
+            // Split the about text into multiple lines with proper word wrapping
+            constexpr int maxLineLength = 28;  // Adjust the maximum line length as needed
+            std::string::size_type startPos = 0;
+            std::string::size_type spacePos = 0;
+            
+            while (startPos < aboutText.length()) {
+                std::string::size_type endPos = std::min(startPos + maxLineLength, aboutText.length());
+                std::string line = aboutText.substr(startPos, endPos - startPos);
+                
+                // Check if the current line ends with a space; if not, find the last space in the line
+                if (endPos < aboutText.length() && aboutText[endPos] != ' ') {
+                    spacePos = line.find_last_of(' ');
+                    if (spacePos != std::string::npos) {
+                        endPos = startPos + spacePos;
+                        line = aboutText.substr(startPos, endPos - startPos);
+                    }
+                }
+                
+                packageInfoString += line + '\n';
+                startPos = endPos + 1;
+                numEntries++;
+                
+                // Add corresponding newline to the packageSectionString
+                if (startPos < aboutText.length()) {
+                    packageSectionString += std::string(aboutHeaderLength, ' ') + '\n';
+                }
+            }
+            
+        }
+        
+        
+        // Remove trailing newline character
+        if ((packageSectionString != "") && (packageSectionString.back() == '\n')) {
+            packageSectionString = packageSectionString.substr(0, packageSectionString.size() - 1);
+        }
+        if ((packageInfoString != "") && (packageInfoString.back() == '\n')) {
+            packageInfoString = packageInfoString.substr(0, packageInfoString.size() - 1);
+        }
+        
+        
+        if ((packageSectionString != "") && (packageInfoString != "")) {
+            list->addItem(new tsl::elm::CategoryHeader("Package Info"));
+            list->addItem(new tsl::elm::CustomDrawer([lineHeight, xOffset, fontSize, packageSectionString, packageInfoString](tsl::gfx::Renderer *renderer, s32 x, s32 y, s32 w, s32 h) {
+                renderer->drawString(packageSectionString.c_str(), false, x, y + lineHeight, fontSize, a(tsl::style::color::ColorText));
+                renderer->drawString(packageInfoString.c_str(), false, x + xOffset, y + lineHeight, fontSize, a(tsl::style::color::ColorText));
+            }), fontSize * numEntries + lineHeight);
+        }
+        
+        
+        rootFrame->setContent(list);
+        
+        return rootFrame;
+    }
+    
+    /**
+     * @brief Handles user input for the sub-menu overlay.
+     *
+     * Processes user input and responds accordingly within the sub-menu overlay.
+     * Captures key presses and performs actions based on user interactions.
+     *
+     * @param keysDown A bitset representing keys that are currently pressed.
+     * @param keysHeld A bitset representing keys that are held down.
+     * @param touchInput Information about touchscreen input.
+     * @param leftJoyStick Information about the left joystick input.
+     * @param rightJoyStick Information about the right joystick input.
+     * @return `true` if the input was handled within the overlay, `false` otherwise.
+     */
+    virtual bool handleInput(uint64_t keysDown, uint64_t keysHeld, touchPosition touchInput, JoystickPosition leftJoyStick, JoystickPosition rightJoyStick) override {
+        
+        if (!returningToSub && inSubMenu) {
+            if ((keysHeld & KEY_B)) {
+                //tsl::Overlay::get()->close();
+                //svcSleepThread(300'000'000);
+                //tsl::goBack();
+                tsl::changeTo<MainMenu>();
+                inSubMenu = false;
+                returningToMain = true;
+                //tsl::Overlay::get()->close();
+                return true;
+            }
+        }
+        if (keysHeld & KEY_B) {
+            return false;
+        }
+        
+        if (returningToSub && !(keysHeld & KEY_B)){
+            returningToSub = false;
+            inSubMenu = true;
+        }
+        
+        return false;
+        
+        //return handleOverlayMenuInput(inSubMenu, keysHeld, KEY_B);
+    }
+};
+
+
+
+/**
+ * @brief The `MainMenu` class handles the main menu overlay functionality.
+ *
+ * This class manages the main menu overlay, allowing users to navigate and access various submenus.
+ * It provides functions for creating, updating, and navigating the main menu, as well as handling user interactions related to menu navigation.
+ */
+class MainMenu : public tsl::Gui {
+private:
+    tsl::hlp::ini::IniData settingsData;
+    std::string packageIniPath = packageDirectory + packageFileName;
+    std::string menuMode, defaultMenuMode, inOverlayString, fullPath, optionName, hideOverlayVersions, hidePackageVersions, priority, starred;
+    std::string STAR_HEADER = "\u2605 ";
+    bool useDefaultMenu = false;
+public:
+    /**
+     * @brief Constructs a `MainMenu` instance.
+     *
+     * Initializes a new instance of the `MainMenu` class with the necessary parameters.
+     */
+    MainMenu() {}
+    /**
+     * @brief Destroys the `MainMenu` instance.
+     *
+     * Cleans up any resources associated with the `MainMenu` instance.
+     */
+    ~MainMenu() {}
+
+    /**
+     * @brief Creates the graphical user interface (GUI) for the main menu overlay.
+     *
+     * This function initializes and sets up the GUI elements for the main menu overlay,
+     * allowing users to navigate and access various submenus.
+     *
+     * @return A pointer to the GUI element representing the main menu overlay.
+     */
+    virtual tsl::elm::Element* createUI() override {
+        inMainMenu = true;
+        //defaultMenuMode = "last_menu";
+        defaultMenuMode = "overlays";
+        menuMode = "overlays";
+        
+        createDirectory(packageDirectory);
+        createDirectory(settingsPath);
+        
+        bool settingsLoaded = false;
+        if (isFileOrDirectory(settingsConfigIniPath)) {
+            settingsData = getParsedDataFromIniFile(settingsConfigIniPath);
+            if (settingsData.count("ultrahand") > 0) {
+                auto& ultrahandSection = settingsData["ultrahand"];
+                
+                // For hiding the versions of overlays/packages
+                if (ultrahandSection.count("hide_overlay_versions") > 0) {
+                    hideOverlayVersions = ultrahandSection["hide_overlay_versions"];
+                } else {
+                    setIniFileValue(settingsConfigIniPath, "ultrahand", "hide_overlay_versions", "false");
+                    hideOverlayVersions = "false";
+                }
+                if (ultrahandSection.count("hide_package_versions") > 0) {
+                    hidePackageVersions = ultrahandSection["hide_package_versions"];
+                } else {
+                    setIniFileValue(settingsConfigIniPath, "ultrahand", "hide_package_versions", "false");
+                    hidePackageVersions = "false";
+                }
+                
+                if (ultrahandSection.count("last_menu") > 0) {
+                    menuMode = ultrahandSection["last_menu"];
+                    if (ultrahandSection.count("default_menu") > 0) {
+                        defaultMenuMode = ultrahandSection["default_menu"];
+                        if (ultrahandSection.count("in_overlay") > 0) {
+                            settingsLoaded = true;
+                        }
+                    }
+                }
+                //if (ultrahandSection.count("in_overlay") > 0) {
+                //    inOverlayString = ultrahandSection["in_overlay"];
+                //    if (inOverlayString == "true") {
+                //        setIniFileValue(settingsConfigIniPath, "ultrahand", "in_overlay", "false");
+                //    }
+                //    settingsLoaded = true;
+                //}
+            }
+        }
+        if (!settingsLoaded) { // write data if settings are not loaded
+            setIniFileValue(settingsConfigIniPath, "ultrahand", "default_menu", defaultMenuMode);
+            setIniFileValue(settingsConfigIniPath, "ultrahand", "last_menu", menuMode);
+            setIniFileValue(settingsConfigIniPath, "ultrahand", "in_overlay", "false");
+        }
+        copyTeslaKeyComboToUltrahand();
+        //setIniFileValue(settingsConfigIniPath, "ultrahand", "in_overlay", "false");
+        
+        
+        if ((defaultMenuMode == "overlays") || (defaultMenuMode == "packages")) {
+            if (defaultMenuLoaded) {
+                menuMode = defaultMenuMode.c_str();
+                defaultMenuLoaded = false;
+            }
+        } else {
+            defaultMenuMode = "last_menu";
+            setIniFileValue(settingsConfigIniPath, "ultrahand", "default_menu", defaultMenuMode);
+        }
+        
+        std::string versionLabel = APP_VERSION+std::string("   (")+envGetLoaderInfo()+std::string(")");
+        rootFrame = new tsl::elm::OverlayFrame("Ultrahand", versionLabel, menuMode);
+        list = new tsl::elm::List();
+        
+        
+        
+        // Overlays menu
+        if (menuMode == "overlays") {
+            list->addItem(new tsl::elm::CategoryHeader("Overlays"));
+            
+            // Load overlay files
+            std::vector<std::string> overlayFiles = getFilesListByWildcard(overlayDirectory+"*.ovl");
+            //std::sort(overlayFiles.begin(), overlayFiles.end()); // Sort overlay files alphabetically
+            
+            
+            FILE* overlaysIniFile = fopen(overlaysIniFilePath.c_str(), "r");
+            if (!overlaysIniFile) {
+                // The INI file doesn't exist, so create an empty one.
+                fclose(fopen(overlaysIniFilePath.c_str(), "w"));
+            } else {
+                // The file exists, so close it.
+                fclose(overlaysIniFile);
+            }
+            
+            // load overlayList from overlaysIniFilePath.  this will be the overlayFilenames
+            std::vector<std::string> overlayList;
+            
+            
+            // Load subdirectories
+            if (!overlayFiles.empty()) {
+                // Load the INI file and parse its content.
+                std::map<std::string, std::map<std::string, std::string>> overlaysIniData = getParsedDataFromIniFile(overlaysIniFilePath);
+                
+                for (const auto& overlayFile : overlayFiles) {
+                    
+                    std::string overlayFileName = getNameFromPath(overlayFile);
+                    
+                    if (overlayFileName == "ovlmenu.ovl" or overlayFileName.substr(0, 1) == ".")
+                        continue;
+                    
+                    //overlayList.push_back(overlayFileName);
+                    
+                    // Check if the overlay name exists in the INI data.
+                    if (overlaysIniData.find(overlayFileName) == overlaysIniData.end()) {
+                        // The entry doesn't exist; initialize it.
+                        overlayList.push_back("1000_"+overlayFileName);
+                        setIniFileValue(overlaysIniFilePath, overlayFileName, "priority", "1000");
+                        setIniFileValue(overlaysIniFilePath, overlayFileName, "star", "false");
+                        
+                    } else {
+                        // Read priority and starred status from ini
+                        priority = "1000";
+                        starred = "false";
+                        
+                        // Check if the "priority" key exists in overlaysIniData for overlayFileName
+                        if (overlaysIniData.find(overlayFileName) != overlaysIniData.end() &&
+                            overlaysIniData[overlayFileName].find("priority") != overlaysIniData[overlayFileName].end()) {
+                            priority = formatPriorityString(overlaysIniData[overlayFileName]["priority"]);
+                        }
+                        // Check if the "star" key exists in overlaysIniData for overlayFileName
+                        if (overlaysIniData.find(overlayFileName) != overlaysIniData.end() &&
+                            overlaysIniData[overlayFileName].find("star") != overlaysIniData[overlayFileName].end()) {
+                            starred = overlaysIniData[overlayFileName]["star"];
+                        }
+                        
+                        if (starred == "true") {
+                            overlayList.push_back("-1_"+priority+"_"+overlayFileName);
+                        } else {
+                            overlayList.push_back(priority+"_"+overlayFileName);
+                        }
+                    }
+                }
+                
+                std::sort(overlayList.begin(), overlayList.end());
+                
+                for (const auto& taintedOverlayFileName : overlayList) {
+                    
+                    //logMessage(taintedOverlayFileName);
+                    
+                    std::string overlayFileName = taintedOverlayFileName;
+                    std::string overlayStarred = "false";
+                    
+                    if ((overlayFileName.length() >= 2) && (overlayFileName.substr(0, 3) == "-1_")) {
+                        // strip first two characters
+                        overlayFileName = overlayFileName.substr(3);
+                        overlayStarred = "true";
+                    }
+                    
+                    overlayFileName = overlayFileName.substr(5);
+                    
+                    
+                    //logMessage(overlayFileName);
+                    
+                    std::string overlayFile = overlayDirectory+overlayFileName;
+                    //logMessage(overlayFile);
+                    
+                    // Get the name and version of the overlay file
+                    auto [result, overlayName, overlayVersion] = getOverlayInfo(overlayFile);
+                    if (result != ResultSuccess)
+                        continue;
+                    
+                    //logMessage(overlayName);
+                    
+                    std::string newOverlayName = overlayName.c_str();
+                    if (overlayStarred == "true") {
+                        newOverlayName = STAR_HEADER+newOverlayName;
+                    }
+                    
+                    
+                    // Toggle the starred status
+                    std::string newStarred = (overlayStarred == "true") ? "false" : "true";
+                    
+                    tsl::elm::ListItem* listItem = nullptr;
+                    
+                    //logMessage(overlayFile);
+                    if (isFileOrDirectory(overlayFile)) {
+                        listItem = new tsl::elm::ListItem(newOverlayName);
+                        if (hideOverlayVersions != "true") {
+                            listItem->setValue(overlayVersion, true);
+                        }
+                   
+                        // Add a click listener to load the overlay when clicked upon
+                        listItem->setClickListener([overlayFile, newStarred, overlayFileName](s64 key) {
+                            if (key & KEY_A) {
+                                // Load the overlay here
+                                //inMainMenu = false;
+                                //inOverlay = true;
+                                setIniFileValue(settingsConfigIniPath, "ultrahand", "in_overlay", "true"); // this is handled within tesla.hpp
+                                tsl::setNextOverlay(overlayFile);
+                                //envSetNextLoad(overlayPath, "");
+                                tsl::Overlay::get()->close();
+                                //inMainMenu = true;
+                                return true;
+                            } else if (key & KEY_PLUS) {
+                                if (!overlayFile.empty()) {
+                                
+                                    // Update the INI file with the new value
+                                    setIniFileValue(overlaysIniFilePath, overlayFileName, "star", newStarred);
+                                    // Now, you can use the newStarred value for further processing if needed
+                                }
+                                tsl::changeTo<MainMenu>();
+                                return true;
+                            }
+                            return false;
+                        });
+                    }
+                    if (listItem != nullptr) {
+                        list->addItem(listItem);
+                    }
+                }
+            }
+        }
+        
+        // Packages menu
+        if (menuMode == "packages" ) {
+            list->addItem(new tsl::elm::CategoryHeader("Packages"));
+            
+            // Create the directory if it doesn't exist
+            createDirectory(packageDirectory);
+            
+            // Load options from INI file
+            std::vector<std::pair<std::string, std::vector<std::vector<std::string>>>> options = loadOptionsFromIni(packageIniPath, true);
+            
+            
+            FILE* packagesIniFile = fopen(packagesIniFilePath.c_str(), "r");
+            if (!packagesIniFile) {
+                // The INI file doesn't exist, so create an empty one.
+                fclose(fopen(packagesIniFilePath.c_str(), "w"));
+            } else {
+                // The file exists, so close it.
+                fclose(packagesIniFile);
+            }
+            
+            std::vector<std::string> packageList;
+            
+            // Load the INI file and parse its content.
+            std::map<std::string, std::map<std::string, std::string>> packagesIniData = getParsedDataFromIniFile(packagesIniFilePath);
+            // Load subdirectories
+            std::vector<std::string> subdirectories = getSubdirectories(packageDirectory);
+            //for (size_t i = 0; i < subdirectories.size(); ++i) {
+            for (const auto& packageName: subdirectories) {
+                if (packageName.substr(0, 1) == ".")
+                    continue;
+                // Check if the overlay name exists in the INI data.
+                if (packagesIniData.find(packageName) == packagesIniData.end()) {
+                    // The entry doesn't exist; initialize it.
+                    packageList.push_back("1000_"+packageName);
+                    setIniFileValue(packagesIniFilePath, packageName, "priority", "1000");
+                    setIniFileValue(packagesIniFilePath, packageName, "star", "false");
+                } else {
+                    // Read priority and starred status from ini
+                    priority = "1000";
+                    starred = "false";
+                    
+                    // Check if the "priority" key exists in overlaysIniData for overlayFileName
+                    if (packagesIniData.find(packageName) != packagesIniData.end() &&
+                        packagesIniData[packageName].find("priority") != packagesIniData[packageName].end()) {
+                        priority = formatPriorityString(packagesIniData[packageName]["priority"]);
+                    }
+                    // Check if the "star" key exists in overlaysIniData for overlayFileName
+                    if (packagesIniData.find(packageName) != packagesIniData.end() &&
+                        packagesIniData[packageName].find("star") != packagesIniData[packageName].end()) {
+                        starred = packagesIniData[packageName]["star"];
+                    }
+                    
+                    if (starred == "true") {
+                        packageList.push_back("-1_"+priority+"_"+packageName);
+                    } else {
+                        packageList.push_back(priority+"_"+packageName);
+                    }
+                }
+            }
+            std::sort(packageList.begin(), packageList.end());
+            
+            
+            //count = 0;
+            for (const auto& taintePackageName : packageList) {
+                //bool usingStar = false;
+                std::string packageName = taintePackageName.c_str();
+                std::string packageStarred = "false";
+                
+                if ((packageName.length() >= 2) && (packageName.substr(0, 3) == "-1_")) {
+                    // strip first two characters
+                    packageName = packageName.substr(3);
+                    packageStarred = "true";
+                }
+                
+                packageName = packageName.substr(5);
+                
+                std::string newPackageName = packageName.c_str();
+                if (packageStarred == "true") {
+                    newPackageName = STAR_HEADER+newPackageName;
+                }
+                
+                std::string packageFilePath = packageDirectory + packageName+ "/";
+            
+                // Toggle the starred status
+                std::string newStarred = (packageStarred == "true") ? "false" : "true";
+                
+                tsl::elm::ListItem* listItem = nullptr;
+                if (isFileOrDirectory(packageFilePath)) {
+                    PackageHeader packageHeader = getPackageHeaderFromIni(packageFilePath+packageFileName);
+                    //if (count == 0) {
+                    //    // Add a section break with small text to indicate the "Packages" section
+                    //    list->addItem(new tsl::elm::CategoryHeader("Packages"));
+                    //}
+                    
+                    listItem = new tsl::elm::ListItem(newPackageName);
+                    if (hidePackageVersions != "true") {
+                       listItem->setValue(packageHeader.version, true);
+                    }
+                    
+                    
+                    // Add a click listener to load the overlay when clicked upon
+                    listItem->setClickListener([packageFilePath, newStarred, packageName](s64 key) {
+                        if (key & KEY_A) {
+                            inMainMenu = false;
+                            tsl::changeTo<SubMenu>(packageFilePath);
+                            
+                            return true;
+                        } else if (key & KEY_PLUS) {
+                            if (!packageName.empty()) {
+                            
+                                // Update the INI file with the new value
+                                setIniFileValue(packagesIniFilePath, packageName, "star", newStarred);
+                            }
+                            tsl::changeTo<MainMenu>();
+                            return true;
+                        }
+                        return false;
+                    });
+                    list->addItem(listItem);
+                    //count++;
+                }
+            }
+            
+            int count = 0;
+            //std::string optionName;
+            // Populate the menu with options
+            for (const auto& option : options) {
+                optionName = option.first;
+                
+                // Check if it's a subdirectory
+                fullPath = packageDirectory + optionName;
+                if (count == 0) {
+                    // Add a section break with small text to indicate the "Packages" section
+                    list->addItem(new tsl::elm::CategoryHeader("Commands"));
+                }
+                
+                auto listItem = new tsl::elm::ListItem(optionName);
+                
+                
+                listItem->setClickListener([this, command = option.second, subPath = optionName, listItem](uint64_t keys) {
+                    if (keys & KEY_A) {
+                        // Check if it's a subdirectory
+                        struct stat entryStat;
+                        std::string newPath = packageDirectory + subPath;
+                        if (stat(fullPath.c_str(), &entryStat) == 0 && S_ISDIR(entryStat.st_mode)) {
+                            inMainMenu = false;
+                            tsl::changeTo<SubMenu>(newPath);
+                        } else {
+                            // Interpret and execute the command
+                            //applySecondaryReplacement(command);
+                            //
+                            //std::vector<std::vector<std::string>> modifiedCmds = getSecondaryReplacement(cmds); // replace list and json
+                            //
+                            interpretAndExecuteCommand(command);
+                            listItem->setValue("DONE");
+                        }
+                        return true;
+                    }
+                    return false;
+                });
+                list->addItem(listItem);
+                count++;
+            }
+        }
+        
+        rootFrame->setContent(list);
+        return rootFrame;
+    }
+    
+    /**
+     * @brief Handles user input for the main menu overlay.
+     *
+     * Processes user input and responds accordingly within the main menu overlay.
+     * Captures key presses and performs actions based on user interactions.
+     *
+     * @param keysDown A bitset representing keys that are currently pressed.
+     * @param keysHeld A bitset representing keys that are held down.
+     * @param touchInput Information about touchscreen input.
+     * @param leftJoyStick Information about the left joystick input.
+     * @param rightJoyStick Information about the right joystick input.
+     * @return `true` if the input was handled within the overlay, `false` otherwise.
+     */
+    virtual bool handleInput(uint64_t keysDown, uint64_t keysHeld, touchPosition touchInput, JoystickPosition leftJoyStick, JoystickPosition rightJoyStick) override {
+        
+        if (inMainMenu){
+            if (!freshSpawn && !returningToMain) {
+                if ((keysHeld & KEY_DRIGHT) && !(keysHeld & (KEY_DLEFT | KEY_DUP | KEY_DDOWN | KEY_B | KEY_A | KEY_X | KEY_Y | KEY_L | KEY_R | KEY_ZL | KEY_ZR))) {
+                    if (menuMode != "packages") {
+                        setIniFileValue(settingsConfigIniPath, "ultrahand", "last_menu", "packages");
+                        tsl::changeTo<MainMenu>();
+                        return true;
+                    }
+                }
+                if ((keysHeld & KEY_DLEFT) && !(keysHeld & (KEY_DRIGHT | KEY_DUP | KEY_DDOWN | KEY_B | KEY_A | KEY_X | KEY_Y | KEY_L | KEY_R | KEY_ZL | KEY_ZR))) {
+                    if (menuMode != "overlays") {
+                        setIniFileValue(settingsConfigIniPath, "ultrahand", "last_menu", "overlays");
+                        tsl::changeTo<MainMenu>();
+                        return true;
+                    }
+                }
+                if (keysHeld & KEY_B) {
+                    //inMainMenu = false;
+                    tsl::Overlay::get()->close();
+                    return true;
+                }
+            }
+        }
+        if (keysHeld & KEY_B) {
+            return false;
+        }
+        
+        if (freshSpawn && !(keysHeld & KEY_B)){
+            freshSpawn = false;
+        }
+        if (returningToMain && !(keysHeld & KEY_B)){
+            returningToMain = false;
+            inMainMenu = true;
+        }
+        return false;
+    }
+};
+
+
+/**
+ * @brief The `Overlay` class manages the main overlay functionality.
+ *
+ * This class is responsible for handling the main overlay, which provides access to various application features and options.
+ * It initializes necessary services, handles user input, and manages the transition between different menu modes.
+ */
+class Overlay : public tsl::Overlay {
+public:
+    /**
+     * @brief Initializes essential services and resources.
+     *
+     * This function initializes essential services and resources required for the overlay to function properly.
+     * It sets up file system mounts, initializes network services, and performs other necessary tasks.
+     */
+    virtual void initServices() override {
+        fsdevMountSdmc();
+        splInitialize();
+        spsmInitialize();
+        ASSERT_FATAL(socketInitializeDefault());
+        ASSERT_FATAL(nifmInitialize(NifmServiceType_User));
+        ASSERT_FATAL(timeInitialize());
+        ASSERT_FATAL(smInitialize());
+    }
+    
+    /**
+     * @brief Exits and cleans up services and resources.
+     *
+     * This function is responsible for exiting and cleaning up services and resources
+     * when the overlay is no longer in use. It should release any allocated resources and
+     * properly shut down services to avoid memory leaks.
+     */
+    virtual void exitServices() override {
+        socketExit();
+        nifmExit();
+        timeExit();
+        smExit();
+        spsmExit();
+        splExit();
+        fsdevUnmountAll();
+    }
+    
+    /**
+     * @brief Performs actions when the overlay becomes visible.
+     *
+     * This function is called when the overlay transitions from an invisible state to a visible state.
+     * It can be used to perform actions or updates specific to the overlay's visibility.
+     */
+    virtual void onShow() override {
+        //if (rootFrame != nullptr) {
+        //    tsl::Overlay::get()->getCurrentGui()->removeFocus();
+        //    rootFrame->invalidate();
+        //    tsl::Overlay::get()->getCurrentGui()->requestFocus(rootFrame, tsl::FocusDirection::None);
+        //}
+    } 
+    
+    /**
+     * @brief Performs actions when the overlay becomes visible.
+     *
+     * This function is called when the overlay transitions from an invisible state to a visible state.
+     * It can be used to perform actions or updates specific to the overlay's visibility.
+     */
+    virtual void onHide() override {} 
+    
+    /**
+     * @brief Loads the initial graphical user interface (GUI) for the overlay.
+     *
+     * This function is responsible for loading the initial GUI when the overlay is launched.
+     * It returns a unique pointer to the GUI element that will be displayed as the overlay's starting interface.
+     * You can also pass arguments to the constructor of the GUI element if needed.
+     *
+     * @return A unique pointer to the initial GUI element.
+     */
+    virtual std::unique_ptr<tsl::Gui> loadInitialGui() override {
+        return initially<MainMenu>();  // Initial Gui to load. It's possible to pass arguments to its constructor like this
+    }
+};
+
+
+/**
+ * @brief The entry point of the application.
+ *
+ * This function serves as the entry point for the application. It takes command-line arguments,
+ * initializes necessary services, and starts the main loop of the overlay. The `argc` parameter
+ * represents the number of command-line arguments, and `argv` is an array of C-style strings
+ * containing the actual arguments.
+ *
+ * @param argc The number of command-line arguments.
+ * @param argv An array of C-style strings representing command-line arguments.
+ * @return The application's exit code.
+ */
+int main(int argc, char* argv[]) {
+    return tsl::loop<Overlay, tsl::impl::LaunchFlags::None>(argc, argv);
+}